--- conflicted
+++ resolved
@@ -165,11 +165,7 @@
               }
 
               dir('opencti-platform/opencti-front/') {
-<<<<<<< HEAD
-                sh 'docker run --rm -v $PWD:/e2e -w /e2e --network docker_default cypress/included:10.3.0'
-=======
                 sh 'docker run --rm -v $PWD:/e2e -w /e2e --network docker_default --entrypoint cypress cypress/included:10.3.0 run && chown -R 997:995 . || true'
->>>>>>> dd75feec
               }
             }
           }
