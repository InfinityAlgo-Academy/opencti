--- conflicted
+++ resolved
@@ -148,17 +148,11 @@
       - elasticsearch
       - rabbitmq
     restart: unless-stopped
-<<<<<<< HEAD
 #     volumes:
 # #      - ./default.json:/opt/opencti/config/default.json
 #       - ./darklight.crt:/opt/opencti/certs/darklight.crt
 #       - ./darklight.key:/opt/opencti/certs/darklight.key
-=======
-    volumes:
-      - ./default.json:/opt/opencti/config/default.json
-      # - ./darklight.crt:/opt/opencti/certs/darklight.crt
-      # - ./darklight.key:/opt/opencti/certs/darklight.key
->>>>>>> f75a67a4
+
     profiles:
       - backend
 
