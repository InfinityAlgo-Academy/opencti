directive @auth(for: [Capabilities] = [], and: Boolean = false) on OBJECT | FIELD_DEFINITION

directive @constraint(minLength: Int, maxLength: Int, startsWith: String, endsWith: String, notContains: String, pattern: String, format: String, min: Int, max: Int, exclusiveMin: Int, exclusiveMax: Int, multipleOf: Int) on INPUT_FIELD_DEFINITION

"""
A date-time string at UTC, such as 2007-12-03T10:15:30Z, compliant with the `date-time` format outlined in section 5.6 of the RFC 3339 profile of the ISO 8601 standard for representation of dates and times using the Gregorian calendar.
"""
scalar DateTime

scalar ConstraintString

scalar ConstraintNumber

"""The `Upload` scalar type represents a file upload."""
scalar Upload

"""STIX ID Scalar Type"""
scalar StixId

"""STIX Reference Scalar Type"""
scalar StixRef

enum State {
  wait
  progress
  complete
  timeout
}

enum Capabilities {
  CONNECTORAPI
  KNOWLEDGE
  KNOWLEDGE_KNUPDATE
  KNOWLEDGE_KNPARTICIPATE
  KNOWLEDGE_KNUPDATE_KNDELETE
  KNOWLEDGE_KNUPDATE_KNORGARESTRICT
  KNOWLEDGE_KNUPLOAD
  KNOWLEDGE_KNASKIMPORT
  KNOWLEDGE_KNGETEXPORT
  KNOWLEDGE_KNGETEXPORT_KNASKEXPORT
  KNOWLEDGE_KNENRICHMENT
  EXPLORE
  EXPLORE_EXUPDATE
  EXPLORE_EXUPDATE_EXDELETE
  MODULES
  MODULES_MODMANAGE
  SETTINGS
  SETTINGS_SETACCESSES
  SETTINGS_SETMARKINGS
  SETTINGS_SETLABELS
  TAXIIAPI_SETCOLLECTIONS
}

type PageInfo {
  startCursor: String!
  endCursor: String!
  hasNextPage: Boolean!
  hasPreviousPage: Boolean!
  globalCount: Int!
}

enum OrderingMode {
  asc
  desc
}

enum FilterMode {
  and
  or
}

enum EditOperation {
  add
  replace
  remove
}

input EditInput {
  key: String!
  value: [String]!
  operation: EditOperation
}

input EditContext {
  focusOn: String
}

type EditUserContext {
  name: String!
  focusOn: String
}

input DictionaryInput {
  key: String!
  value: String!
}

type Dictionary {
  key: String!
  value: String!
}

"""Dependency information containing the name and the deployed version."""
type DependencyVersion {
  name: String!
  version: String!
}

"""
NodeJs memory.
https://nodejs.org/api/process.html#process_process_memoryusage
https://nodejs.org/docs/latest-v11.x/api/v8.html#v8_v8_getheapstatistics
"""
type AppMemory {
  rss: Float
  heapTotal: Float
  heapUsed: Float
  external: Float
  arrayBuffers: Float
  total_heap_size: Float
  total_heap_size_executable: Float
  total_physical_size: Float
  total_available_size: Float
  used_heap_size: Float
  heap_size_limit: Float
  malloced_memory: Float
  peak_malloced_memory: Float
  does_zap_garbage: Float
}

type AppDebugDistribution {
  label: String!
  value: Int
}

type AppDebugStatistics {
  objects: [AppDebugDistribution]
  relationships: [AppDebugDistribution]
}

"""Retrieve the application information version add dependencies"""
type AppInfo {
  """The OpenCTI application version"""
  version: String!

  """The OpenCTI api current memory usage"""
  memory: AppMemory

  """The list of OpenCTI software dependencies"""
  dependencies: [DependencyVersion!]!

  """The objects statistics"""
  debugStats: AppDebugStatistics
}

type AckDetails {
  rate: Float
}

type MessagesStats {
  ack: String
  ack_details: AckDetails
}

type QueueArguments {
  config: String
}

type QueueMetrics {
  name: String!
  arguments: QueueArguments
  messages: String
  messages_ready: String
  messages_unacknowledged: String
  consumers: String
  idle_since: DateTime
  message_stats: MessagesStats
}

type QueueTotals {
  messages: String
  messages_ready: String
  messages_unacknowledged: String
}

type ObjectTotals {
  channels: String
  consumers: String
  queues: String
}

type OverviewMetrics {
  node: String
  object_totals: ObjectTotals
  queue_totals: QueueTotals
  message_stats: MessagesStats
}

type RabbitMQMetrics {
  consumers: String
  queues: [QueueMetrics]
  overview: OverviewMetrics
}

type SearchMetrics {
  query_total: String
  fetch_total: String
}

type IndexingMetrics {
  index_total: String
  delete_total: String
}

type GetMetrics {
  total: String
}

type DocsMetrics {
  count: String
}

type ElasticSearchMetrics {
  docs: DocsMetrics
  search: SearchMetrics
  get: GetMetrics
  indexing: IndexingMetrics
}

enum StatsOperation {
  count
  sum
}

type TimeSeries {
  date: DateTime!
  value: Int!
}

type MultiTimeSeries {
  data: [TimeSeries]
}

input StixCoreObjectsTimeSeriesParameters {
  field: String!
  types: [String]
  filters: [StixCoreObjectsFiltering]
  filterMode: FilterMode
  search: String
}

input StixCoreRelationshipsTimeSeriesParameters {
  field: String!
  elementId: [String]
  elementWithTargetTypes: [String]
  fromId: [String]
  fromRole: String
  fromTypes: [String]
  toId: [String]
  toRole: String
  toTypes: [String]
  relationship_type: [String]
  confidences: [Int]
  search: String
  filters: [StixCoreRelationshipsFiltering]
  filterMode: FilterMode
}

type Distribution {
  label: String!
  entity: StixObjectOrStixRelationship
  value: Int
}

type MultiDistribution {
  data: [Distribution]
}

input StixCoreObjectsDistributionParameters {
  objectId: String
  relationship_type: [String]
  toTypes: [String]
  types: [String]
  filters: [StixCoreObjectsFiltering]
  filterMode: FilterMode
  search: String
}

input StixCoreRelationshipsDistributionParameters {
  field: String!
  elementId: [String]
  elementWithTargetTypes: [String]
  fromId: [String]
  fromRole: String
  fromTypes: [String]
  toId: [String]
  toRole: String
  toTypes: [String]
  relationship_type: [String]
  confidences: [Int]
  search: String
  filters: [StixCoreRelationshipsFiltering]
  filterMode: FilterMode
}

type Number {
  total: Int!
  count: Int!
}

input StixCoreObjectsNumberParameters {
  types: [String]
  filters: [StixCoreObjectsFiltering]
  filterMode: FilterMode
  search: String
}

type LogsWorkerConfig {
  elasticsearch_url: [String]!
  elasticsearch_proxy: String
  elasticsearch_index: String!
  elasticsearch_username: String
  elasticsearch_password: String
  elasticsearch_api_key: String
  elasticsearch_ssl_reject_unauthorized: Boolean
}

enum LogsOrdering {
  event
  timestamp
}

enum LogsFilter {
  event_type
  entity_id
  connection_id
  user_id
  applicant_id
}

type LogConnection {
  pageInfo: PageInfo!
  edges: [LogEdge]
}

input LogsFiltering {
  key: [LogsFilter!]!
  values: [String]
  operator: String
  filterMode: FilterMode
}

type LogEdge {
  cursor: String!
  node: Log!
}

type ContextData {
  id: String!
  entity_type: String!
  from_id: String
  to_id: String
  message: String!
  commit: String
  references: [ExternalReference!]
}

type Log {
  id: ID!
  event_type: String!
  timestamp: DateTime!
  user_id: String!
  user: User
  context_data: ContextData
}

enum AttributesOrdering {
  value
}

type AttributeConnection {
  pageInfo: PageInfo!
  edges: [AttributeEdge]
}

type AttributeEdge {
  cursor: String!
  node: Attribute!
}

type Attribute {
  id: ID!
  key: String!
  value: String!
}

input WorkErrorInput {
  error: String
  source: String
}

enum WorkspacesOrdering {
  name
  created_at
  updated_at
  ownedBy
}

enum WorkspacesFilter {
  name
  owner
  tag
  type
}

input WorkspacesFiltering {
  key: [WorkspacesFilter!]!
  values: [String]
  operator: String
  filterMode: FilterMode
}

type WorkspaceConnection {
  pageInfo: PageInfo!
  edges: [WorkspaceEdge]
}

type WorkspaceEdge {
  cursor: String!
  node: Workspace!
}

type Workspace {
  id: ID!
  type: String
  name: String!
  description: String
  owner: User
  tags: [String]
  manifest: String
  created_at: DateTime
  updated_at: DateTime
  editContext: [EditUserContext!]
  objects(first: Int, after: ID, orderBy: StixObjectOrStixRelationshipsOrdering, orderMode: OrderingMode, filters: [StixObjectOrStixRelationshipsFiltering], filterMode: FilterMode, search: String, types: [String], all: Boolean): StixObjectOrStixRelationshipRefConnection
  graph_data: String
}

input WorkspaceAddInput {
  type: String!
  name: String!
  description: String
  tags: [String]
}

type TaxiiCollection {
  id: ID!
  name: String
  description: String
  filters: String
}

type TaxiiCollectionConnection {
  pageInfo: PageInfo!
  edges: [TaxiiCollectionEdge]
}

type TaxiiCollectionEdge {
  cursor: String!
  node: TaxiiCollection!
}

input TaxiiCollectionAddInput {
  name: String!
  description: String
  filters: String
}

enum TaxiiCollectionOrdering {
  name
  description
}

type FeedMapping {
  type: String!
  attribute: String!
}

type FeedAttribute {
  attribute: String!
  mappings: [FeedMapping!]!
}

type Feed {
  id: ID!
  standard_id: ID!
  name: String!
  filters: String
  separator: String!
  rolling_time: Int!
  include_header: Boolean!
  feed_types: [String!]!
  feed_attributes: [FeedAttribute!]!
}

input FeedMappingInput {
  type: String!
  attribute: String!
}

input FeedAttributeMappingInput {
  attribute: String!
  mappings: [FeedMappingInput!]!
}

input FeedAddInput {
  name: String!
  filters: String
  separator: String!
  rolling_time: Int!
  include_header: Boolean!
  feed_types: [String!]!
  feed_attributes: [FeedAttributeMappingInput!]!
}

enum FeedOrdering {
  name
}

type FeedEdge {
  cursor: String!
  node: Feed!
}

type FeedConnection {
  pageInfo: PageInfo!
  edges: [FeedEdge]
}

type StreamCollection {
  id: ID!
  name: String
  description: String
  filters: String
  groups: [Group]
}

type StreamCollectionConnection {
  pageInfo: PageInfo!
  edges: [StreamCollectionEdge]
}

type StreamCollectionEdge {
  cursor: String!
  node: StreamCollection!
}

input StreamCollectionAddInput {
  name: String!
  description: String
  groups: [String]
  filters: String
}

enum StreamCollectionOrdering {
  name
  description
}

type UserSubscription {
  id: ID!
  user_id: String
  user: User
  name: String
  options: [String]
  entities_ids: [String]
  entities: [StixDomainObject]
  filters: String
  cron: String
  last_run: DateTime!
}

type UserSubscriptionConnection {
  pageInfo: PageInfo!
  edges: [UserSubscriptionEdge]
}

type UserSubscriptionEdge {
  cursor: String!
  node: UserSubscription!
}

input UserSubscriptionAddInput {
  name: String!
  options: [String]
  entities_ids: [String]
  filters: String
  cron: String
}

enum UserSubscriptionOrdering {
  created_at
}

enum SubTypesOrdering {
  label
}

type SubTypeConnection {
  pageInfo: PageInfo!
  edges: [SubTypeEdge!]!
}

type SubTypeEdge {
  cursor: String!
  node: SubType!
}

type SubType {
  id: ID!
  label: String!
  statuses: StatusConnection
  workflowEnabled: Boolean
}

enum StatusTemplateOrdering {
  name
}

type StatusTemplate {
  id: ID!
  name: String!
  color: String!
  editContext: [EditUserContext!]
  usages: Int
}

type StatusTemplateConnection {
  pageInfo: PageInfo!
  edges: [StatusTemplateEdge]
}

type StatusTemplateEdge {
  cursor: String!
  node: StatusTemplate!
}

enum StatusOrdering {
  type
  order
}

enum StatusFilter {
  type
}

input StatusesFiltering {
  key: [StatusFilter!]!
  values: [String!]
  operator: String
  filterMode: FilterMode
}

type Status {
  id: ID!
  template_id: String!
  template: StatusTemplate
  type: String!
  order: Int!
  disabled: Boolean
}

type StatusConnection {
  pageInfo: PageInfo!
  edges: [StatusEdge]
}

type StatusEdge {
  cursor: String!
  node: Status!
}

input StatusAddInput {
  template_id: String!
  order: Int!
}

input StatusTemplateAddInput {
  name: String!
  color: String!
}

enum SynchronizersOrdering {
  id
  name
  current_state
  running
  uri
  stream_id
}

type Synchronizer {
  id: ID!
  name: String!
  uri: String!
  token: String!
  stream_id: String!
  user: User
  running: Boolean!
  current_state: String
  listen_deletion: Boolean!
  no_dependencies: Boolean!
  ssl_verify: Boolean
}

type SynchronizerEdge {
  cursor: String!
  node: Synchronizer!
}

type SynchronizerConnection {
  pageInfo: PageInfo!
  edges: [SynchronizerEdge]
}

input SynchronizerAddInput {
  name: name_String_NotNull_minLength_2!
  uri: uri_String_NotNull_minLength_2!
  token: token_String_NotNull_minLength_2!
  stream_id: stream_id_String_NotNull_minLength_2!
  user_id: String
  recover: DateTime
  current_state: DateTime
  listen_deletion: Boolean!
  no_dependencies: Boolean!
  ssl_verify: Boolean
}

scalar name_String_NotNull_minLength_2

scalar uri_String_NotNull_minLength_2

scalar token_String_NotNull_minLength_2

scalar stream_id_String_NotNull_minLength_2

enum WorksOrdering {
  status
  timestamp
}

enum WorksFilter {
  status
  connector_id
  completed_number
  completed_time
  received_time
  processed_time
}

input WorksFiltering {
  key: [WorksFilter!]!
  values: [String]
  operator: String
  filterMode: FilterMode
}

type WorkMessage {
  timestamp: DateTime
  message: String
  sequence: Int
  source: String
}

type WorkTracking {
  import_expected_number: Int
  import_last_processed: DateTime
  import_processed_number: Int
}

type Work {
  id: ID!
  name: String
  user: User
  connector: Connector
  timestamp: DateTime!
  status: State!
  event_source_id: String
  received_time: DateTime
  processed_time: DateTime
  completed_time: DateTime
  completed_number: Int
  messages: [WorkMessage]
  errors: [WorkMessage]
  tracking: WorkTracking
}

type WorkEdge {
  cursor: String!
  node: Work!
}

type WorkConnection {
  pageInfo: PageInfo!
  edges: [WorkEdge]
}

type FileMetadata {
  encoding: String
  mimetype: String
  version: String
  messages: [WorkMessage]
  errors: [WorkMessage]
  list_filters: String
  entity_id: String
  entity: StixCoreObject
  labels_text: String
  labels: [String]
  creator_id: String
  external_reference_id: String
  creator: Creator
}

type File {
  id: ID!
  name: String!
  size: Int
  lastModified: DateTime
  lastModifiedSinceMin: Int
  metaData: FileMetadata
  uploadStatus: State!
  works: [Work]
}

type FileEdge {
  cursor: String!
  node: File!
}

type FileConnection {
  pageInfo: PageInfo!
  edges: [FileEdge]
}

enum TaskType {
  QUERY
  LIST
  RULE
}

type TaskError {
  id: ID!
  timestamp: DateTime
  message: String
}

enum TaskActionType {
  DELETE
  ADD
  REMOVE
  REPLACE
  MERGE
  ENRICHMENT
  PROMOTE
  RULE_ELEMENT_RESCAN
  SHARE
  UNSHARE
}

enum TaskContextType {
  ATTRIBUTE
  RELATION
  REVERSED_RELATION
}

enum TasksOrdering {
  id
  type
  completed
  created_at
  last_execution_date
}

enum TasksFilter {
  type
  initiator
  completed
}

input TasksFiltering {
  key: [TasksFilter!]!
  values: [String]
  operator: String
  filterMode: FilterMode
}

type TaskContext {
  field: String
  type: TaskContextType
  values: [String]!
}

type TaskAction {
  type: TaskActionType
  context: TaskContext
}

interface Task {
  id: ID!
  type: TaskType
  initiator: Creator
  actions: [TaskAction]
  created_at: DateTime
  last_execution_date: DateTime
  completed: Boolean
  task_expected_number: Int
  task_processed_number: Int
  errors: [TaskError]
}

type RuleTask implements Task {
  id: ID!
  type: TaskType
  initiator: Creator
  actions: [TaskAction]
  created_at: DateTime
  last_execution_date: DateTime
  completed: Boolean
  task_expected_number: Int
  task_processed_number: Int
  errors: [TaskError]
  rule: ID!
  enable: Boolean
}

type ListTask implements Task {
  id: ID!
  type: TaskType
  initiator: Creator
  actions: [TaskAction]
  created_at: DateTime
  last_execution_date: DateTime
  completed: Boolean
  task_expected_number: Int
  task_processed_number: Int
  errors: [TaskError]
  task_ids: [ID!]
}

type QueryTask implements Task {
  id: ID!
  type: TaskType
  initiator: Creator
  actions: [TaskAction]
  created_at: DateTime
  last_execution_date: DateTime
  completed: Boolean
  task_expected_number: Int
  task_processed_number: Int
  errors: [TaskError]
  task_filters: String!
  task_search: String
}

type TaskConnectionEdge {
  cursor: String!
  node: Task!
}

type TaskConnection {
  pageInfo: PageInfo!
  edges: [TaskConnectionEdge]
}

input TaskContextInput {
  field: String
  type: TaskContextType
  values: [String]!
}

input TaskActionInput {
  type: TaskActionType!
  context: TaskContextInput
}

input ListTaskAddInput {
  ids: [ID!]
  actions: [TaskActionInput]!
}

input QueryTaskAddInput {
  filters: String!
  search: String
  excluded_ids: [ID]
  actions: [TaskActionInput]!
}

input RetentionRuleAddInput {
  name: String!
  filters: String!
  max_retention: max_retention_Int_NotNull_min_1!
}

scalar max_retention_Int_NotNull_min_1

type RetentionRule {
  id: ID!
  standard_id: String!
  name: String!
  filters: String!
  max_retention: Int!
  last_execution_date: DateTime
  last_deleted_count: Int
  remaining_count: Int
}

type RetentionRuleConnection {
  pageInfo: PageInfo!
  edges: [RetentionRuleEdge]
}

type RetentionRuleEdge {
  cursor: String!
  node: RetentionRule!
}

type RetentionRuleEditMutations {
  delete: ID
  fieldPatch(input: [EditInput]!): RetentionRule
}

interface BasicObject {
  id: ID!
  standard_id: String!
  entity_type: String!
  parent_types: [String]!
}

interface InternalObject {
  id: ID!
  entity_type: String!
}

type Module {
  id: ID!
  enable: Boolean!
  running: Boolean!
}

type Provider {
  name: String!
  type: String
  strategy: String
  provider: String
}

type Settings implements InternalObject & BasicObject {
  id: ID!
  standard_id: String!
  entity_type: String!
  parent_types: [String!]!
  platform_organization: Organization
  platform_title: String
  platform_favicon: String
  platform_url: String
  platform_email: String
  platform_modules: [Module!]
  platform_providers: [Provider!]!
  platform_language: String
  platform_theme: String
  platform_theme_dark_background: String
  platform_theme_dark_paper: String
  platform_theme_dark_nav: String
  platform_theme_dark_primary: String
  platform_theme_dark_secondary: String
  platform_theme_dark_accent: String
  platform_theme_dark_logo: String
  platform_theme_dark_logo_collapsed: String
  platform_theme_dark_logo_login: String
  platform_theme_light_background: String
  platform_theme_light_paper: String
  platform_theme_light_nav: String
  platform_theme_light_primary: String
  platform_theme_light_secondary: String
  platform_theme_light_accent: String
  platform_theme_light_logo: String
  platform_theme_light_logo_collapsed: String
  platform_theme_light_logo_login: String
  platform_map_tile_server_dark: String
  platform_map_tile_server_light: String
  platform_login_message: String
  platform_enable_reference: [String!]
  platform_reference_attachment: Boolean
  platform_feature_flags: [Module!]
  platform_hidden_types: [String!]
  platform_entities_files_ref: [String!]
  created_at: DateTime!
  updated_at: DateTime!
  otp_mandatory: Boolean
  editContext: [EditUserContext!]
}

enum GroupsOrdering {
  name
  default_assignation
  auto_new_marking
  created_at
  updated_at
}

type GroupConnection {
  pageInfo: PageInfo!
  edges: [GroupEdge]
}

type GroupEdge {
  cursor: String!
  node: Group!
}

type Group implements InternalObject & BasicObject {
  id: ID!
  standard_id: String!
  entity_type: String!
  parent_types: [String]!
  name: String!
  default_assignation: Boolean
  auto_new_marking: Boolean
  description: String
  members: UserConnection
  created_at: DateTime
  updated_at: DateTime
  allowed_marking: [MarkingDefinition]
  editContext: [EditUserContext!]
}

input GroupAddInput {
  name: String!
  description: String
  default_assignation: Boolean
  auto_new_marking: Boolean
  clientMutationId: String
}

enum UsersOrdering {
  name
  user_email
  firstname
  lastname
  language
  external
  created_at
  updated_at
}

enum UsersFilter {
  name
  entity_type
  created_at
}

input UsersFiltering {
  key: [UsersFilter!]!
  values: [String]
  operator: String
  filterMode: FilterMode
}

type UserConnection {
  pageInfo: PageInfo!
  edges: [UserEdge]
}

type CreatorConnection {
  pageInfo: PageInfo!
  edges: [CreatorEdge]
}

type AssigneeConnection {
  pageInfo: PageInfo!
  edges: [AssigneeEdge!]!
}

type UserEdge {
  cursor: String!
  node: User!
}

type CreatorEdge {
  cursor: String!
  node: Creator!
}

type AssigneeEdge {
  cursor: String!
  node: Assignee!
}

type Creator {
  id: ID!
  name: String!
  entity_type: String!
}

type Assignee {
  id: ID!
  name: String!
  entity_type: String!
  user_email: String!
}

type OtpElement {
  secret: String!
  uri: String!
}

type User implements BasicObject & InternalObject {
  id: ID!
  standard_id: String!
  entity_type: String!
  parent_types: [String]!
  user_email: String!
  api_token: String!
  individual_id: String
  name: String!
  description: String
  firstname: String
  otp_activated: Boolean
  otp_qr: String
  otp_mandatory: Boolean
  lastname: String
  theme: String
  language: String
  external: Boolean
  dashboard: String
  roles: [Role]!
  capabilities: [Capability]!
  groups: GroupConnection
  objectOrganization: OrganizationConnection
  created_at: DateTime!
  updated_at: DateTime!
  allowed_marking: [MarkingDefinition]
  sessions: [SessionDetail]
  userSubscriptions(first: Int): UserSubscriptionConnection
  editContext: [EditUserContext!]
}

type MeUser implements BasicObject & InternalObject {
  id: ID!
  standard_id: String!
  entity_type: String!
  parent_types: [String!]!
  user_email: String!
  name: String!
  description: String
  firstname: String
  otp_activated: Boolean
  otp_qr: String
  lastname: String
  theme: String
  language: String
  external: Boolean
  individual_id: String
  api_token: String!
  objectOrganization: MeOrganizationConnection
  capabilities: [Capability!]!
  allowed_marking: [MarkingDefinition!]
  userSubscriptions(first: Int): UserSubscriptionConnection
  otp_mandatory: Boolean
}

type SessionDetail {
  id: ID!
  created: DateTime
  ttl: Int
}

type UserSession {
  user: User
  sessions: [SessionDetail]
}

input UserAddInput {
  user_email: user_email_String_minLength_5_format_email
  name: name_String_NotNull_minLength_2!
  password: String
  firstname: String
  lastname: String
  description: String
  language: String
  theme: String
  roles: [ID]
  objectOrganization: [ID!]
}

scalar user_email_String_minLength_5_format_email

input UserLoginInput {
  email: String!
  password: String!
}

input UserOTPLoginInput {
  code: String!
}

input UserOTPActivationInput {
  secret: String!
  code: String!
}

enum RolesOrdering {
  name
  default_assignation
  created_at
  updated_at
}

type RoleConnection {
  pageInfo: PageInfo!
  edges: [RoleEdge]
}

type RoleEdge {
  cursor: String!
  node: Role!
}

type Role implements BasicObject & InternalObject {
  id: ID!
  standard_id: String!
  entity_type: String!
  parent_types: [String]!
  name: String!
  default_assignation: Boolean
  description: String
  created_at: DateTime!
  updated_at: DateTime!
  capabilities: [Capability]
  editContext: [EditUserContext!]
}

input RoleAddInput {
  name: String!
  description: String
  clientMutationId: String
}

type CapabilityConnection {
  pageInfo: PageInfo!
  edges: [CapabilityEdge]
}

type CapabilityEdge {
  cursor: String!
  node: Capability!
}

type Capability implements BasicObject & InternalObject {
  id: ID!
  standard_id: String!
  entity_type: String!
  parent_types: [String]!
  name: String!
  description: String
  attribute_order: Int
  created_at: DateTime!
  updated_at: DateTime!
  editContext: [EditUserContext!]
}

enum ConnectorType {
  EXTERNAL_IMPORT
  INTERNAL_IMPORT_FILE
  INTERNAL_ENRICHMENT
  INTERNAL_EXPORT_FILE
  STREAM
}

input RegisterConnectorInput {
  id: ID!
  name: String!
  type: ConnectorType!
  scope: [String!]
  auto: Boolean
  only_contextual: Boolean
}

type RabbitMQConnection {
  host: String!
  vhost: String!
  use_ssl: Boolean!
  ca: [String]
  port: Int!
  user: String!
  pass: String!
}

type ConnectorConfig {
  connection: RabbitMQConnection!
  listen: String!
  listen_routing: String!
  listen_exchange: String!
  push: String!
  push_routing: String!
  push_exchange: String!
}

type Connector implements BasicObject & InternalObject {
  id: ID!
  standard_id: String!
  entity_type: String!
  parent_types: [String]!
  name: String!
  active: Boolean
  auto: Boolean
  only_contextual: Boolean
  connector_type: String
  connector_scope: [String!]
  connector_state: String
  connector_state_reset: Boolean
  connector_user_id: ID!
  updated_at: DateTime
  created_at: DateTime
  config: ConnectorConfig
  works(status: String): [Work]
}

type RuleExecutionError {
  timestamp: DateTime
  source: String
  error: String
}

type RuleManager {
  id: ID!
  activated: Boolean!
  lastEventId: String
  errors: [RuleExecutionError]
}

type DisplayStep {
  source: String
  source_color: String
  relation: String
  target: String
  target_color: String
  identifier: String
  identifier_color: String
  action: String
}

type Display {
  if: [DisplayStep]
  then: [DisplayStep]
}

type Rule {
  id: ID!
  name: String!
  description: String!
  activated: Boolean!
  category: String
  display: Display
}

type InferenceAttribute {
  field: String!
  value: String!
}

type Inference {
  rule: Rule!
  explanation: [StixObjectOrStixRelationship]!
  attributes: [InferenceAttribute]
}

interface StixObject {
  id: ID!
  standard_id: String!
  entity_type: String!
  parent_types: [String]!
  x_opencti_stix_ids: [StixId]
  is_inferred: Boolean!
  spec_version: String!
  created_at: DateTime!
  updated_at: DateTime!
  creator: Creator
  x_opencti_inferences: [Inference]
}

interface StixMetaObject {
  id: ID!
  standard_id: String!
  entity_type: String!
  parent_types: [String]!
  x_opencti_stix_ids: [StixId]
  is_inferred: Boolean!
  spec_version: String!
  created_at: DateTime!
  updated_at: DateTime!
  created: DateTime
  modified: DateTime
}

enum MarkingDefinitionsOrdering {
  definition_type
  definition
  x_opencti_order
  x_opencti_color
  created
  modified
  created_at
  updated_at
}

enum MarkingDefinitionsFilter {
  definition
  definition_type
  markedBy
}

input MarkingDefinitionsFiltering {
  key: [MarkingDefinitionsFilter!]!
  values: [String]
  operator: String
  filterMode: FilterMode
}

type MarkingDefinitionConnection {
  pageInfo: PageInfo!
  edges: [MarkingDefinitionEdge!]!
}

type MarkingDefinitionEdge {
  cursor: String!
  node: MarkingDefinition!
}

type MarkingDefinition implements BasicObject & StixObject & StixMetaObject {
  id: ID!
  standard_id: String!
  entity_type: String!
  parent_types: [String]!
  x_opencti_stix_ids: [StixId]
  is_inferred: Boolean!
  spec_version: String!
  created_at: DateTime!
  updated_at: DateTime!
  x_opencti_inferences: [Inference]
  created: DateTime
  modified: DateTime
  definition_type: String
  definition: String
  x_opencti_order: Int!
  x_opencti_color: String
  creator: Creator
  toStix: String
  editContext: [EditUserContext!]
}

input MarkingDefinitionAddInput {
  stix_id: StixId
  x_opencti_stix_ids: [StixId]
  definition_type: String!
  definition: String!
  x_opencti_order: Int!
  x_opencti_color: String
  created: DateTime
  modified: DateTime
  clientMutationId: String
  update: Boolean
}

enum LabelsOrdering {
  value
  color
  created
  modified
  created_at
  updated_at
}

enum LabelsFilter {
  value
  markedBy
}

input LabelsFiltering {
  key: [LabelsFilter!]!
  values: [String]
  operator: String
  filterMode: FilterMode
}

type LabelConnection {
  pageInfo: PageInfo!
  edges: [LabelEdge]
}

type LabelEdge {
  cursor: String!
  node: Label!
}

type Label implements BasicObject & StixObject & StixMetaObject {
  id: ID!
  standard_id: String!
  entity_type: String!
  parent_types: [String]!
  x_opencti_stix_ids: [StixId]
  is_inferred: Boolean!
  spec_version: String!
  created_at: DateTime!
  updated_at: DateTime!
  x_opencti_inferences: [Inference]
  created: DateTime
  modified: DateTime
  value: String
  color: String
  creator: Creator
  toStix: String
  editContext: [EditUserContext!]
}

input LabelAddInput {
  stix_id: StixId
  x_opencti_stix_ids: [StixId]
  value: String!
  color: String
  created: DateTime
  modified: DateTime
  clientMutationId: String
  update: Boolean
}

enum ExternalReferencesOrdering {
  source_name
  url
  hash
  external_id
  created
  modified
  created_at
  updated_at
  creator
}

enum ExternalReferencesFilter {
  url
  usedBy
  source_name
  external_id
  fileId
  creator
}

input ExternalReferencesFiltering {
  key: [ExternalReferencesFilter!]!
  values: [String]
  operator: String
  filterMode: FilterMode
}

type ExternalReferenceConnection {
  pageInfo: PageInfo!
  edges: [ExternalReferenceEdge!]!
}

type ExternalReferenceEdge {
  cursor: String!
  node: ExternalReference!
}

type ExternalReference implements BasicObject & StixObject & StixMetaObject {
  id: ID!
  standard_id: String!
  entity_type: String!
  parent_types: [String]!
  x_opencti_stix_ids: [StixId]
  is_inferred: Boolean!
  spec_version: String!
  created_at: DateTime!
  updated_at: DateTime!
  x_opencti_inferences: [Inference]
  created: DateTime
  modified: DateTime
  source_name: String!
  description: String
  url: String
  hash: String
  external_id: String
  references(types: [String]): StixObjectOrStixRelationshipConnection
  fileId: String
  creator: Creator
  importFiles(first: Int): FileConnection
  pendingFiles(first: Int): FileConnection
  exportFiles(first: Int): FileConnection
  editContext: [EditUserContext!]
  connectors(onlyAlive: Boolean): [Connector]
  jobs(first: Int): [Work]
}

input ExternalReferenceAddInput {
  stix_id: StixId
  x_opencti_stix_ids: [StixId]
  source_name: source_name_String_NotNull_minLength_2!
  description: String
  url: String
  hash: String
  file: Upload
  external_id: String
  created: DateTime
  modified: DateTime
  clientMutationId: String
  update: Boolean
}

scalar source_name_String_NotNull_minLength_2

enum KillChainPhasesOrdering {
  x_opencti_order
  kill_chain_name
  phase_name
  created
  modified
  created_at
  updated_at
}

enum KillChainPhasesFilter {
  kill_chain_name
  phase_name
}

input KillChainPhasesFiltering {
  key: [KillChainPhasesFilter!]!
  values: [String]
  operator: String
  filterMode: FilterMode
}

type KillChainPhaseConnection {
  pageInfo: PageInfo!
  edges: [KillChainPhaseEdge]
}

type KillChainPhaseEdge {
  cursor: String!
  node: KillChainPhase!
}

type KillChainPhase implements BasicObject & StixObject & StixMetaObject {
  id: ID!
  standard_id: String!
  entity_type: String!
  parent_types: [String]!
  x_opencti_stix_ids: [StixId]
  is_inferred: Boolean!
  spec_version: String!
  created_at: DateTime!
  updated_at: DateTime!
  x_opencti_inferences: [Inference]
  created: DateTime
  modified: DateTime
  kill_chain_name: String!
  phase_name: String!
  x_opencti_order: Int
  creator: Creator
  editContext: [EditUserContext!]
}

input KillChainPhaseAddInput {
  stix_id: StixId
  x_opencti_stix_ids: [StixId]
  kill_chain_name: String!
  phase_name: String!
  x_opencti_order: Int!
  created: DateTime
  modified: DateTime
  clientMutationId: String
  update: Boolean
}

enum StixCoreObjectsOrdering {
  name
  entity_type
  created
  modified
  created_at
  updated_at
  published
  valid_from
  valid_until
  indicator_pattern
  x_opencti_workflow_id
  createdBy
  creator
  objectMarking
  observable_value
  subject
  value
  _score
}

enum StixCoreObjectsFilter {
  name
  entity_type
  aliases
  x_opencti_aliases
  x_mitre_id
  created
  modified
  created_at
  createdBy
  markedBy
  labelledBy
  killChainPhase
  hasExternalReference
  objectContains
  containedBy
  indicates
  confidence
  valid_from
  valid_until
  pattern_type
  indicator_types
  x_opencti_main_observable_type
  report_types
  context
  x_opencti_organization_type
  published
  creator
  x_opencti_workflow_id
  x_opencti_detection
  subject
  value
  abstract
  malware_types
  threat_actor_types
  incident_types
  targets
  relatedTo
}

input StixCoreObjectsFiltering {
  key: [StixCoreObjectsFilter!]!
  values: [String]
  operator: String
  filterMode: FilterMode
}

type StixCoreObjectConnection {
  pageInfo: PageInfo!
  edges: [StixCoreObjectEdge]
}

type StixCoreObjectEdge {
  cursor: String!
  node: StixCoreObject!
}

union OrganizationOrIndividual = Organization | Individual

interface StixCoreObject {
  id: ID!
  standard_id: String!
  entity_type: String!
  parent_types: [String]!
  x_opencti_stix_ids: [StixId]
  is_inferred: Boolean!
  spec_version: String!
  created_at: DateTime!
  updated_at: DateTime!
  createdBy: Identity
  objectMarking: MarkingDefinitionConnection
  objectOrganization: OrganizationConnection
  objectLabel: LabelConnection
  externalReferences(first: Int): ExternalReferenceConnection
  reports(first: Int): ReportConnection
  notes(first: Int): NoteConnection
  opinions(first: Int): OpinionConnection
  observedData(first: Int): ObservedDataConnection
  groupings(first: Int): GroupingConnection
  cases(first: Int): CaseConnection
  stixCoreRelationships(first: Int, after: ID, orderBy: StixCoreRelationshipsOrdering, orderMode: OrderingMode, fromId: StixRef, toId: StixRef, fromTypes: [String], toTypes: [String], relationship_type: String, startTimeStart: DateTime, startTimeStop: DateTime, stopTimeStart: DateTime, stopTimeStop: DateTime, firstSeenStart: DateTime, firstSeenStop: DateTime, lastSeenStart: DateTime, lastSeenStop: DateTime, confidences: [Int], search: String, filters: [StixCoreRelationshipsFiltering], filterMode: FilterMode): StixCoreRelationshipConnection
  stixCoreObjectsDistribution(relationship_type: [String], toTypes: [String], field: String!, startDate: DateTime, endDate: DateTime, dateAttribute: String, operation: StatsOperation!, limit: Int, order: String, types: [String], filters: [StixCoreObjectsFiltering], filterMode: FilterMode, search: String): [Distribution]
  stixCoreRelationshipsDistribution(field: String!, operation: StatsOperation!, startDate: DateTime, endDate: DateTime, dateAttribute: String, isTo: Boolean, limit: Int, order: String, elementWithTargetTypes: [String], fromId: [String], fromRole: String, fromTypes: [String], toId: [String], toRole: String, toTypes: [String], relationship_type: [String], confidences: [Int], search: String, filters: [StixCoreRelationshipsFiltering], filterMode: FilterMode): [Distribution]
  creator: Creator
  toStix: String
  importFiles(first: Int): FileConnection
  pendingFiles(first: Int): FileConnection
  exportFiles(first: Int): FileConnection
  editContext: [EditUserContext!]
  connectors(onlyAlive: Boolean): [Connector]
  jobs(first: Int): [Work]
}

enum StixDomainObjectsOrdering {
  name
  entity_type
  created
  modified
  created_at
  updated_at
  published
  valid_from
  valid_until
  indicator_pattern
  x_opencti_workflow_id
  createdBy
  creator
  objectMarking
  _score
}

enum StixDomainObjectsFilter {
  name
  entity_type
  aliases
  x_opencti_aliases
  x_mitre_id
  created
  modified
  created_at
  createdBy
  markedBy
  assigneeTo
  labelledBy
  hasExternalReference
  objectContains
  containedBy
  indicates
  confidence
  valid_from
  valid_until
  pattern_type
  indicator_types
  x_opencti_main_observable_type
  report_types
  context
  x_opencti_organization_type
  published
  creator
  x_opencti_workflow_id
}

input StixDomainObjectsFiltering {
  key: [StixDomainObjectsFilter!]!
  values: [String]
  operator: String
  filterMode: FilterMode
}

type StixDomainObjectConnection {
  pageInfo: PageInfo!
  edges: [StixDomainObjectEdge]
}

type StixDomainObjectEdge {
  cursor: String!
  node: StixDomainObject!
}

interface StixDomainObject {
  id: ID!
  standard_id: String!
  entity_type: String!
  parent_types: [String]!
  x_opencti_stix_ids: [StixId]
  is_inferred: Boolean!
  spec_version: String!
  created_at: DateTime!
  updated_at: DateTime!
  createdBy: Identity
  objectMarking: MarkingDefinitionConnection
  objectOrganization: OrganizationConnection
  objectLabel: LabelConnection
  externalReferences(first: Int): ExternalReferenceConnection
  reports(first: Int): ReportConnection
  notes(first: Int): NoteConnection
  opinions(first: Int): OpinionConnection
  observedData(first: Int): ObservedDataConnection
  groupings(first: Int): GroupingConnection
  cases(first: Int): CaseConnection
  stixCoreRelationships(first: Int, after: ID, orderBy: StixCoreRelationshipsOrdering, orderMode: OrderingMode, fromId: StixRef, toId: StixRef, fromTypes: [String], toTypes: [String], relationship_type: String, startTimeStart: DateTime, startTimeStop: DateTime, stopTimeStart: DateTime, stopTimeStop: DateTime, firstSeenStart: DateTime, firstSeenStop: DateTime, lastSeenStart: DateTime, lastSeenStop: DateTime, confidences: [Int], search: String, filters: [StixCoreRelationshipsFiltering], filterMode: FilterMode): StixCoreRelationshipConnection
  stixCoreObjectsDistribution(relationship_type: [String], toTypes: [String], field: String!, startDate: DateTime, endDate: DateTime, dateAttribute: String, operation: StatsOperation!, limit: Int, order: String, types: [String], filters: [StixCoreObjectsFiltering], filterMode: FilterMode, search: String): [Distribution]
  stixCoreRelationshipsDistribution(field: String!, operation: StatsOperation!, startDate: DateTime, endDate: DateTime, dateAttribute: String, isTo: Boolean, limit: Int, order: String, elementWithTargetTypes: [String], fromId: [String], fromRole: String, fromTypes: [String], toId: [String], toRole: String, toTypes: [String], relationship_type: [String], confidences: [Int], search: String, filters: [StixCoreRelationshipsFiltering], filterMode: FilterMode): [Distribution]
  revoked: Boolean!
  confidence: Int
  lang: String
  created: DateTime
  modified: DateTime
  x_opencti_graph_data: String
  objectAssignee: AssigneeConnection
  creator: Creator
  toStix: String
  importFiles(first: Int): FileConnection
  pendingFiles(first: Int): FileConnection
  exportFiles(first: Int): FileConnection
  editContext: [EditUserContext!]
  connectors(onlyAlive: Boolean): [Connector]
  jobs(first: Int): [Work]
  status: Status
  workflowEnabled: Boolean
}

input StixDomainObjectAddInput {
  stix_id: StixId
  x_opencti_stix_ids: [StixId]
  name: name_String_NotNull_minLength_2!
  description: String
  confidence: Int
  pattern_type: String
  context: String
  pattern: String
  aliases: [String]
  x_opencti_aliases: [String]
  type: String!
  createdBy: String
  objectMarking: [String]
  objectLabel: [String]
  killChainPhases: [String]
  externalReferences: [String]
  objects: [String]
  clientMutationId: String
  created: DateTime
  modified: DateTime
  update: Boolean
}

enum AttackPatternsOrdering {
  x_mitre_id
  name
  created
  modified
  created_at
  updated_at
  x_opencti_workflow_id
}

enum AttackPatternsFilter {
  name
  aliases
  created
  modified
  created_at
  updated_at
  x_mitre_id
  createdBy
  markedBy
  assigneeTo
  labelledBy
  mitigatedBy
  revoked
  x_opencti_workflow_id
}

input AttackPatternsFiltering {
  key: [AttackPatternsFilter!]!
  values: [String]
  operator: String
  filterMode: FilterMode
}

type AttackPatternConnection {
  pageInfo: PageInfo!
  edges: [AttackPatternEdge!]!
}

type AttackPatternEdge {
  cursor: String!
  node: AttackPattern!
}

type AttackPattern implements BasicObject & StixObject & StixCoreObject & StixDomainObject {
  id: ID!
  standard_id: String!
  entity_type: String!
  parent_types: [String]!
  x_opencti_stix_ids: [StixId]
  is_inferred: Boolean!
  spec_version: String!
  created_at: DateTime!
  updated_at: DateTime!
  x_opencti_inferences: [Inference]
  createdBy: Identity
  objectMarking: MarkingDefinitionConnection
  objectOrganization: OrganizationConnection
  objectLabel: LabelConnection
  externalReferences(first: Int): ExternalReferenceConnection
  reports(first: Int): ReportConnection
  notes(first: Int): NoteConnection
  opinions(first: Int): OpinionConnection
  observedData(first: Int): ObservedDataConnection
  groupings(first: Int): GroupingConnection
  cases(first: Int): CaseConnection
  stixCoreRelationships(first: Int, after: ID, orderBy: StixCoreRelationshipsOrdering, orderMode: OrderingMode, fromId: StixRef, toId: StixRef, fromTypes: [String], toTypes: [String], relationship_type: String, startTimeStart: DateTime, startTimeStop: DateTime, stopTimeStart: DateTime, stopTimeStop: DateTime, firstSeenStart: DateTime, firstSeenStop: DateTime, lastSeenStart: DateTime, lastSeenStop: DateTime, confidences: [Int], search: String, filters: [StixCoreRelationshipsFiltering], filterMode: FilterMode): StixCoreRelationshipConnection
  stixCoreObjectsDistribution(relationship_type: [String], toTypes: [String], field: String!, startDate: DateTime, endDate: DateTime, dateAttribute: String, operation: StatsOperation!, limit: Int, order: String, types: [String], filters: [StixCoreObjectsFiltering], filterMode: FilterMode, search: String): [Distribution]
  stixCoreRelationshipsDistribution(field: String!, operation: StatsOperation!, startDate: DateTime, endDate: DateTime, dateAttribute: String, isTo: Boolean, limit: Int, order: String, elementWithTargetTypes: [String], fromId: [String], fromRole: String, fromTypes: [String], toId: [String], toRole: String, toTypes: [String], relationship_type: [String], confidences: [Int], search: String, filters: [StixCoreRelationshipsFiltering], filterMode: FilterMode): [Distribution]
  revoked: Boolean!
  confidence: Int
  lang: String
  created: DateTime
  modified: DateTime
  x_opencti_graph_data: String
  objectAssignee: AssigneeConnection
  name: String!
  description: String
  aliases: [String]
  x_mitre_platforms: [String]
  x_mitre_permissions_required: [String]
  x_mitre_detection: String
  x_mitre_id: String
  killChainPhases: KillChainPhaseConnection
  coursesOfAction: CourseOfActionConnection
  parentAttackPatterns: AttackPatternConnection
  subAttackPatterns: AttackPatternConnection
  isSubAttackPattern: Boolean
  dataComponents: DataComponentConnection
  creator: Creator
  toStix: String
  importFiles(first: Int): FileConnection
  pendingFiles(first: Int): FileConnection
  exportFiles(first: Int): FileConnection
  editContext: [EditUserContext!]
  connectors(onlyAlive: Boolean): [Connector]
  jobs(first: Int): [Work]
  status: Status
  workflowEnabled: Boolean
}

input AttackPatternAddInput {
  stix_id: StixId
  x_opencti_stix_ids: [StixId]
  name: name_String_NotNull_minLength_2!
  description: String
  aliases: [String]
  revoked: Boolean
  lang: String
  confidence: Int
  x_mitre_platforms: [String]
  x_mitre_permissions_required: [String]
  x_mitre_detection: String
  x_mitre_id: String
  createdBy: String
  objectMarking: [String]
  objectOrganization: [String]
  objectLabel: [String]
  killChainPhases: [String]
  externalReferences: [String]
  created: DateTime
  modified: DateTime
  clientMutationId: String
  update: Boolean
}

enum CampaignsOrdering {
  name
  first_seen
  last_seen
  role_played
  created
  modified
  created_at
  updated_at
  x_opencti_workflow_id
  confidence
}

enum CampaignsFilter {
  name
  aliases
  created
  modified
  created_at
  updated_at
  createdBy
  markedBy
  assigneeTo
  labelledBy
  x_opencti_workflow_id
  revoked
  confidence
}

input CampaignsFiltering {
  key: [CampaignsFilter!]!
  values: [String]
  operator: String
  filterMode: FilterMode
}

type CampaignConnection {
  pageInfo: PageInfo!
  edges: [CampaignEdge]
}

type CampaignEdge {
  cursor: String!
  node: Campaign!
}

type Campaign implements BasicObject & StixObject & StixCoreObject & StixDomainObject {
  id: ID!
  standard_id: String!
  entity_type: String!
  parent_types: [String]!
  x_opencti_stix_ids: [StixId]
  is_inferred: Boolean!
  spec_version: String!
  created_at: DateTime!
  updated_at: DateTime!
  x_opencti_inferences: [Inference]
  createdBy: Identity
  objectMarking: MarkingDefinitionConnection
  objectOrganization: OrganizationConnection
  objectLabel: LabelConnection
  externalReferences(first: Int): ExternalReferenceConnection
  reports(first: Int): ReportConnection
  notes(first: Int): NoteConnection
  opinions(first: Int): OpinionConnection
  observedData(first: Int): ObservedDataConnection
  groupings(first: Int): GroupingConnection
  cases(first: Int): CaseConnection
  stixCoreRelationships(first: Int, after: ID, orderBy: StixCoreRelationshipsOrdering, orderMode: OrderingMode, fromId: StixRef, toId: StixRef, fromTypes: [String], toTypes: [String], relationship_type: String, startTimeStart: DateTime, startTimeStop: DateTime, stopTimeStart: DateTime, stopTimeStop: DateTime, firstSeenStart: DateTime, firstSeenStop: DateTime, lastSeenStart: DateTime, lastSeenStop: DateTime, confidences: [Int], search: String, filters: [StixCoreRelationshipsFiltering], filterMode: FilterMode): StixCoreRelationshipConnection
  stixCoreObjectsDistribution(relationship_type: [String], toTypes: [String], field: String!, startDate: DateTime, endDate: DateTime, dateAttribute: String, operation: StatsOperation!, limit: Int, order: String, types: [String], filters: [StixCoreObjectsFiltering], filterMode: FilterMode, search: String): [Distribution]
  stixCoreRelationshipsDistribution(field: String!, operation: StatsOperation!, startDate: DateTime, endDate: DateTime, dateAttribute: String, isTo: Boolean, limit: Int, order: String, elementWithTargetTypes: [String], fromId: [String], fromRole: String, fromTypes: [String], toId: [String], toRole: String, toTypes: [String], relationship_type: [String], confidences: [Int], search: String, filters: [StixCoreRelationshipsFiltering], filterMode: FilterMode): [Distribution]
  revoked: Boolean!
  confidence: Int
  lang: String
  created: DateTime
  modified: DateTime
  x_opencti_graph_data: String
  objectAssignee: AssigneeConnection
  name: String!
  description: String
  aliases: [String]
  first_seen: DateTime
  last_seen: DateTime
  objective: String
  creator: Creator
  toStix: String
  importFiles(first: Int): FileConnection
  pendingFiles(first: Int): FileConnection
  exportFiles(first: Int): FileConnection
  editContext: [EditUserContext!]
  connectors(onlyAlive: Boolean): [Connector]
  jobs(first: Int): [Work]
  status: Status
  workflowEnabled: Boolean
}

input CampaignAddInput {
  stix_id: StixId
  x_opencti_stix_ids: [StixId]
  name: name_String_NotNull_minLength_2!
  description: String!
  aliases: [String]
  revoked: Boolean
  lang: String
  confidence: Int
  first_seen: DateTime
  last_seen: DateTime
  objective: String
  createdBy: String
  objectMarking: [String]
  objectAssignee: [String]
  objectOrganization: [String]
  objectLabel: [String]
  externalReferences: [String]
  created: DateTime
  modified: DateTime
  clientMutationId: String
  update: Boolean
}

enum ContainersOrdering {
  name
  published
  created
  modified
  created_at
  updated_at
  createdBy
  objectMarking
  x_opencti_workflow_id
}

enum ContainersFilter {
  entity_type
  confidence
  attribute_abstract
  report_types
  context
  content
  authors
  created
  modified
  created_at
  updated_at
  createdBy
  markedBy
  assigneeTo
  labelledBy
  objectContains
  x_opencti_workflow_id
  revoked
}

input ContainersFiltering {
  key: [ContainersFilter!]!
  values: [String]!
  operator: String
  filterMode: FilterMode
}

type ContainerConnection {
  pageInfo: PageInfo!
  edges: [ContainerEdge]
}

type ContainerEdge {
  cursor: String!
  node: Container!
}

interface Container {
  id: ID!
  standard_id: String!
  entity_type: String!
  parent_types: [String]!
  x_opencti_stix_ids: [StixId]
  is_inferred: Boolean!
  spec_version: String!
  created_at: DateTime!
  updated_at: DateTime!
  createdBy: Identity
  objectMarking: MarkingDefinitionConnection
  objectOrganization: OrganizationConnection
  objectLabel: LabelConnection
  externalReferences(first: Int): ExternalReferenceConnection
  reports(first: Int): ReportConnection
  notes(first: Int): NoteConnection
  opinions(first: Int): OpinionConnection
  observedData(first: Int): ObservedDataConnection
  groupings(first: Int): GroupingConnection
  cases(first: Int): CaseConnection
  stixCoreRelationships(first: Int, after: ID, orderBy: StixCoreRelationshipsOrdering, orderMode: OrderingMode, fromId: StixRef, toId: StixRef, fromTypes: [String], toTypes: [String], relationship_type: String, startTimeStart: DateTime, startTimeStop: DateTime, stopTimeStart: DateTime, stopTimeStop: DateTime, firstSeenStart: DateTime, firstSeenStop: DateTime, lastSeenStart: DateTime, lastSeenStop: DateTime, confidences: [Int], search: String, filters: [StixCoreRelationshipsFiltering], filterMode: FilterMode): StixCoreRelationshipConnection
  stixCoreObjectsDistribution(relationship_type: [String], toTypes: [String], field: String!, startDate: DateTime, endDate: DateTime, dateAttribute: String, operation: StatsOperation!, limit: Int, order: String, types: [String], filters: [StixCoreObjectsFiltering], filterMode: FilterMode, search: String): [Distribution]
  stixCoreRelationshipsDistribution(field: String!, operation: StatsOperation!, startDate: DateTime, endDate: DateTime, dateAttribute: String, isTo: Boolean, limit: Int, order: String, elementWithTargetTypes: [String], fromId: [String], fromRole: String, fromTypes: [String], toId: [String], toRole: String, toTypes: [String], relationship_type: [String], confidences: [Int], search: String, filters: [StixCoreRelationshipsFiltering], filterMode: FilterMode): [Distribution]
  revoked: Boolean!
  confidence: Int
  lang: String
  created: DateTime
  modified: DateTime
  x_opencti_graph_data: String
  objectAssignee: AssigneeConnection
  objects(first: Int, after: ID, orderBy: StixObjectOrStixRelationshipsOrdering, orderMode: OrderingMode, filters: [StixObjectOrStixRelationshipsFiltering], filterMode: FilterMode, search: String, types: [String], all: Boolean): StixObjectOrStixRelationshipRefConnection
  relatedContainers(first: Int, after: ID, orderBy: ContainersOrdering, orderMode: OrderingMode, filters: [ContainersFiltering], filterMode: FilterMode, search: String, types: [String], viaTypes: [String]): ContainerConnection
  workflowEnabled: Boolean
  status: Status
}

enum NotesOrdering {
  attribute_abstract
  created
  modified
  created_at
  updated_at
  createdBy
  x_opencti_workflow_id
  objectMarking
  note_types
  creator
}

enum NotesFilter {
  attribute_abstract
  content
  authors
  created
  modified
  created_at
  updated_at
  createdBy
  markedBy
  assigneeTo
  labelledBy
  objectContains
  x_opencti_workflow_id
  revoked
  note_types
  likelihood
  creator
}

input NotesFiltering {
  key: [NotesFilter!]!
  values: [String]!
  operator: String
  filterMode: FilterMode
}

type NoteConnection {
  pageInfo: PageInfo!
  edges: [NoteEdge!]!
}

type NoteEdge {
  cursor: String!
  node: Note!
}

type Note implements BasicObject & StixObject & StixCoreObject & StixDomainObject & Container {
  id: ID!
  standard_id: String!
  entity_type: String!
  parent_types: [String]!
  x_opencti_stix_ids: [StixId]
  is_inferred: Boolean!
  spec_version: String!
  created_at: DateTime!
  updated_at: DateTime!
  x_opencti_inferences: [Inference]
  createdBy: Identity
  objectMarking: MarkingDefinitionConnection
  objectOrganization: OrganizationConnection
  objectLabel: LabelConnection
  externalReferences(first: Int): ExternalReferenceConnection
  reports(first: Int): ReportConnection
  notes(first: Int): NoteConnection
  opinions(first: Int): OpinionConnection
  observedData(first: Int): ObservedDataConnection
  groupings(first: Int): GroupingConnection
  cases(first: Int): CaseConnection
  stixCoreRelationships(first: Int, after: ID, orderBy: StixCoreRelationshipsOrdering, orderMode: OrderingMode, fromId: StixRef, toId: StixRef, fromTypes: [String], toTypes: [String], relationship_type: String, startTimeStart: DateTime, startTimeStop: DateTime, stopTimeStart: DateTime, stopTimeStop: DateTime, firstSeenStart: DateTime, firstSeenStop: DateTime, lastSeenStart: DateTime, lastSeenStop: DateTime, confidences: [Int], search: String, filters: [StixCoreRelationshipsFiltering], filterMode: FilterMode): StixCoreRelationshipConnection
  stixCoreObjectsDistribution(relationship_type: [String], toTypes: [String], field: String!, startDate: DateTime, endDate: DateTime, dateAttribute: String, operation: StatsOperation!, limit: Int, order: String, types: [String], filters: [StixCoreObjectsFiltering], filterMode: FilterMode, search: String): [Distribution]
  stixCoreRelationshipsDistribution(field: String!, operation: StatsOperation!, startDate: DateTime, endDate: DateTime, dateAttribute: String, isTo: Boolean, limit: Int, order: String, elementWithTargetTypes: [String], fromId: [String], fromRole: String, fromTypes: [String], toId: [String], toRole: String, toTypes: [String], relationship_type: [String], confidences: [Int], search: String, filters: [StixCoreRelationshipsFiltering], filterMode: FilterMode): [Distribution]
  revoked: Boolean!
  confidence: Int
  lang: String
  created: DateTime
  modified: DateTime
  x_opencti_graph_data: String
  objectAssignee: AssigneeConnection
  objects(first: Int, after: ID, orderBy: StixObjectOrStixRelationshipsOrdering, orderMode: OrderingMode, filters: [StixObjectOrStixRelationshipsFiltering], filterMode: FilterMode, search: String, types: [String], all: Boolean): StixObjectOrStixRelationshipRefConnection
  relatedContainers(first: Int, after: ID, orderBy: ContainersOrdering, orderMode: OrderingMode, filters: [ContainersFiltering], filterMode: FilterMode, search: String, types: [String], viaTypes: [String]): ContainerConnection
  attribute_abstract: String
  content: String!
  authors: [String]
  note_types: [String]
  likelihood: Int
  creator: Creator
  toStix: String
  importFiles(first: Int): FileConnection
  pendingFiles(first: Int): FileConnection
  exportFiles(first: Int): FileConnection
  editContext: [EditUserContext!]
  connectors(onlyAlive: Boolean): [Connector]
  jobs(first: Int): [Work]
  status: Status
  workflowEnabled: Boolean
}

input NoteAddInput {
  stix_id: StixId
  x_opencti_stix_ids: [StixId]
  attribute_abstract: String
  content: content_String_NotNull_minLength_2!
  authors: [String]
  note_types: [String]
  likelihood: Int
  revoked: Boolean
  lang: String
  createdBy: String
  confidence: Int
  objectMarking: [String]
  objectLabel: [String]
  objectOrganization: [String]
  externalReferences: [String]
  objects: [String]
  created: DateTime
  modified: DateTime
  clientMutationId: String
  update: Boolean
}

scalar content_String_NotNull_minLength_2

input NoteUserAddInput {
  stix_id: String
  x_opencti_stix_ids: [String]
  attribute_abstract: String
  content: content_String_NotNull_minLength_2!
  note_types: [String]
  likelihood: Int
  revoked: Boolean
  lang: String
  confidence: Int
  objectMarking: [String]
  objectLabel: [String]
  objectOrganization: [String]
  externalReferences: [String]
  objects: [String]
  created: DateTime
  modified: DateTime
  clientMutationId: String
  update: Boolean
}

enum ObservedDatasOrdering {
  first_observed
  last_observed
  number_observed
  created
  modified
  created_at
  updated_at
  createdBy
  x_opencti_workflow_id
  objectMarking
  confidence
}

enum ObservedDatasFilter {
  first_observed
  last_observed
  number_observed
  created
  modified
  created_at
  updated_at
  createdBy
  markedBy
  assigneeTo
  labelledBy
  objectContains
  x_opencti_workflow_id
  revoked
  confidence
}

input ObservedDatasFiltering {
  key: [ObservedDatasFilter!]!
  values: [String]!
  operator: String
  filterMode: FilterMode
}

type ObservedDataConnection {
  pageInfo: PageInfo!
  edges: [ObservedDataEdge]
}

type ObservedDataEdge {
  cursor: String!
  node: ObservedData!
}

type ObservedData implements BasicObject & StixObject & StixCoreObject & StixDomainObject & Container {
  id: ID!
  standard_id: String!
  entity_type: String!
  parent_types: [String]!
  x_opencti_stix_ids: [StixId]
  is_inferred: Boolean!
  spec_version: String!
  created_at: DateTime!
  updated_at: DateTime!
  x_opencti_inferences: [Inference]
  createdBy: Identity
  objectMarking: MarkingDefinitionConnection
  objectOrganization: OrganizationConnection
  objectLabel: LabelConnection
  externalReferences(first: Int): ExternalReferenceConnection
  reports(first: Int): ReportConnection
  notes(first: Int): NoteConnection
  opinions(first: Int): OpinionConnection
  observedData(first: Int): ObservedDataConnection
  groupings(first: Int): GroupingConnection
  cases(first: Int): CaseConnection
  stixCoreRelationships(first: Int, after: ID, orderBy: StixCoreRelationshipsOrdering, orderMode: OrderingMode, fromId: StixRef, toId: StixRef, fromTypes: [String], toTypes: [String], relationship_type: String, startTimeStart: DateTime, startTimeStop: DateTime, stopTimeStart: DateTime, stopTimeStop: DateTime, firstSeenStart: DateTime, firstSeenStop: DateTime, lastSeenStart: DateTime, lastSeenStop: DateTime, confidences: [Int], search: String, filters: [StixCoreRelationshipsFiltering], filterMode: FilterMode): StixCoreRelationshipConnection
  stixCoreObjectsDistribution(relationship_type: [String], toTypes: [String], field: String!, startDate: DateTime, endDate: DateTime, dateAttribute: String, operation: StatsOperation!, limit: Int, order: String, types: [String], filters: [StixCoreObjectsFiltering], filterMode: FilterMode, search: String): [Distribution]
  stixCoreRelationshipsDistribution(field: String!, operation: StatsOperation!, startDate: DateTime, endDate: DateTime, dateAttribute: String, isTo: Boolean, limit: Int, order: String, elementWithTargetTypes: [String], fromId: [String], fromRole: String, fromTypes: [String], toId: [String], toRole: String, toTypes: [String], relationship_type: [String], confidences: [Int], search: String, filters: [StixCoreRelationshipsFiltering], filterMode: FilterMode): [Distribution]
  revoked: Boolean!
  confidence: Int
  lang: String
  created: DateTime
  modified: DateTime
  x_opencti_graph_data: String
  objectAssignee: AssigneeConnection
  objects(first: Int, after: ID, orderBy: StixObjectOrStixRelationshipsOrdering, orderMode: OrderingMode, filters: [StixObjectOrStixRelationshipsFiltering], filterMode: FilterMode, search: String, types: [String], all: Boolean): StixObjectOrStixRelationshipRefConnection
  relatedContainers(first: Int, after: ID, orderBy: ContainersOrdering, orderMode: OrderingMode, filters: [ContainersFiltering], filterMode: FilterMode, search: String, types: [String], viaTypes: [String]): ContainerConnection
  first_observed: DateTime!
  last_observed: DateTime!
  number_observed: Int!
  name: String!
  creator: Creator
  toStix: String
  importFiles(first: Int): FileConnection
  pendingFiles(first: Int): FileConnection
  exportFiles(first: Int): FileConnection
  editContext: [EditUserContext!]
  connectors(onlyAlive: Boolean): [Connector]
  jobs(first: Int): [Work]
  status: Status
  workflowEnabled: Boolean
}

input ObservedDataAddInput {
  stix_id: StixId
  x_opencti_stix_ids: [StixId]
  first_observed: DateTime!
  last_observed: DateTime!
  number_observed: Int
  revoked: Boolean
  lang: String
  confidence: Int
  createdBy: String
  objectMarking: [String]
  objectLabel: [String]
  objectOrganization: [String]
  externalReferences: [String]
  objects: [String]!
  created: DateTime
  modified: DateTime
  clientMutationId: String
  update: Boolean
}

enum OpinionsOrdering {
  opinion
  created
  modified
  created_at
  updated_at
  createdBy
  objectMarking
  x_opencti_workflow_id
  creator
}

enum OpinionsFilter {
  explanation
  authors
  opinion
  created
  modified
  created_at
  updated_at
  createdBy
  markedBy
  assigneeTo
  labelledBy
  objectContains
  x_opencti_workflow_id
  revoked
  creator
}

input OpinionsFiltering {
  key: [OpinionsFilter!]!
  values: [String]!
  operator: String
  filterMode: FilterMode
}

type OpinionConnection {
  pageInfo: PageInfo!
  edges: [OpinionEdge]
}

type OpinionEdge {
  cursor: String!
  node: Opinion!
}

type Opinion implements BasicObject & StixObject & StixCoreObject & StixDomainObject & Container {
  id: ID!
  standard_id: String!
  entity_type: String!
  parent_types: [String]!
  x_opencti_stix_ids: [StixId]
  is_inferred: Boolean!
  spec_version: String!
  created_at: DateTime!
  updated_at: DateTime!
  x_opencti_inferences: [Inference]
  createdBy: Identity
  objectMarking: MarkingDefinitionConnection
  objectOrganization: OrganizationConnection
  objectLabel: LabelConnection
  externalReferences(first: Int): ExternalReferenceConnection
  reports(first: Int): ReportConnection
  notes(first: Int): NoteConnection
  opinions(first: Int): OpinionConnection
  observedData(first: Int): ObservedDataConnection
  groupings(first: Int): GroupingConnection
  cases(first: Int): CaseConnection
  stixCoreRelationships(first: Int, after: ID, orderBy: StixCoreRelationshipsOrdering, orderMode: OrderingMode, fromId: StixRef, toId: StixRef, fromTypes: [String], toTypes: [String], relationship_type: String, startTimeStart: DateTime, startTimeStop: DateTime, stopTimeStart: DateTime, stopTimeStop: DateTime, firstSeenStart: DateTime, firstSeenStop: DateTime, lastSeenStart: DateTime, lastSeenStop: DateTime, confidences: [Int], search: String, filters: [StixCoreRelationshipsFiltering], filterMode: FilterMode): StixCoreRelationshipConnection
  stixCoreObjectsDistribution(relationship_type: [String], toTypes: [String], field: String!, startDate: DateTime, endDate: DateTime, dateAttribute: String, operation: StatsOperation!, limit: Int, order: String, types: [String], filters: [StixCoreObjectsFiltering], filterMode: FilterMode, search: String): [Distribution]
  stixCoreRelationshipsDistribution(field: String!, operation: StatsOperation!, startDate: DateTime, endDate: DateTime, dateAttribute: String, isTo: Boolean, limit: Int, order: String, elementWithTargetTypes: [String], fromId: [String], fromRole: String, fromTypes: [String], toId: [String], toRole: String, toTypes: [String], relationship_type: [String], confidences: [Int], search: String, filters: [StixCoreRelationshipsFiltering], filterMode: FilterMode): [Distribution]
  revoked: Boolean!
  confidence: Int
  lang: String
  created: DateTime
  modified: DateTime
  x_opencti_graph_data: String
  objectAssignee: AssigneeConnection
  objects(first: Int, after: ID, orderBy: StixObjectOrStixRelationshipsOrdering, orderMode: OrderingMode, filters: [StixObjectOrStixRelationshipsFiltering], filterMode: FilterMode, search: String, types: [String], all: Boolean): StixObjectOrStixRelationshipRefConnection
  relatedContainers(first: Int, after: ID, orderBy: ContainersOrdering, orderMode: OrderingMode, filters: [ContainersFiltering], filterMode: FilterMode, search: String, types: [String], viaTypes: [String]): ContainerConnection
  explanation: String
  authors: [String]
  opinion: String!
  creator: Creator
  toStix: String
  importFiles(first: Int): FileConnection
  pendingFiles(first: Int): FileConnection
  exportFiles(first: Int): FileConnection
  editContext: [EditUserContext!]
  connectors(onlyAlive: Boolean): [Connector]
  jobs(first: Int): [Work]
  status: Status
  workflowEnabled: Boolean
}

input OpinionAddInput {
  stix_id: StixId
  x_opencti_stix_ids: [StixId]
  opinion: String!
  explanation: String
  authors: [String]
  revoked: Boolean
  lang: String
  confidence: Int
  createdBy: String
  objectMarking: [String]
  objectOrganization: [String]
  objectLabel: [String]
  externalReferences: [String]
  objects: [String]
  created: DateTime
  modified: DateTime
  clientMutationId: String
  update: Boolean
}

enum ReportsOrdering {
  name
  created
  modified
  published
  created_at
  updated_at
  createdBy
  creator
  objectMarking
  report_types
  x_opencti_workflow_id
}

enum ReportsFilter {
  name
  published
  published_day
  created
  created_at
  report_types
  confidence
  objectLabel
  createdBy
  markedBy
  assigneeTo
  labelledBy
  objectContains
  x_opencti_workflow_id
  revoked
  creator
}

input ReportsFiltering {
  key: [ReportsFilter!]!
  values: [String]!
  operator: String
  filterMode: FilterMode
}

type ReportConnection {
  pageInfo: PageInfo!
  edges: [ReportEdge]
}

type ReportEdge {
  cursor: String!
  node: Report!
}

type Report implements BasicObject & StixObject & StixCoreObject & StixDomainObject & Container {
  id: ID!
  standard_id: String!
  entity_type: String!
  parent_types: [String]!
  x_opencti_stix_ids: [StixId]
  is_inferred: Boolean!
  spec_version: String!
  created_at: DateTime!
  updated_at: DateTime!
  x_opencti_inferences: [Inference]
  createdBy: Identity
  objectMarking: MarkingDefinitionConnection
  objectOrganization: OrganizationConnection
  objectLabel: LabelConnection
  externalReferences(first: Int): ExternalReferenceConnection
  reports(first: Int): ReportConnection
  notes(first: Int): NoteConnection
  opinions(first: Int): OpinionConnection
  observedData(first: Int): ObservedDataConnection
  groupings(first: Int): GroupingConnection
  cases(first: Int): CaseConnection
  stixCoreRelationships(first: Int, after: ID, orderBy: StixCoreRelationshipsOrdering, orderMode: OrderingMode, fromId: StixRef, toId: StixRef, fromTypes: [String], toTypes: [String], relationship_type: String, startTimeStart: DateTime, startTimeStop: DateTime, stopTimeStart: DateTime, stopTimeStop: DateTime, firstSeenStart: DateTime, firstSeenStop: DateTime, lastSeenStart: DateTime, lastSeenStop: DateTime, confidences: [Int], search: String, filters: [StixCoreRelationshipsFiltering], filterMode: FilterMode): StixCoreRelationshipConnection
  stixCoreObjectsDistribution(relationship_type: [String], toTypes: [String], field: String!, startDate: DateTime, endDate: DateTime, dateAttribute: String, operation: StatsOperation!, limit: Int, order: String, types: [String], filters: [StixCoreObjectsFiltering], filterMode: FilterMode, search: String): [Distribution]
  stixCoreRelationshipsDistribution(field: String!, operation: StatsOperation!, startDate: DateTime, endDate: DateTime, dateAttribute: String, isTo: Boolean, limit: Int, order: String, elementWithTargetTypes: [String], fromId: [String], fromRole: String, fromTypes: [String], toId: [String], toRole: String, toTypes: [String], relationship_type: [String], confidences: [Int], search: String, filters: [StixCoreRelationshipsFiltering], filterMode: FilterMode): [Distribution]
  revoked: Boolean!
  confidence: Int
  lang: String
  created: DateTime
  modified: DateTime
  x_opencti_graph_data: String
  objectAssignee: AssigneeConnection
  objects(first: Int, after: ID, orderBy: StixObjectOrStixRelationshipsOrdering, orderMode: OrderingMode, filters: [StixObjectOrStixRelationshipsFiltering], filterMode: FilterMode, search: String, types: [String], all: Boolean): StixObjectOrStixRelationshipRefConnection
  relatedContainers(first: Int, after: ID, orderBy: ContainersOrdering, orderMode: OrderingMode, filters: [ContainersFiltering], filterMode: FilterMode, search: String, types: [String], viaTypes: [String]): ContainerConnection
  name: String!
  description: String
  report_types: [String]
  published: DateTime
  creator: Creator
  toStix: String
  importFiles(first: Int): FileConnection
  pendingFiles(first: Int): FileConnection
  exportFiles(first: Int): FileConnection
  editContext: [EditUserContext!]
  connectors(onlyAlive: Boolean): [Connector]
  jobs(first: Int): [Work]
  status: Status
  workflowEnabled: Boolean
  deleteWithElementsCount: Int
}

input ReportAddInput {
  stix_id: StixId
  x_opencti_stix_ids: [StixId]
  name: name_String_NotNull_minLength_2!
  description: String
  published: DateTime!
  report_types: [String]
  revoked: Boolean
  lang: String
  confidence: Int
  createdBy: String
  objectOrganization: [String]
  objectMarking: [String]
  objectAssignee: [String]
  objectLabel: [String]
  externalReferences: [String]
  objects: [String]
  created: DateTime
  modified: DateTime
  clientMutationId: String
  update: Boolean
}

enum CoursesOfActionOrdering {
  name
  created
  modified
  created_at
  updated_at
  x_opencti_workflow_id
  objectMarking
  x_mitre_id
}

enum CoursesOfActionFilter {
  name
  aliases
  created
  modified
  created_at
  createdBy
  markedBy
  assigneeTo
  labelledBy
  mitigatedBy
  x_opencti_workflow_id
  x_mitre_id
}

input CoursesOfActionFiltering {
  key: [CoursesOfActionFilter!]!
  values: [String]
  operator: String
  filterMode: FilterMode
}

type CourseOfActionConnection {
  pageInfo: PageInfo!
  edges: [CourseOfActionEdge]
}

type CourseOfActionEdge {
  cursor: String!
  node: CourseOfAction!
}

type CourseOfAction implements BasicObject & StixObject & StixCoreObject & StixDomainObject {
  id: ID!
  standard_id: String!
  entity_type: String!
  parent_types: [String]!
  x_opencti_stix_ids: [StixId]
  is_inferred: Boolean!
  spec_version: String!
  created_at: DateTime!
  updated_at: DateTime!
  x_opencti_inferences: [Inference]
  createdBy: Identity
  objectMarking: MarkingDefinitionConnection
  objectOrganization: OrganizationConnection
  objectLabel: LabelConnection
  externalReferences(first: Int): ExternalReferenceConnection
  reports(first: Int): ReportConnection
  notes(first: Int): NoteConnection
  opinions(first: Int): OpinionConnection
  observedData(first: Int): ObservedDataConnection
  groupings(first: Int): GroupingConnection
  cases(first: Int): CaseConnection
  stixCoreRelationships(first: Int, after: ID, orderBy: StixCoreRelationshipsOrdering, orderMode: OrderingMode, fromId: StixRef, toId: StixRef, fromTypes: [String], toTypes: [String], relationship_type: String, startTimeStart: DateTime, startTimeStop: DateTime, stopTimeStart: DateTime, stopTimeStop: DateTime, firstSeenStart: DateTime, firstSeenStop: DateTime, lastSeenStart: DateTime, lastSeenStop: DateTime, confidences: [Int], search: String, filters: [StixCoreRelationshipsFiltering], filterMode: FilterMode): StixCoreRelationshipConnection
  stixCoreObjectsDistribution(relationship_type: [String], toTypes: [String], field: String!, startDate: DateTime, endDate: DateTime, dateAttribute: String, operation: StatsOperation!, limit: Int, order: String, types: [String], filters: [StixCoreObjectsFiltering], filterMode: FilterMode, search: String): [Distribution]
  stixCoreRelationshipsDistribution(field: String!, operation: StatsOperation!, startDate: DateTime, endDate: DateTime, dateAttribute: String, isTo: Boolean, limit: Int, order: String, elementWithTargetTypes: [String], fromId: [String], fromRole: String, fromTypes: [String], toId: [String], toRole: String, toTypes: [String], relationship_type: [String], confidences: [Int], search: String, filters: [StixCoreRelationshipsFiltering], filterMode: FilterMode): [Distribution]
  revoked: Boolean!
  confidence: Int
  lang: String
  created: DateTime
  modified: DateTime
  x_opencti_graph_data: String
  objectAssignee: AssigneeConnection
  name: String!
  description: String
  x_opencti_aliases: [String]
  x_mitre_id: String
  x_opencti_threat_hunting: String
  x_opencti_log_sources: [String]
  attackPatterns: AttackPatternConnection
  creator: Creator
  toStix: String
  importFiles(first: Int): FileConnection
  pendingFiles(first: Int): FileConnection
  exportFiles(first: Int): FileConnection
  editContext: [EditUserContext!]
  connectors(onlyAlive: Boolean): [Connector]
  jobs(first: Int): [Work]
  status: Status
  workflowEnabled: Boolean
}

input CourseOfActionAddInput {
  stix_id: StixId
  x_opencti_stix_ids: [StixId]
  name: name_String_NotNull_minLength_2!
  description: String!
  x_opencti_aliases: [String]
  x_mitre_id: String
  confidence: Int
  revoked: Boolean
  lang: String
  createdBy: String
  objectMarking: [String]
  objectOrganization: [String]
  objectLabel: [String]
  externalReferences: [String]
  created: DateTime
  modified: DateTime
  clientMutationId: String
  update: Boolean
}

enum IdentitiesOrdering {
  name
  created
  modified
  created_at
  updated_at
  x_opencti_workflow_id
}

enum IdentitiesFilter {
  entity_type
  identity_class
  name
  aliases
  x_opencti_aliases
  confidence
  created
  modified
  created_at
  updated_at
  createdBy
  markedBy
  assigneeTo
  labelledBy
  x_opencti_workflow_id
  revoked
}

input IdentitiesFiltering {
  key: [IdentitiesFilter!]!
  values: [String]
  operator: String
  filterMode: FilterMode
}

type IdentityConnection {
  pageInfo: PageInfo!
  edges: [IdentityEdge]
}

type IdentityEdge {
  cursor: String!
  node: Identity!
}

enum IdentityType {
  Sector
  Organization
  Individual
  System
}

interface Identity {
  id: ID!
  standard_id: String!
  entity_type: String!
  parent_types: [String]!
  x_opencti_stix_ids: [StixId]
  is_inferred: Boolean!
  spec_version: String!
  created_at: DateTime!
  updated_at: DateTime!
  createdBy: Identity
  objectMarking: MarkingDefinitionConnection
  objectOrganization: OrganizationConnection
  objectLabel: LabelConnection
  externalReferences(first: Int): ExternalReferenceConnection
  reports(first: Int): ReportConnection
  notes(first: Int): NoteConnection
  opinions(first: Int): OpinionConnection
  observedData(first: Int): ObservedDataConnection
  groupings(first: Int): GroupingConnection
  cases(first: Int): CaseConnection
  stixCoreRelationships(first: Int, after: ID, orderBy: StixCoreRelationshipsOrdering, orderMode: OrderingMode, fromId: StixRef, toId: StixRef, fromTypes: [String], toTypes: [String], relationship_type: String, startTimeStart: DateTime, startTimeStop: DateTime, stopTimeStart: DateTime, stopTimeStop: DateTime, firstSeenStart: DateTime, firstSeenStop: DateTime, lastSeenStart: DateTime, lastSeenStop: DateTime, confidences: [Int], search: String, filters: [StixCoreRelationshipsFiltering], filterMode: FilterMode): StixCoreRelationshipConnection
  stixCoreObjectsDistribution(relationship_type: [String], toTypes: [String], field: String!, startDate: DateTime, endDate: DateTime, dateAttribute: String, operation: StatsOperation!, limit: Int, order: String, types: [String], filters: [StixCoreObjectsFiltering], filterMode: FilterMode, search: String): [Distribution]
  stixCoreRelationshipsDistribution(field: String!, operation: StatsOperation!, startDate: DateTime, endDate: DateTime, dateAttribute: String, isTo: Boolean, limit: Int, order: String, elementWithTargetTypes: [String], fromId: [String], fromRole: String, fromTypes: [String], toId: [String], toRole: String, toTypes: [String], relationship_type: [String], confidences: [Int], search: String, filters: [StixCoreRelationshipsFiltering], filterMode: FilterMode): [Distribution]
  revoked: Boolean!
  confidence: Int
  lang: String
  created: DateTime
  modified: DateTime
  x_opencti_graph_data: String
  objectAssignee: AssigneeConnection
  identity_class: String!
  name: String!
  description: String
  roles: [String]
  contact_information: String
  x_opencti_aliases: [String]
  creator: Creator
  toStix: String
  importFiles(first: Int): FileConnection
  pendingFiles(first: Int): FileConnection
  exportFiles(first: Int): FileConnection
  editContext: [EditUserContext!]
  connectors(onlyAlive: Boolean): [Connector]
  jobs(first: Int): [Work]
  status: Status
  workflowEnabled: Boolean
}

input IdentityAddInput {
  stix_id: StixId
  x_opencti_stix_ids: [StixId]
  type: IdentityType!
  name: String!
  description: String!
  contact_information: String
  roles: [String]
  x_opencti_aliases: [String]
  confidence: Int
  revoked: Boolean
  lang: String
  createdBy: String
  objectMarking: [String]
  objectLabel: [String]
  externalReferences: [String]
  clientMutationId: String
  created: DateTime
  modified: DateTime
  update: Boolean
}

enum IndividualsOrdering {
  name
  confidence
  firstname
  lastname
  created
  modified
  x_opencti_workflow_id
  objectMarking
}

enum IndividualsFilter {
  name
  aliases
  created
  modified
  created_at
  updated_at
  createdBy
  markedBy
  assigneeTo
  labelledBy
  x_opencti_workflow_id
  description
  contact_information
  x_opencti_firstname
  x_opencti_lastname
}

input IndividualsFiltering {
  key: [IndividualsFilter!]!
  values: [String]
  operator: String
  filterMode: FilterMode
}

type IndividualConnection {
  pageInfo: PageInfo!
  edges: [IndividualEdge]
}

type IndividualEdge {
  cursor: String!
  node: Individual!
}

type Individual implements BasicObject & StixObject & StixCoreObject & StixDomainObject & Identity {
  id: ID!
  standard_id: String!
  entity_type: String!
  parent_types: [String]!
  x_opencti_stix_ids: [StixId]
  is_inferred: Boolean!
  spec_version: String!
  created_at: DateTime!
  updated_at: DateTime!
  x_opencti_inferences: [Inference]
  createdBy: Identity
  objectMarking: MarkingDefinitionConnection
  objectOrganization: OrganizationConnection
  objectLabel: LabelConnection
  externalReferences(first: Int): ExternalReferenceConnection
  reports(first: Int): ReportConnection
  notes(first: Int): NoteConnection
  opinions(first: Int): OpinionConnection
  observedData(first: Int): ObservedDataConnection
  groupings(first: Int): GroupingConnection
  cases(first: Int): CaseConnection
  stixCoreRelationships(first: Int, after: ID, orderBy: StixCoreRelationshipsOrdering, orderMode: OrderingMode, fromId: StixRef, toId: StixRef, fromTypes: [String], toTypes: [String], relationship_type: String, startTimeStart: DateTime, startTimeStop: DateTime, stopTimeStart: DateTime, stopTimeStop: DateTime, firstSeenStart: DateTime, firstSeenStop: DateTime, lastSeenStart: DateTime, lastSeenStop: DateTime, confidences: [Int], search: String, filters: [StixCoreRelationshipsFiltering], filterMode: FilterMode): StixCoreRelationshipConnection
  stixCoreObjectsDistribution(relationship_type: [String], toTypes: [String], field: String!, startDate: DateTime, endDate: DateTime, dateAttribute: String, operation: StatsOperation!, limit: Int, order: String, types: [String], filters: [StixCoreObjectsFiltering], filterMode: FilterMode, search: String): [Distribution]
  stixCoreRelationshipsDistribution(field: String!, operation: StatsOperation!, startDate: DateTime, endDate: DateTime, dateAttribute: String, isTo: Boolean, limit: Int, order: String, elementWithTargetTypes: [String], fromId: [String], fromRole: String, fromTypes: [String], toId: [String], toRole: String, toTypes: [String], relationship_type: [String], confidences: [Int], search: String, filters: [StixCoreRelationshipsFiltering], filterMode: FilterMode): [Distribution]
  revoked: Boolean!
  confidence: Int
  lang: String
  created: DateTime
  modified: DateTime
  x_opencti_graph_data: String
  objectAssignee: AssigneeConnection
  identity_class: String!
  name: String!
  description: String
  contact_information: String
  roles: [String]
  x_opencti_aliases: [String]
  x_opencti_firstname: String
  x_opencti_lastname: String
  organizations: OrganizationConnection
  creator: Creator
  toStix: String
  importFiles(first: Int): FileConnection
  pendingFiles(first: Int): FileConnection
  exportFiles(first: Int): FileConnection
  editContext: [EditUserContext!]
  connectors(onlyAlive: Boolean): [Connector]
  jobs(first: Int): [Work]
  status: Status
  workflowEnabled: Boolean
  isUser: Boolean
}

input IndividualAddInput {
  stix_id: StixId
  x_opencti_stix_ids: [StixId]
  name: name_String_NotNull_minLength_2!
  description: String!
  contact_information: String
  roles: [String]
  x_opencti_aliases: [String]
  x_opencti_firstname: String
  x_opencti_lastname: String
  confidence: Int
  revoked: Boolean
  lang: String
  createdBy: String
  objectMarking: [String]
  objectLabel: [String]
  externalReferences: [String]
  created: DateTime
  modified: DateTime
  clientMutationId: String
  update: Boolean
}

enum OrganizationsOrdering {
  name
  confidence
  created
  modified
  x_opencti_organization_type
  x_opencti_workflow_id
}

enum OrganizationsFilter {
  name
  aliases
  x_opencti_organization_type
  x_opencti_reliability
  created
  modified
  created_at
  updated_at
  createdBy
  markedBy
  assigneeTo
  labelledBy
  x_opencti_workflow_id
  description
  contact_information
  revoked
}

input OrganizationsFiltering {
  key: [OrganizationsFilter!]!
  values: [String]
  operator: String
  filterMode: FilterMode
}

type OrganizationConnection {
  pageInfo: PageInfo!
  edges: [OrganizationEdge!]!
}

type OrganizationEdge {
  cursor: String!
  node: Organization!
}

type MeOrganization {
  id: ID!
  name: String!
}

type MeOrganizationEdge {
  cursor: String!
  node: MeOrganization!
}

type MeOrganizationConnection {
  pageInfo: PageInfo!
  edges: [MeOrganizationEdge!]!
}

enum OrganizationReliability {
  A
  B
  C
  D
  E
  F
}

type Organization implements BasicObject & StixObject & StixCoreObject & StixDomainObject & Identity {
  id: ID!
  standard_id: String!
  entity_type: String!
  parent_types: [String]!
  x_opencti_stix_ids: [StixId]
  is_inferred: Boolean!
  spec_version: String!
  created_at: DateTime!
  updated_at: DateTime!
  x_opencti_inferences: [Inference]
  createdBy: Identity
  objectMarking: MarkingDefinitionConnection
  objectOrganization: OrganizationConnection
  objectLabel: LabelConnection
  externalReferences(first: Int): ExternalReferenceConnection
  reports(first: Int): ReportConnection
  notes(first: Int): NoteConnection
  opinions(first: Int): OpinionConnection
  observedData(first: Int): ObservedDataConnection
  groupings(first: Int): GroupingConnection
  cases(first: Int): CaseConnection
  stixCoreRelationships(first: Int, after: ID, orderBy: StixCoreRelationshipsOrdering, orderMode: OrderingMode, fromId: StixRef, toId: StixRef, fromTypes: [String], toTypes: [String], relationship_type: String, startTimeStart: DateTime, startTimeStop: DateTime, stopTimeStart: DateTime, stopTimeStop: DateTime, firstSeenStart: DateTime, firstSeenStop: DateTime, lastSeenStart: DateTime, lastSeenStop: DateTime, confidences: [Int], search: String, filters: [StixCoreRelationshipsFiltering], filterMode: FilterMode): StixCoreRelationshipConnection
  stixCoreObjectsDistribution(relationship_type: [String], toTypes: [String], field: String!, startDate: DateTime, endDate: DateTime, dateAttribute: String, operation: StatsOperation!, limit: Int, order: String, types: [String], filters: [StixCoreObjectsFiltering], filterMode: FilterMode, search: String): [Distribution]
  stixCoreRelationshipsDistribution(field: String!, operation: StatsOperation!, startDate: DateTime, endDate: DateTime, dateAttribute: String, isTo: Boolean, limit: Int, order: String, elementWithTargetTypes: [String], fromId: [String], fromRole: String, fromTypes: [String], toId: [String], toRole: String, toTypes: [String], relationship_type: [String], confidences: [Int], search: String, filters: [StixCoreRelationshipsFiltering], filterMode: FilterMode): [Distribution]
  revoked: Boolean!
  confidence: Int
  lang: String
  created: DateTime
  modified: DateTime
  x_opencti_graph_data: String
  objectAssignee: AssigneeConnection
  identity_class: String!
  name: String!
  description: String
  contact_information: String
  roles: [String]
  x_opencti_aliases: [String]
  x_opencti_organization_type: String
  x_opencti_reliability: OrganizationReliability
  sectors: SectorConnection
  creator: Creator
  toStix: String
  importFiles(first: Int): FileConnection
  pendingFiles(first: Int): FileConnection
  exportFiles(first: Int): FileConnection
  editContext: [EditUserContext!]
  connectors(onlyAlive: Boolean): [Connector]
  jobs(first: Int): [Work]
  status: Status
  workflowEnabled: Boolean
}

input OrganizationAddInput {
  stix_id: StixId
  x_opencti_stix_ids: [StixId]
  name: name_String_NotNull_minLength_2!
  description: String!
  contact_information: String
  roles: [String]
  x_opencti_aliases: [String]
  confidence: Int
  revoked: Boolean
  lang: String
  x_opencti_organization_type: String
  x_opencti_reliability: OrganizationReliability
  createdBy: String
  objectMarking: [String]
  objectLabel: [String]
  externalReferences: [String]
  created: DateTime
  modified: DateTime
  clientMutationId: String
  update: Boolean
}

enum SectorsOrdering {
  name
  description
  confidence
  created
  modified
  created_at
  updated_at
  x_opencti_workflow_id
  objectMarking
}

enum SectorsFilter {
  name
  aliases
  confidence
  created
  modified
  created_at
  updated_at
  createdBy
  markedBy
  assigneeTo
  labelledBy
  partOf
  x_opencti_workflow_id
  revoked
}

input SectorsFiltering {
  key: [SectorsFilter!]!
  values: [String]
  operator: String
  filterMode: FilterMode
}

type SectorConnection {
  pageInfo: PageInfo!
  edges: [SectorEdge]
}

type SectorEdge {
  cursor: String!
  node: Sector!
}

type Sector implements BasicObject & StixObject & StixCoreObject & StixDomainObject & Identity {
  id: ID!
  standard_id: String!
  entity_type: String!
  parent_types: [String]!
  x_opencti_stix_ids: [StixId]
  is_inferred: Boolean!
  spec_version: String!
  created_at: DateTime!
  updated_at: DateTime!
  x_opencti_inferences: [Inference]
  createdBy: Identity
  objectMarking: MarkingDefinitionConnection
  objectOrganization: OrganizationConnection
  objectLabel: LabelConnection
  externalReferences(first: Int): ExternalReferenceConnection
  reports(first: Int): ReportConnection
  notes(first: Int): NoteConnection
  opinions(first: Int): OpinionConnection
  observedData(first: Int): ObservedDataConnection
  groupings(first: Int): GroupingConnection
  cases(first: Int): CaseConnection
  stixCoreRelationships(first: Int, after: ID, orderBy: StixCoreRelationshipsOrdering, orderMode: OrderingMode, fromId: StixRef, toId: StixRef, fromTypes: [String], toTypes: [String], relationship_type: String, startTimeStart: DateTime, startTimeStop: DateTime, stopTimeStart: DateTime, stopTimeStop: DateTime, firstSeenStart: DateTime, firstSeenStop: DateTime, lastSeenStart: DateTime, lastSeenStop: DateTime, confidences: [Int], search: String, filters: [StixCoreRelationshipsFiltering], filterMode: FilterMode): StixCoreRelationshipConnection
  stixCoreObjectsDistribution(relationship_type: [String], toTypes: [String], field: String!, startDate: DateTime, endDate: DateTime, dateAttribute: String, operation: StatsOperation!, limit: Int, order: String, types: [String], filters: [StixCoreObjectsFiltering], filterMode: FilterMode, search: String): [Distribution]
  stixCoreRelationshipsDistribution(field: String!, operation: StatsOperation!, startDate: DateTime, endDate: DateTime, dateAttribute: String, isTo: Boolean, limit: Int, order: String, elementWithTargetTypes: [String], fromId: [String], fromRole: String, fromTypes: [String], toId: [String], toRole: String, toTypes: [String], relationship_type: [String], confidences: [Int], search: String, filters: [StixCoreRelationshipsFiltering], filterMode: FilterMode): [Distribution]
  revoked: Boolean!
  confidence: Int
  lang: String
  created: DateTime
  modified: DateTime
  x_opencti_graph_data: String
  objectAssignee: AssigneeConnection
  identity_class: String!
  name: String!
  description: String
  contact_information: String
  roles: [String]
  x_opencti_aliases: [String]
  parentSectors: SectorConnection
  subSectors: SectorConnection
  isSubSector: Boolean
  targetedOrganizations: StixCoreRelationshipConnection
  creator: Creator
  toStix: String
  importFiles(first: Int): FileConnection
  pendingFiles(first: Int): FileConnection
  exportFiles(first: Int): FileConnection
  editContext: [EditUserContext!]
  connectors(onlyAlive: Boolean): [Connector]
  jobs(first: Int): [Work]
  status: Status
  workflowEnabled: Boolean
}

input SectorAddInput {
  stix_id: StixId
  x_opencti_stix_ids: [StixId]
  name: name_String_NotNull_minLength_2!
  description: String!
  contact_information: String
  roles: [String]
  x_opencti_aliases: [String]
  confidence: Int
  revoked: Boolean
  lang: String
  createdBy: String
  objectMarking: [String]
  objectLabel: [String]
  externalReferences: [String]
  created: DateTime
  modified: DateTime
  clientMutationId: String
  update: Boolean
}

enum SystemsOrdering {
  name
  confidence
  firstname
  lastname
  created
  modified
  x_opencti_workflow_id
}

enum SystemsFilter {
  name
  aliases
  created
  modified
  created_at
  updated_at
  createdBy
  markedBy
  assigneeTo
  labelledBy
  x_opencti_workflow_id
  revoked
}

input SystemsFiltering {
  key: [SystemsFilter!]!
  values: [String]
  operator: String
  filterMode: FilterMode
}

type SystemConnection {
  pageInfo: PageInfo!
  edges: [SystemEdge]
}

type SystemEdge {
  cursor: String!
  node: System!
}

type System implements BasicObject & StixObject & StixCoreObject & StixDomainObject & Identity {
  id: ID!
  standard_id: String!
  entity_type: String!
  parent_types: [String]!
  x_opencti_stix_ids: [StixId]
  is_inferred: Boolean!
  spec_version: String!
  created_at: DateTime!
  updated_at: DateTime!
  x_opencti_inferences: [Inference]
  createdBy: Identity
  objectMarking: MarkingDefinitionConnection
  objectOrganization: OrganizationConnection
  objectLabel: LabelConnection
  externalReferences(first: Int): ExternalReferenceConnection
  reports(first: Int): ReportConnection
  notes(first: Int): NoteConnection
  opinions(first: Int): OpinionConnection
  observedData(first: Int): ObservedDataConnection
  groupings(first: Int): GroupingConnection
  cases(first: Int): CaseConnection
  stixCoreRelationships(first: Int, after: ID, orderBy: StixCoreRelationshipsOrdering, orderMode: OrderingMode, fromId: StixRef, toId: StixRef, fromTypes: [String], toTypes: [String], relationship_type: String, startTimeStart: DateTime, startTimeStop: DateTime, stopTimeStart: DateTime, stopTimeStop: DateTime, firstSeenStart: DateTime, firstSeenStop: DateTime, lastSeenStart: DateTime, lastSeenStop: DateTime, confidences: [Int], search: String, filters: [StixCoreRelationshipsFiltering], filterMode: FilterMode): StixCoreRelationshipConnection
  stixCoreObjectsDistribution(relationship_type: [String], toTypes: [String], field: String!, startDate: DateTime, endDate: DateTime, dateAttribute: String, operation: StatsOperation!, limit: Int, order: String, types: [String], filters: [StixCoreObjectsFiltering], filterMode: FilterMode, search: String): [Distribution]
  stixCoreRelationshipsDistribution(field: String!, operation: StatsOperation!, startDate: DateTime, endDate: DateTime, dateAttribute: String, isTo: Boolean, limit: Int, order: String, elementWithTargetTypes: [String], fromId: [String], fromRole: String, fromTypes: [String], toId: [String], toRole: String, toTypes: [String], relationship_type: [String], confidences: [Int], search: String, filters: [StixCoreRelationshipsFiltering], filterMode: FilterMode): [Distribution]
  revoked: Boolean!
  confidence: Int
  lang: String
  created: DateTime
  modified: DateTime
  x_opencti_graph_data: String
  objectAssignee: AssigneeConnection
  identity_class: String!
  name: String!
  description: String
  contact_information: String
  roles: [String]
  x_opencti_aliases: [String]
  x_opencti_firstname: String
  x_opencti_lastname: String
  organizations: OrganizationConnection
  creator: Creator
  toStix: String
  importFiles(first: Int): FileConnection
  pendingFiles(first: Int): FileConnection
  exportFiles(first: Int): FileConnection
  editContext: [EditUserContext!]
  connectors(onlyAlive: Boolean): [Connector]
  jobs(first: Int): [Work]
  status: Status
  workflowEnabled: Boolean
}

input SystemAddInput {
  stix_id: StixId
  x_opencti_stix_ids: [StixId]
  name: name_String_NotNull_minLength_2!
  description: String!
  contact_information: String
  roles: [String]
  x_opencti_aliases: [String]
  x_opencti_firstname: String
  x_opencti_lastname: String
  confidence: Int
  revoked: Boolean
  lang: String
  createdBy: String
  objectMarking: [String]
  objectLabel: [String]
  externalReferences: [String]
  created: DateTime
  modified: DateTime
  clientMutationId: String
  update: Boolean
}

enum IndicatorsOrdering {
  pattern_type
  pattern_version
  pattern
  name
  indicator_types
  valid_from
  valid_until
  x_opencti_score
  x_opencti_detection
  confidence
  created
  modified
  created_at
  updated_at
  x_opencti_workflow_id
  objectMarking
  creator
}

enum IndicatorsFilter {
  name
  pattern_type
  indicator_types
  pattern_version
  pattern
  x_opencti_main_observable_type
  x_opencti_score
  x_opencti_detection
  valid_from
  valid_until
  created
  modified
  created_at
  updated_at
  createdBy
  markedBy
  assigneeTo
  labelledBy
  basedOn
  indicates
  x_opencti_workflow_id
  sightedBy
  revoked
  creator
  confidence
}

input IndicatorsFiltering {
  key: [IndicatorsFilter!]!
  values: [String]
  operator: String
  filterMode: FilterMode
}

type IndicatorConnection {
  pageInfo: PageInfo!
  edges: [IndicatorEdge]
}

type IndicatorEdge {
  cursor: String!
  node: Indicator!
}

type Indicator implements BasicObject & StixObject & StixCoreObject & StixDomainObject {
  id: ID!
  standard_id: String!
  entity_type: String!
  parent_types: [String]!
  x_opencti_stix_ids: [StixId]
  is_inferred: Boolean!
  spec_version: String!
  created_at: DateTime!
  updated_at: DateTime!
  x_opencti_inferences: [Inference]
  createdBy: Identity
  objectMarking: MarkingDefinitionConnection
  objectOrganization: OrganizationConnection
  objectLabel: LabelConnection
  externalReferences(first: Int): ExternalReferenceConnection
  reports(first: Int): ReportConnection
  notes(first: Int): NoteConnection
  opinions(first: Int): OpinionConnection
  observedData(first: Int): ObservedDataConnection
  groupings(first: Int): GroupingConnection
  cases(first: Int): CaseConnection
  stixCoreRelationships(first: Int, after: ID, orderBy: StixCoreRelationshipsOrdering, orderMode: OrderingMode, fromId: StixRef, toId: StixRef, fromTypes: [String], toTypes: [String], relationship_type: String, startTimeStart: DateTime, startTimeStop: DateTime, stopTimeStart: DateTime, stopTimeStop: DateTime, firstSeenStart: DateTime, firstSeenStop: DateTime, lastSeenStart: DateTime, lastSeenStop: DateTime, confidences: [Int], search: String, filters: [StixCoreRelationshipsFiltering], filterMode: FilterMode): StixCoreRelationshipConnection
  stixCoreObjectsDistribution(relationship_type: [String], toTypes: [String], field: String!, startDate: DateTime, endDate: DateTime, dateAttribute: String, operation: StatsOperation!, limit: Int, order: String, types: [String], filters: [StixCoreObjectsFiltering], filterMode: FilterMode, search: String): [Distribution]
  stixCoreRelationshipsDistribution(field: String!, operation: StatsOperation!, startDate: DateTime, endDate: DateTime, dateAttribute: String, isTo: Boolean, limit: Int, order: String, elementWithTargetTypes: [String], fromId: [String], fromRole: String, fromTypes: [String], toId: [String], toRole: String, toTypes: [String], relationship_type: [String], confidences: [Int], search: String, filters: [StixCoreRelationshipsFiltering], filterMode: FilterMode): [Distribution]
  revoked: Boolean!
  confidence: Int
  lang: String
  created: DateTime
  modified: DateTime
  x_opencti_graph_data: String
  objectAssignee: AssigneeConnection
  pattern_type: String
  pattern_version: String
  pattern: String
  name: String!
  description: String
  indicator_types: [String]
  valid_from: DateTime
  valid_until: DateTime
  x_opencti_score: Int
  x_opencti_detection: Boolean
  x_opencti_main_observable_type: String
  x_mitre_platforms: [String]
  killChainPhases: KillChainPhaseConnection
  observables(first: Int): StixCyberObservableConnection
  creator: Creator
  toStix: String
  importFiles(first: Int): FileConnection
  pendingFiles(first: Int): FileConnection
  exportFiles(first: Int): FileConnection
  editContext: [EditUserContext!]
  connectors(onlyAlive: Boolean): [Connector]
  jobs(first: Int): [Work]
  status: Status
  workflowEnabled: Boolean
}

input IndicatorAddInput {
  stix_id: StixId
  x_opencti_stix_ids: [StixId!]
  pattern_type: String!
  pattern_version: String
  pattern: String!
  name: name_String_NotNull_minLength_2!
  description: String
  indicator_types: [String!]
  valid_from: DateTime
  valid_until: DateTime
  confidence: Int
  revoked: Boolean
  lang: String
  x_opencti_score: Int
  x_opencti_detection: Boolean
  x_opencti_main_observable_type: String
  x_mitre_platforms: [String!]
  killChainPhases: [String!]
  createdBy: String
  objectMarking: [String!]
  objectLabel: [String!]
  objectOrganization: [String!]
  externalReferences: [String!]
  created: DateTime
  modified: DateTime
  clientMutationId: String
  update: Boolean
  createObservables: Boolean
}

enum InfrastructuresOrdering {
  name
  infrastructure_types
  first_seen
  last_seen
  created
  modified
  created_at
  updated_at
  x_opencti_workflow_id
  confidence
}

enum InfrastructuresFilter {
  name
  aliases
  infrastructure_types
  first_seen
  last_seen
  created
  modified
  created_at
  updated_at
  createdBy
  markedBy
  assigneeTo
  labelledBy
  x_opencti_workflow_id
  revoked
  confidence
}

input InfrastructuresFiltering {
  key: [InfrastructuresFilter!]!
  values: [String]
  operator: String
  filterMode: FilterMode
}

type InfrastructureConnection {
  pageInfo: PageInfo!
  edges: [InfrastructureEdge]
}

type InfrastructureEdge {
  cursor: String!
  node: Infrastructure!
}

type Infrastructure implements BasicObject & StixObject & StixCoreObject & StixDomainObject {
  id: ID!
  standard_id: String!
  entity_type: String!
  parent_types: [String]!
  x_opencti_stix_ids: [StixId]
  is_inferred: Boolean!
  spec_version: String!
  created_at: DateTime!
  updated_at: DateTime!
  x_opencti_inferences: [Inference]
  createdBy: Identity
  objectMarking: MarkingDefinitionConnection
  objectOrganization: OrganizationConnection
  objectLabel: LabelConnection
  externalReferences(first: Int): ExternalReferenceConnection
  reports(first: Int): ReportConnection
  notes(first: Int): NoteConnection
  opinions(first: Int): OpinionConnection
  observedData(first: Int): ObservedDataConnection
  groupings(first: Int): GroupingConnection
  cases(first: Int): CaseConnection
  stixCoreRelationships(first: Int, after: ID, orderBy: StixCoreRelationshipsOrdering, orderMode: OrderingMode, fromId: StixRef, toId: StixRef, fromTypes: [String], toTypes: [String], relationship_type: String, startTimeStart: DateTime, startTimeStop: DateTime, stopTimeStart: DateTime, stopTimeStop: DateTime, firstSeenStart: DateTime, firstSeenStop: DateTime, lastSeenStart: DateTime, lastSeenStop: DateTime, confidences: [Int], search: String, filters: [StixCoreRelationshipsFiltering], filterMode: FilterMode): StixCoreRelationshipConnection
  stixCoreObjectsDistribution(relationship_type: [String], toTypes: [String], field: String!, startDate: DateTime, endDate: DateTime, dateAttribute: String, operation: StatsOperation!, limit: Int, order: String, types: [String], filters: [StixCoreObjectsFiltering], filterMode: FilterMode, search: String): [Distribution]
  stixCoreRelationshipsDistribution(field: String!, operation: StatsOperation!, startDate: DateTime, endDate: DateTime, dateAttribute: String, isTo: Boolean, limit: Int, order: String, elementWithTargetTypes: [String], fromId: [String], fromRole: String, fromTypes: [String], toId: [String], toRole: String, toTypes: [String], relationship_type: [String], confidences: [Int], search: String, filters: [StixCoreRelationshipsFiltering], filterMode: FilterMode): [Distribution]
  revoked: Boolean!
  confidence: Int
  lang: String
  created: DateTime
  modified: DateTime
  x_opencti_graph_data: String
  objectAssignee: AssigneeConnection
  name: String!
  aliases: [String]
  description: String
  infrastructure_types: [String]
  first_seen: DateTime
  last_seen: DateTime
  killChainPhases: KillChainPhaseConnection
  creator: Creator
  toStix: String
  importFiles(first: Int): FileConnection
  pendingFiles(first: Int): FileConnection
  exportFiles(first: Int): FileConnection
  editContext: [EditUserContext!]
  connectors(onlyAlive: Boolean): [Connector]
  jobs(first: Int): [Work]
  status: Status
  workflowEnabled: Boolean
}

input InfrastructureAddInput {
  stix_id: StixId
  x_opencti_stix_ids: [StixId]
  name: name_String_NotNull_minLength_2!
  description: String
  aliases: [String]
  infrastructure_types: [String]
  first_seen: DateTime
  last_seen: DateTime
  confidence: Int
  revoked: Boolean
  lang: String
  createdBy: String
  objectOrganization: [String]
  objectMarking: [String]
  objectLabel: [String]
  externalReferences: [String]
  killChainPhases: [String]
  created: DateTime
  modified: DateTime
  clientMutationId: String
  update: Boolean
}

enum IntrusionSetsOrdering {
  name
  created
  modified
  created_at
  updated_at
  x_opencti_workflow_id
  confidence
}

enum IntrusionSetsFilter {
  name
  aliases
  created
  modified
  created_at
  updated_at
  createdBy
  markedBy
  assigneeTo
  labelledBy
  x_opencti_workflow_id
  revoked
  confidence
}

input IntrusionSetsFiltering {
  key: [IntrusionSetsFilter!]!
  values: [String]
  operator: String
  filterMode: FilterMode
}

type IntrusionSetConnection {
  pageInfo: PageInfo!
  edges: [IntrusionSetEdge]
}

type IntrusionSetEdge {
  cursor: String!
  node: IntrusionSet!
}

type IntrusionSet implements BasicObject & StixObject & StixCoreObject & StixDomainObject {
  id: ID!
  standard_id: String!
  entity_type: String!
  parent_types: [String]!
  x_opencti_stix_ids: [StixId]
  is_inferred: Boolean!
  spec_version: String!
  created_at: DateTime!
  updated_at: DateTime!
  x_opencti_inferences: [Inference]
  createdBy: Identity
  objectMarking: MarkingDefinitionConnection
  objectOrganization: OrganizationConnection
  objectLabel: LabelConnection
  externalReferences(first: Int): ExternalReferenceConnection
  reports(first: Int): ReportConnection
  notes(first: Int): NoteConnection
  opinions(first: Int): OpinionConnection
  observedData(first: Int): ObservedDataConnection
  groupings(first: Int): GroupingConnection
  cases(first: Int): CaseConnection
  stixCoreRelationships(first: Int, after: ID, orderBy: StixCoreRelationshipsOrdering, orderMode: OrderingMode, fromId: StixRef, toId: StixRef, fromTypes: [String], toTypes: [String], relationship_type: String, startTimeStart: DateTime, startTimeStop: DateTime, stopTimeStart: DateTime, stopTimeStop: DateTime, firstSeenStart: DateTime, firstSeenStop: DateTime, lastSeenStart: DateTime, lastSeenStop: DateTime, confidences: [Int], search: String, filters: [StixCoreRelationshipsFiltering], filterMode: FilterMode): StixCoreRelationshipConnection
  stixCoreObjectsDistribution(relationship_type: [String], toTypes: [String], field: String!, startDate: DateTime, endDate: DateTime, dateAttribute: String, operation: StatsOperation!, limit: Int, order: String, types: [String], filters: [StixCoreObjectsFiltering], filterMode: FilterMode, search: String): [Distribution]
  stixCoreRelationshipsDistribution(field: String!, operation: StatsOperation!, startDate: DateTime, endDate: DateTime, dateAttribute: String, isTo: Boolean, limit: Int, order: String, elementWithTargetTypes: [String], fromId: [String], fromRole: String, fromTypes: [String], toId: [String], toRole: String, toTypes: [String], relationship_type: [String], confidences: [Int], search: String, filters: [StixCoreRelationshipsFiltering], filterMode: FilterMode): [Distribution]
  revoked: Boolean!
  confidence: Int
  lang: String
  created: DateTime
  modified: DateTime
  x_opencti_graph_data: String
  objectAssignee: AssigneeConnection
  name: String!
  description: String
  aliases: [String]
  first_seen: DateTime
  last_seen: DateTime
  goals: [String]
  resource_level: String
  primary_motivation: String
  secondary_motivations: [String]
  locations: LocationConnection
  creator: Creator
  toStix: String
  importFiles(first: Int): FileConnection
  pendingFiles(first: Int): FileConnection
  exportFiles(first: Int): FileConnection
  editContext: [EditUserContext!]
  connectors(onlyAlive: Boolean): [Connector]
  jobs(first: Int): [Work]
  status: Status
  workflowEnabled: Boolean
}

input IntrusionSetAddInput {
  stix_id: StixId
  x_opencti_stix_ids: [StixId]
  name: name_String_NotNull_minLength_2!
  description: String!
  aliases: [String]
  first_seen: DateTime
  last_seen: DateTime
  goals: [String]
  resource_level: String
  primary_motivation: String
  secondary_motivations: [String]
  confidence: Int
  revoked: Boolean
  lang: String
  createdBy: String
  objectMarking: [String]
  objectAssignee: [String]
  objectOrganization: [String]
  objectLabel: [String]
  externalReferences: [String]
  created: DateTime
  modified: DateTime
  clientMutationId: String
  update: Boolean
}

enum LocationsOrdering {
  name
  latitude
  longitude
  created
  modified
  created_at
  updated_at
  x_opencti_workflow_id
}

enum LocationsFilter {
  entity_type
  name
  aliases
  x_opencti_aliases
  confidence
  created
  modified
  created_at
  updated_at
  createdBy
  markedBy
  assigneeTo
  labelledBy
  x_opencti_workflow_id
  revoked
}

input LocationsFiltering {
  key: [LocationsFilter!]!
  values: [String]
  operator: String
  filterMode: FilterMode
}

type LocationConnection {
  pageInfo: PageInfo!
  edges: [LocationEdge]
}

type LocationEdge {
  cursor: String!
  node: Location!
}

enum LocationType {
  City
  Country
  Region
  Position
}

interface Location {
  id: ID!
  standard_id: String!
  entity_type: String!
  parent_types: [String]!
  x_opencti_stix_ids: [StixId]
  is_inferred: Boolean!
  spec_version: String!
  created_at: DateTime!
  updated_at: DateTime!
  createdBy: Identity
  objectMarking: MarkingDefinitionConnection
  objectOrganization: OrganizationConnection
  objectLabel: LabelConnection
  externalReferences(first: Int): ExternalReferenceConnection
  reports(first: Int): ReportConnection
  notes(first: Int): NoteConnection
  opinions(first: Int): OpinionConnection
  observedData(first: Int): ObservedDataConnection
  groupings(first: Int): GroupingConnection
  cases(first: Int): CaseConnection
  stixCoreRelationships(first: Int, after: ID, orderBy: StixCoreRelationshipsOrdering, orderMode: OrderingMode, fromId: StixRef, toId: StixRef, fromTypes: [String], toTypes: [String], relationship_type: String, startTimeStart: DateTime, startTimeStop: DateTime, stopTimeStart: DateTime, stopTimeStop: DateTime, firstSeenStart: DateTime, firstSeenStop: DateTime, lastSeenStart: DateTime, lastSeenStop: DateTime, confidences: [Int], search: String, filters: [StixCoreRelationshipsFiltering], filterMode: FilterMode): StixCoreRelationshipConnection
  stixCoreObjectsDistribution(relationship_type: [String], toTypes: [String], field: String!, startDate: DateTime, endDate: DateTime, dateAttribute: String, operation: StatsOperation!, limit: Int, order: String, types: [String], filters: [StixCoreObjectsFiltering], filterMode: FilterMode, search: String): [Distribution]
  stixCoreRelationshipsDistribution(field: String!, operation: StatsOperation!, startDate: DateTime, endDate: DateTime, dateAttribute: String, isTo: Boolean, limit: Int, order: String, elementWithTargetTypes: [String], fromId: [String], fromRole: String, fromTypes: [String], toId: [String], toRole: String, toTypes: [String], relationship_type: [String], confidences: [Int], search: String, filters: [StixCoreRelationshipsFiltering], filterMode: FilterMode): [Distribution]
  revoked: Boolean!
  confidence: Int
  lang: String
  created: DateTime
  modified: DateTime
  x_opencti_graph_data: String
  objectAssignee: AssigneeConnection
  name: String!
  description: String
  latitude: Float
  longitude: Float
  precision: Float
  x_opencti_aliases: [String]
  creator: Creator
  toStix: String
  importFiles(first: Int): FileConnection
  pendingFiles(first: Int): FileConnection
  exportFiles(first: Int): FileConnection
  editContext: [EditUserContext!]
  connectors(onlyAlive: Boolean): [Connector]
  jobs(first: Int): [Work]
  status: Status
  workflowEnabled: Boolean
}

input LocationAddInput {
  stix_id: StixId
  x_opencti_stix_ids: [StixId]
  type: LocationType!
  name: String!
  description: String
  latitude: Float
  longitude: Float
  precision: Float
  x_opencti_aliases: [String]
  confidence: Int
  revoked: Boolean
  lang: String
  createdBy: String
  objectMarking: [String]
  objectLabel: [String]
  externalReferences: [String]
  clientMutationId: String
  created: DateTime
  modified: DateTime
  update: Boolean
}

enum PositionsOrdering {
  name
  postal_address
  postal_code
  created
  modified
  created_at
  updated_at
  x_opencti_workflow_id
}

enum PositionsFilter {
  name
  aliases
  created
  modified
  created_at
  updated_at
  createdBy
  markedBy
  assigneeTo
  labelledBy
  x_opencti_workflow_id
  revoked
}

input PositionsFiltering {
  key: [PositionsFilter!]!
  values: [String]
  operator: String
  filterMode: FilterMode
}

type PositionConnection {
  pageInfo: PageInfo!
  edges: [PositionEdge]
}

type PositionEdge {
  cursor: String!
  node: Position!
}

type Position implements BasicObject & StixObject & StixCoreObject & StixDomainObject & Location {
  id: ID!
  standard_id: String!
  entity_type: String!
  parent_types: [String]!
  x_opencti_stix_ids: [StixId]
  is_inferred: Boolean!
  spec_version: String!
  created_at: DateTime!
  updated_at: DateTime!
  x_opencti_inferences: [Inference]
  createdBy: Identity
  objectMarking: MarkingDefinitionConnection
  objectOrganization: OrganizationConnection
  objectLabel: LabelConnection
  externalReferences(first: Int): ExternalReferenceConnection
  reports(first: Int): ReportConnection
  notes(first: Int): NoteConnection
  opinions(first: Int): OpinionConnection
  observedData(first: Int): ObservedDataConnection
  groupings(first: Int): GroupingConnection
  cases(first: Int): CaseConnection
  stixCoreRelationships(first: Int, after: ID, orderBy: StixCoreRelationshipsOrdering, orderMode: OrderingMode, fromId: StixRef, toId: StixRef, fromTypes: [String], toTypes: [String], relationship_type: String, startTimeStart: DateTime, startTimeStop: DateTime, stopTimeStart: DateTime, stopTimeStop: DateTime, firstSeenStart: DateTime, firstSeenStop: DateTime, lastSeenStart: DateTime, lastSeenStop: DateTime, confidences: [Int], search: String, filters: [StixCoreRelationshipsFiltering], filterMode: FilterMode): StixCoreRelationshipConnection
  stixCoreObjectsDistribution(relationship_type: [String], toTypes: [String], field: String!, startDate: DateTime, endDate: DateTime, dateAttribute: String, operation: StatsOperation!, limit: Int, order: String, types: [String], filters: [StixCoreObjectsFiltering], filterMode: FilterMode, search: String): [Distribution]
  stixCoreRelationshipsDistribution(field: String!, operation: StatsOperation!, startDate: DateTime, endDate: DateTime, dateAttribute: String, isTo: Boolean, limit: Int, order: String, elementWithTargetTypes: [String], fromId: [String], fromRole: String, fromTypes: [String], toId: [String], toRole: String, toTypes: [String], relationship_type: [String], confidences: [Int], search: String, filters: [StixCoreRelationshipsFiltering], filterMode: FilterMode): [Distribution]
  revoked: Boolean!
  confidence: Int
  lang: String
  created: DateTime
  modified: DateTime
  x_opencti_graph_data: String
  objectAssignee: AssigneeConnection
  name: String!
  description: String
  latitude: Float
  longitude: Float
  precision: Float
  x_opencti_aliases: [String]
  street_address: String
  postal_code: String
  city: City
  creator: Creator
  toStix: String
  importFiles(first: Int): FileConnection
  pendingFiles(first: Int): FileConnection
  exportFiles(first: Int): FileConnection
  editContext: [EditUserContext!]
  connectors(onlyAlive: Boolean): [Connector]
  jobs(first: Int): [Work]
  status: Status
  workflowEnabled: Boolean
}

input PositionAddInput {
  stix_id: StixId
  x_opencti_stix_ids: [StixId]
  name: name_String_NotNull_minLength_2!
  description: String
  latitude: Float
  longitude: Float
  precision: Float
  street_address: String
  postal_code: String
  confidence: Int
  revoked: Boolean
  lang: String
  x_opencti_aliases: [String]
  createdBy: String
  objectMarking: [String]
  objectLabel: [String]
  externalReferences: [String]
  created: DateTime
  modified: DateTime
  clientMutationId: String
  update: Boolean
}

enum CitiesOrdering {
  name
  description
  aliases
  created
  modified
  created_at
  updated_at
  objectMarking
  objectLabel
  x_opencti_workflow_id
}

enum CitiesFilter {
  name
  aliases
  created
  modified
  created_at
  updated_at
  createdBy
  markedBy
  assigneeTo
  labelledBy
  x_opencti_workflow_id
  revoked
}

input CitiesFiltering {
  key: [CitiesFilter!]!
  values: [String]
  operator: String
  filterMode: FilterMode
}

type CityConnection {
  pageInfo: PageInfo!
  edges: [CityEdge]
}

type CityEdge {
  cursor: String!
  node: City!
}

type City implements BasicObject & StixObject & StixCoreObject & StixDomainObject & Location {
  id: ID!
  standard_id: String!
  entity_type: String!
  parent_types: [String]!
  x_opencti_stix_ids: [StixId]
  is_inferred: Boolean!
  spec_version: String!
  created_at: DateTime!
  updated_at: DateTime!
  x_opencti_inferences: [Inference]
  createdBy: Identity
  objectMarking: MarkingDefinitionConnection
  objectOrganization: OrganizationConnection
  objectLabel: LabelConnection
  externalReferences(first: Int): ExternalReferenceConnection
  reports(first: Int): ReportConnection
  notes(first: Int): NoteConnection
  opinions(first: Int): OpinionConnection
  observedData(first: Int): ObservedDataConnection
  groupings(first: Int): GroupingConnection
  cases(first: Int): CaseConnection
  stixCoreRelationships(first: Int, after: ID, orderBy: StixCoreRelationshipsOrdering, orderMode: OrderingMode, fromId: StixRef, toId: StixRef, fromTypes: [String], toTypes: [String], relationship_type: String, startTimeStart: DateTime, startTimeStop: DateTime, stopTimeStart: DateTime, stopTimeStop: DateTime, firstSeenStart: DateTime, firstSeenStop: DateTime, lastSeenStart: DateTime, lastSeenStop: DateTime, confidences: [Int], search: String, filters: [StixCoreRelationshipsFiltering], filterMode: FilterMode): StixCoreRelationshipConnection
  stixCoreObjectsDistribution(relationship_type: [String], toTypes: [String], field: String!, startDate: DateTime, endDate: DateTime, dateAttribute: String, operation: StatsOperation!, limit: Int, order: String, types: [String], filters: [StixCoreObjectsFiltering], filterMode: FilterMode, search: String): [Distribution]
  stixCoreRelationshipsDistribution(field: String!, operation: StatsOperation!, startDate: DateTime, endDate: DateTime, dateAttribute: String, isTo: Boolean, limit: Int, order: String, elementWithTargetTypes: [String], fromId: [String], fromRole: String, fromTypes: [String], toId: [String], toRole: String, toTypes: [String], relationship_type: [String], confidences: [Int], search: String, filters: [StixCoreRelationshipsFiltering], filterMode: FilterMode): [Distribution]
  revoked: Boolean!
  confidence: Int
  lang: String
  created: DateTime
  modified: DateTime
  x_opencti_graph_data: String
  objectAssignee: AssigneeConnection
  name: String!
  description: String
  latitude: Float
  longitude: Float
  precision: Float
  x_opencti_aliases: [String]
  country: Country
  creator: Creator
  toStix: String
  importFiles(first: Int): FileConnection
  pendingFiles(first: Int): FileConnection
  exportFiles(first: Int): FileConnection
  editContext: [EditUserContext!]
  connectors(onlyAlive: Boolean): [Connector]
  jobs(first: Int): [Work]
  status: Status
  workflowEnabled: Boolean
}

input CityAddInput {
  stix_id: StixId
  x_opencti_stix_ids: [StixId]
  name: name_String_NotNull_minLength_2!
  description: String
  latitude: Float
  longitude: Float
  precision: Float
  confidence: Int
  revoked: Boolean
  lang: String
  x_opencti_aliases: [String]
  createdBy: String
  objectMarking: [String]
  objectLabel: [String]
  externalReferences: [String]
  created: DateTime
  modified: DateTime
  clientMutationId: String
  update: Boolean
}

enum CountriesOrdering {
  name
  description
  created
  modified
  created_at
  updated_at
  x_opencti_workflow_id
}

enum CountriesFilter {
  name
  aliases
  created
  modified
  created_at
  updated_at
  createdBy
  markedBy
  assigneeTo
  labelledBy
  x_opencti_workflow_id
  revoked
}

input CountriesFiltering {
  key: [CountriesFilter!]!
  values: [String]
  operator: String
  filterMode: FilterMode
}

type CountryConnection {
  pageInfo: PageInfo!
  edges: [CountryEdge!]!
}

type CountryEdge {
  cursor: String!
  node: Country!
}

type Country implements BasicObject & StixObject & StixCoreObject & StixDomainObject & Location {
  id: ID!
  standard_id: String!
  entity_type: String!
  parent_types: [String]!
  x_opencti_stix_ids: [StixId]
  is_inferred: Boolean!
  spec_version: String!
  created_at: DateTime!
  updated_at: DateTime!
  x_opencti_inferences: [Inference]
  createdBy: Identity
  objectMarking: MarkingDefinitionConnection
  objectOrganization: OrganizationConnection
  objectLabel: LabelConnection
  externalReferences(first: Int): ExternalReferenceConnection
  reports(first: Int): ReportConnection
  notes(first: Int): NoteConnection
  opinions(first: Int): OpinionConnection
  observedData(first: Int): ObservedDataConnection
  groupings(first: Int): GroupingConnection
  cases(first: Int): CaseConnection
  stixCoreRelationships(first: Int, after: ID, orderBy: StixCoreRelationshipsOrdering, orderMode: OrderingMode, fromId: StixRef, toId: StixRef, fromTypes: [String], toTypes: [String], relationship_type: String, startTimeStart: DateTime, startTimeStop: DateTime, stopTimeStart: DateTime, stopTimeStop: DateTime, firstSeenStart: DateTime, firstSeenStop: DateTime, lastSeenStart: DateTime, lastSeenStop: DateTime, confidences: [Int], search: String, filters: [StixCoreRelationshipsFiltering], filterMode: FilterMode): StixCoreRelationshipConnection
  stixCoreObjectsDistribution(relationship_type: [String], toTypes: [String], field: String!, startDate: DateTime, endDate: DateTime, dateAttribute: String, operation: StatsOperation!, limit: Int, order: String, types: [String], filters: [StixCoreObjectsFiltering], filterMode: FilterMode, search: String): [Distribution]
  stixCoreRelationshipsDistribution(field: String!, operation: StatsOperation!, startDate: DateTime, endDate: DateTime, dateAttribute: String, isTo: Boolean, limit: Int, order: String, elementWithTargetTypes: [String], fromId: [String], fromRole: String, fromTypes: [String], toId: [String], toRole: String, toTypes: [String], relationship_type: [String], confidences: [Int], search: String, filters: [StixCoreRelationshipsFiltering], filterMode: FilterMode): [Distribution]
  revoked: Boolean!
  confidence: Int
  lang: String
  created: DateTime
  modified: DateTime
  x_opencti_graph_data: String
  objectAssignee: AssigneeConnection
  name: String!
  description: String
  latitude: Float
  longitude: Float
  precision: Float
  x_opencti_aliases: [String]
  region: Region
  creator: Creator
  toStix: String
  importFiles(first: Int): FileConnection
  pendingFiles(first: Int): FileConnection
  exportFiles(first: Int): FileConnection
  editContext: [EditUserContext!]
  connectors(onlyAlive: Boolean): [Connector]
  jobs(first: Int): [Work]
  status: Status
  workflowEnabled: Boolean
}

input CountryAddInput {
  stix_id: StixId
  x_opencti_stix_ids: [StixId]
  name: name_String_NotNull_minLength_2!
  description: String
  latitude: Float
  longitude: Float
  precision: Float
  confidence: Int
  revoked: Boolean
  lang: String
  x_opencti_aliases: [String]
  createdBy: String
  objectMarking: [String]
  objectLabel: [String]
  externalReferences: [String]
  created: DateTime
  modified: DateTime
  clientMutationId: String
  update: Boolean
}

enum RegionsOrdering {
  name
  description
  created
  modified
  created_at
  updated_at
  x_opencti_workflow_id
}

enum RegionsFilter {
  name
  aliases
  created
  modified
  created_at
  createdBy
  markedBy
  assigneeTo
  labelledBy
  x_opencti_workflow_id
}

input RegionsFiltering {
  key: [RegionsFilter!]!
  values: [String]
  operator: String
  filterMode: FilterMode
}

type RegionConnection {
  pageInfo: PageInfo!
  edges: [RegionEdge]
}

type RegionEdge {
  cursor: String!
  node: Region!
}

type Region implements BasicObject & StixObject & StixCoreObject & StixDomainObject & Location {
  id: ID!
  standard_id: String!
  entity_type: String!
  parent_types: [String]!
  x_opencti_stix_ids: [StixId]
  is_inferred: Boolean!
  spec_version: String!
  created_at: DateTime!
  updated_at: DateTime!
  x_opencti_inferences: [Inference]
  createdBy: Identity
  objectMarking: MarkingDefinitionConnection
  objectOrganization: OrganizationConnection
  objectLabel: LabelConnection
  externalReferences(first: Int): ExternalReferenceConnection
  reports(first: Int): ReportConnection
  notes(first: Int): NoteConnection
  opinions(first: Int): OpinionConnection
  observedData(first: Int): ObservedDataConnection
  groupings(first: Int): GroupingConnection
  cases(first: Int): CaseConnection
  stixCoreRelationships(first: Int, after: ID, orderBy: StixCoreRelationshipsOrdering, orderMode: OrderingMode, fromId: StixRef, toId: StixRef, fromTypes: [String], toTypes: [String], relationship_type: String, startTimeStart: DateTime, startTimeStop: DateTime, stopTimeStart: DateTime, stopTimeStop: DateTime, firstSeenStart: DateTime, firstSeenStop: DateTime, lastSeenStart: DateTime, lastSeenStop: DateTime, confidences: [Int], search: String, filters: [StixCoreRelationshipsFiltering], filterMode: FilterMode): StixCoreRelationshipConnection
  stixCoreObjectsDistribution(relationship_type: [String], toTypes: [String], field: String!, startDate: DateTime, endDate: DateTime, dateAttribute: String, operation: StatsOperation!, limit: Int, order: String, types: [String], filters: [StixCoreObjectsFiltering], filterMode: FilterMode, search: String): [Distribution]
  stixCoreRelationshipsDistribution(field: String!, operation: StatsOperation!, startDate: DateTime, endDate: DateTime, dateAttribute: String, isTo: Boolean, limit: Int, order: String, elementWithTargetTypes: [String], fromId: [String], fromRole: String, fromTypes: [String], toId: [String], toRole: String, toTypes: [String], relationship_type: [String], confidences: [Int], search: String, filters: [StixCoreRelationshipsFiltering], filterMode: FilterMode): [Distribution]
  revoked: Boolean!
  confidence: Int
  lang: String
  created: DateTime
  modified: DateTime
  x_opencti_graph_data: String
  objectAssignee: AssigneeConnection
  name: String!
  description: String
  latitude: Float
  longitude: Float
  precision: Float
  x_opencti_aliases: [String]
  parentRegions: RegionConnection
  subRegions: RegionConnection
  isSubRegion: Boolean
  countries: CountryConnection
  creator: Creator
  toStix: String
  importFiles(first: Int): FileConnection
  pendingFiles(first: Int): FileConnection
  exportFiles(first: Int): FileConnection
  editContext: [EditUserContext!]
  connectors(onlyAlive: Boolean): [Connector]
  jobs(first: Int): [Work]
  status: Status
  workflowEnabled: Boolean
}

input RegionAddInput {
  stix_id: StixId
  x_opencti_stix_ids: [StixId]
  name: name_String_NotNull_minLength_2!
  description: String
  latitude: Float
  longitude: Float
  precision: Float
  confidence: Int
  revoked: Boolean
  lang: String
  x_opencti_aliases: [String]
  createdBy: String
  objectMarking: [String]
  objectLabel: [String]
  externalReferences: [String]
  created: DateTime
  modified: DateTime
  clientMutationId: String
  update: Boolean
}

enum MalwaresOrdering {
  name
  malware_types
  first_seen
  last_seen
  created
  modified
  created_at
  updated_at
  objectMarking
  objectLabel
  x_opencti_workflow_id
  confidence
}

enum MalwaresFilter {
  name
  aliases
  malware_types
  first_seen
  last_seen
  is_family
  created
  modified
  created_at
  updated_at
  createdBy
  markedBy
  assigneeTo
  labelledBy
  x_opencti_workflow_id
  confidence
}

input MalwaresFiltering {
  key: [MalwaresFilter!]!
  values: [String]
  operator: String
  filterMode: FilterMode
}

type MalwareConnection {
  pageInfo: PageInfo!
  edges: [MalwareEdge]
}

type MalwareEdge {
  cursor: String!
  node: Malware!
}

type Malware implements BasicObject & StixObject & StixCoreObject & StixDomainObject {
  id: ID!
  standard_id: String!
  entity_type: String!
  parent_types: [String]!
  x_opencti_stix_ids: [StixId]
  is_inferred: Boolean!
  spec_version: String!
  created_at: DateTime!
  updated_at: DateTime!
  x_opencti_inferences: [Inference]
  createdBy: Identity
  objectMarking: MarkingDefinitionConnection
  objectOrganization: OrganizationConnection
  objectLabel: LabelConnection
  externalReferences(first: Int): ExternalReferenceConnection
  reports(first: Int): ReportConnection
  notes(first: Int): NoteConnection
  opinions(first: Int): OpinionConnection
  observedData(first: Int): ObservedDataConnection
  groupings(first: Int): GroupingConnection
  cases(first: Int): CaseConnection
  stixCoreRelationships(first: Int, after: ID, orderBy: StixCoreRelationshipsOrdering, orderMode: OrderingMode, fromId: StixRef, toId: StixRef, fromTypes: [String], toTypes: [String], relationship_type: String, startTimeStart: DateTime, startTimeStop: DateTime, stopTimeStart: DateTime, stopTimeStop: DateTime, firstSeenStart: DateTime, firstSeenStop: DateTime, lastSeenStart: DateTime, lastSeenStop: DateTime, confidences: [Int], search: String, filters: [StixCoreRelationshipsFiltering], filterMode: FilterMode): StixCoreRelationshipConnection
  stixCoreObjectsDistribution(relationship_type: [String], toTypes: [String], field: String!, startDate: DateTime, endDate: DateTime, dateAttribute: String, operation: StatsOperation!, limit: Int, order: String, types: [String], filters: [StixCoreObjectsFiltering], filterMode: FilterMode, search: String): [Distribution]
  stixCoreRelationshipsDistribution(field: String!, operation: StatsOperation!, startDate: DateTime, endDate: DateTime, dateAttribute: String, isTo: Boolean, limit: Int, order: String, elementWithTargetTypes: [String], fromId: [String], fromRole: String, fromTypes: [String], toId: [String], toRole: String, toTypes: [String], relationship_type: [String], confidences: [Int], search: String, filters: [StixCoreRelationshipsFiltering], filterMode: FilterMode): [Distribution]
  revoked: Boolean!
  confidence: Int
  lang: String
  created: DateTime
  modified: DateTime
  x_opencti_graph_data: String
  objectAssignee: AssigneeConnection
  name: String!
  description: String
  aliases: [String]
  malware_types: [String]
  is_family: Boolean
  first_seen: DateTime
  last_seen: DateTime
  architecture_execution_envs: [String]
  implementation_languages: [String]
  capabilities: [String]
  killChainPhases: KillChainPhaseConnection
  creator: Creator
  toStix: String
  importFiles(first: Int): FileConnection
  pendingFiles(first: Int): FileConnection
  exportFiles(first: Int): FileConnection
  editContext: [EditUserContext!]
  connectors(onlyAlive: Boolean): [Connector]
  jobs(first: Int): [Work]
  status: Status
  workflowEnabled: Boolean
}

input MalwareAddInput {
  stix_id: StixId
  x_opencti_stix_ids: [StixId]
  name: name_String_NotNull_minLength_2!
  description: String!
  malware_types: [String]
  aliases: [String]
  is_family: Boolean
  first_seen: DateTime
  last_seen: DateTime
  architecture_execution_envs: [String]
  implementation_languages: [String]
  capabilities: [String]
  confidence: Int
  revoked: Boolean
  lang: String
  createdBy: String
  objectMarking: [String]
  objectAssignee: [String]
  objectOrganization: [String]
  objectLabel: [String]
  externalReferences: [String]
  killChainPhases: [String]
  created: DateTime
  modified: DateTime
  clientMutationId: String
  update: Boolean
}

enum ThreatActorsOrdering {
  name
  created
  modified
  created_at
  updated_at
  x_opencti_workflow_id
  confidence
}

enum ThreatActorsFilter {
  name
  aliases
  created
  modified
  created_at
  updated_at
  createdBy
  markedBy
  assigneeTo
  labelledBy
  x_opencti_workflow_id
  revoked
  confidence
}

input ThreatActorsFiltering {
  key: [ThreatActorsFilter!]!
  values: [String]
  operator: String
  filterMode: FilterMode
}

type ThreatActorConnection {
  pageInfo: PageInfo!
  edges: [ThreatActorEdge]
}

type ThreatActorEdge {
  cursor: String!
  node: ThreatActor!
}

type ThreatActor implements BasicObject & StixObject & StixCoreObject & StixDomainObject {
  id: ID!
  standard_id: String!
  entity_type: String!
  parent_types: [String]!
  x_opencti_stix_ids: [StixId]
  is_inferred: Boolean!
  spec_version: String!
  created_at: DateTime!
  updated_at: DateTime!
  x_opencti_inferences: [Inference]
  createdBy: Identity
  objectMarking: MarkingDefinitionConnection
  objectOrganization: OrganizationConnection
  objectLabel: LabelConnection
  externalReferences(first: Int): ExternalReferenceConnection
  reports(first: Int): ReportConnection
  notes(first: Int): NoteConnection
  opinions(first: Int): OpinionConnection
  observedData(first: Int): ObservedDataConnection
  groupings(first: Int): GroupingConnection
  cases(first: Int): CaseConnection
  stixCoreRelationships(first: Int, after: ID, orderBy: StixCoreRelationshipsOrdering, orderMode: OrderingMode, fromId: StixRef, toId: StixRef, fromTypes: [String], toTypes: [String], relationship_type: String, startTimeStart: DateTime, startTimeStop: DateTime, stopTimeStart: DateTime, stopTimeStop: DateTime, firstSeenStart: DateTime, firstSeenStop: DateTime, lastSeenStart: DateTime, lastSeenStop: DateTime, confidences: [Int], search: String, filters: [StixCoreRelationshipsFiltering], filterMode: FilterMode): StixCoreRelationshipConnection
  stixCoreObjectsDistribution(relationship_type: [String], toTypes: [String], field: String!, startDate: DateTime, endDate: DateTime, dateAttribute: String, operation: StatsOperation!, limit: Int, order: String, types: [String], filters: [StixCoreObjectsFiltering], filterMode: FilterMode, search: String): [Distribution]
  stixCoreRelationshipsDistribution(field: String!, operation: StatsOperation!, startDate: DateTime, endDate: DateTime, dateAttribute: String, isTo: Boolean, limit: Int, order: String, elementWithTargetTypes: [String], fromId: [String], fromRole: String, fromTypes: [String], toId: [String], toRole: String, toTypes: [String], relationship_type: [String], confidences: [Int], search: String, filters: [StixCoreRelationshipsFiltering], filterMode: FilterMode): [Distribution]
  revoked: Boolean!
  confidence: Int
  lang: String
  created: DateTime
  modified: DateTime
  x_opencti_graph_data: String
  objectAssignee: AssigneeConnection
  name: String!
  description: String
  aliases: [String]
  threat_actor_types: [String]
  first_seen: DateTime
  last_seen: DateTime
  roles: [String]
  goals: [String]
  sophistication: String
  resource_level: String
  primary_motivation: String
  secondary_motivations: [String]
  personal_motivations: [String]
  locations: LocationConnection
  countries: CountryConnection
  creator: Creator
  toStix: String
  importFiles(first: Int): FileConnection
  pendingFiles(first: Int): FileConnection
  exportFiles(first: Int): FileConnection
  editContext: [EditUserContext!]
  connectors(onlyAlive: Boolean): [Connector]
  jobs(first: Int): [Work]
  status: Status
  workflowEnabled: Boolean
}

input ThreatActorAddInput {
  stix_id: StixId
  x_opencti_stix_ids: [StixId]
  name: name_String_NotNull_minLength_2!
  description: String!
  aliases: [String]
  threat_actor_types: [String]
  first_seen: DateTime
  last_seen: DateTime
  roles: [String]
  goals: [String]
  sophistication: String
  resource_level: String
  primary_motivation: String
  secondary_motivations: [String]
  personal_motivations: [String]
  confidence: Int
  revoked: Boolean
  lang: String
  createdBy: String
  objectMarking: [String]
  objectOrganization: [String]
  objectAssignee: [String]
  objectLabel: [String]
  externalReferences: [String]
  created: DateTime
  modified: DateTime
  clientMutationId: String
  update: Boolean
}

enum ToolsOrdering {
  name
  created
  modified
  created_at
  updated_at
  x_opencti_workflow_id
  confidence
}

enum ToolsFilter {
  name
  aliases
  created
  modified
  created_at
  createdBy
  markedBy
  assigneeTo
  labelledBy
  x_opencti_workflow_id
  confidence
}

input ToolsFiltering {
  key: [ToolsFilter!]!
  values: [String]
  operator: String
  filterMode: FilterMode
}

type ToolConnection {
  pageInfo: PageInfo!
  edges: [ToolEdge]
}

type ToolEdge {
  cursor: String!
  node: Tool!
}

type Tool implements StixDomainObject & StixCoreObject & StixObject & BasicObject {
  id: ID!
  standard_id: String!
  entity_type: String!
  parent_types: [String]!
  x_opencti_stix_ids: [StixId]
  is_inferred: Boolean!
  spec_version: String!
  created_at: DateTime!
  updated_at: DateTime!
  x_opencti_inferences: [Inference]
  createdBy: Identity
  objectMarking: MarkingDefinitionConnection
  objectOrganization: OrganizationConnection
  objectLabel: LabelConnection
  externalReferences(first: Int): ExternalReferenceConnection
  reports(first: Int): ReportConnection
  notes(first: Int): NoteConnection
  opinions(first: Int): OpinionConnection
  observedData(first: Int): ObservedDataConnection
  groupings(first: Int): GroupingConnection
  cases(first: Int): CaseConnection
  stixCoreRelationships(first: Int, after: ID, orderBy: StixCoreRelationshipsOrdering, orderMode: OrderingMode, fromId: StixRef, toId: StixRef, fromTypes: [String], toTypes: [String], relationship_type: String, startTimeStart: DateTime, startTimeStop: DateTime, stopTimeStart: DateTime, stopTimeStop: DateTime, firstSeenStart: DateTime, firstSeenStop: DateTime, lastSeenStart: DateTime, lastSeenStop: DateTime, confidences: [Int], search: String, filters: [StixCoreRelationshipsFiltering], filterMode: FilterMode): StixCoreRelationshipConnection
  stixCoreObjectsDistribution(relationship_type: [String], toTypes: [String], field: String!, startDate: DateTime, endDate: DateTime, dateAttribute: String, operation: StatsOperation!, limit: Int, order: String, types: [String], filters: [StixCoreObjectsFiltering], filterMode: FilterMode, search: String): [Distribution]
  stixCoreRelationshipsDistribution(field: String!, operation: StatsOperation!, startDate: DateTime, endDate: DateTime, dateAttribute: String, isTo: Boolean, limit: Int, order: String, elementWithTargetTypes: [String], fromId: [String], fromRole: String, fromTypes: [String], toId: [String], toRole: String, toTypes: [String], relationship_type: [String], confidences: [Int], search: String, filters: [StixCoreRelationshipsFiltering], filterMode: FilterMode): [Distribution]
  revoked: Boolean!
  confidence: Int
  lang: String
  created: DateTime
  modified: DateTime
  x_opencti_graph_data: String
  objectAssignee: AssigneeConnection
  name: String!
  description: String
  aliases: [String]
  tool_types: [String]
  tool_version: String
  killChainPhases: KillChainPhaseConnection
  creator: Creator
  toStix: String
  importFiles(first: Int): FileConnection
  pendingFiles(first: Int): FileConnection
  exportFiles(first: Int): FileConnection
  editContext: [EditUserContext!]
  connectors(onlyAlive: Boolean): [Connector]
  jobs(first: Int): [Work]
  status: Status
  workflowEnabled: Boolean
}

input ToolAddInput {
  stix_id: StixId
  x_opencti_stix_ids: [StixId]
  name: name_String_NotNull_minLength_2!
  description: String!
  aliases: [String]
  tool_types: [String]
  tool_version: String
  confidence: Int
  revoked: Boolean
  lang: String
  createdBy: String
  objectMarking: [String]
  objectLabel: [String]
  externalReferences: [String]
  killChainPhases: [String]
  created: DateTime
  modified: DateTime
  clientMutationId: String
  update: Boolean
}

enum VulnerabilitiesOrdering {
  name
  x_opencti_base_score
  x_opencti_base_severity
  x_opencti_attack_vector
  created
  modified
  created_at
  updated_at
  x_opencti_workflow_id
  creator
  confidence
}

enum VulnerabilitiesFilter {
  name
  x_opencti_aliases
  x_opencti_base_score
  x_opencti_base_severity
  x_opencti_attack_vector
  created
  modified
  created_at
  createdBy
  markedBy
  assigneeTo
  labelledBy
  x_opencti_workflow_id
  creator
  confidence
}

input VulnerabilitiesFiltering {
  key: [VulnerabilitiesFilter!]!
  values: [String]
  operator: String
  filterMode: FilterMode
}

type VulnerabilityConnection {
  pageInfo: PageInfo!
  edges: [VulnerabilityEdge]
}

type VulnerabilityEdge {
  cursor: String!
  node: Vulnerability!
}

type Vulnerability implements StixDomainObject & StixCoreObject & StixObject & BasicObject {
  id: ID!
  standard_id: String!
  entity_type: String!
  parent_types: [String]!
  x_opencti_stix_ids: [StixId]
  is_inferred: Boolean!
  spec_version: String!
  created_at: DateTime!
  updated_at: DateTime!
  x_opencti_inferences: [Inference]
  createdBy: Identity
  objectMarking: MarkingDefinitionConnection
  objectOrganization: OrganizationConnection
  objectLabel: LabelConnection
  externalReferences(first: Int): ExternalReferenceConnection
  reports(first: Int): ReportConnection
  notes(first: Int): NoteConnection
  opinions(first: Int): OpinionConnection
  observedData(first: Int): ObservedDataConnection
  groupings(first: Int): GroupingConnection
  cases(first: Int): CaseConnection
  stixCoreRelationships(first: Int, after: ID, orderBy: StixCoreRelationshipsOrdering, orderMode: OrderingMode, fromId: StixRef, toId: StixRef, fromTypes: [String], toTypes: [String], relationship_type: String, startTimeStart: DateTime, startTimeStop: DateTime, stopTimeStart: DateTime, stopTimeStop: DateTime, firstSeenStart: DateTime, firstSeenStop: DateTime, lastSeenStart: DateTime, lastSeenStop: DateTime, confidences: [Int], search: String, filters: [StixCoreRelationshipsFiltering], filterMode: FilterMode): StixCoreRelationshipConnection
  stixCoreObjectsDistribution(relationship_type: [String], toTypes: [String], field: String!, startDate: DateTime, endDate: DateTime, dateAttribute: String, operation: StatsOperation!, limit: Int, order: String, types: [String], filters: [StixCoreObjectsFiltering], filterMode: FilterMode, search: String): [Distribution]
  stixCoreRelationshipsDistribution(field: String!, operation: StatsOperation!, startDate: DateTime, endDate: DateTime, dateAttribute: String, isTo: Boolean, limit: Int, order: String, elementWithTargetTypes: [String], fromId: [String], fromRole: String, fromTypes: [String], toId: [String], toRole: String, toTypes: [String], relationship_type: [String], confidences: [Int], search: String, filters: [StixCoreRelationshipsFiltering], filterMode: FilterMode): [Distribution]
  revoked: Boolean!
  confidence: Int
  lang: String
  created: DateTime
  modified: DateTime
  x_opencti_graph_data: String
  objectAssignee: AssigneeConnection
  name: String!
  description: String
  x_opencti_aliases: [String]
  x_opencti_base_score: Float
  x_opencti_base_severity: String
  x_opencti_attack_vector: String
  x_opencti_integrity_impact: String
  x_opencti_availability_impact: String
  x_opencti_confidentiality_impact: String
  softwares: StixCyberObservableConnection
  creator: Creator
  toStix: String
  importFiles(first: Int): FileConnection
  pendingFiles(first: Int): FileConnection
  exportFiles(first: Int): FileConnection
  editContext: [EditUserContext!]
  connectors(onlyAlive: Boolean): [Connector]
  jobs(first: Int): [Work]
  status: Status
  workflowEnabled: Boolean
}

input VulnerabilityAddInput {
  stix_id: StixId
  x_opencti_stix_ids: [StixId]
  name: name_String_NotNull_minLength_2!
  description: String!
  x_opencti_aliases: [String]
  x_opencti_base_score: Float
  x_opencti_base_severity: String
  x_opencti_attack_vector: String
  x_opencti_integrity_impact: String
  x_opencti_availability_impact: String
  x_opencti_confidentiality_impact: String
  confidence: Int
  revoked: Boolean
  lang: String
  createdBy: String
  objectMarking: [String]
  objectLabel: [String]
  externalReferences: [String]
  created: DateTime
  modified: DateTime
  clientMutationId: String
  update: Boolean
}

enum IncidentsOrdering {
  name
  first_seen
  last_seen
  incident_type
  severity
  source
  created
  modified
  created_at
  updated_at
  x_opencti_workflow_id
  objectMarking
  confidence
}

enum IncidentsFilter {
  name
  incident_type
  severity
  source
  aliases
  created
  modified
  created_at
  createdBy
  markedBy
  assigneeTo
  labelledBy
  x_opencti_workflow_id
  confidence
}

input IncidentsFiltering {
  key: [IncidentsFilter!]!
  values: [String]
  operator: String
  filterMode: FilterMode
}

type IncidentConnection {
  pageInfo: PageInfo!
  edges: [IncidentEdge]
}

type IncidentEdge {
  cursor: String!
  node: Incident!
}

type Incident implements BasicObject & StixObject & StixCoreObject & StixDomainObject {
  id: ID!
  standard_id: String!
  entity_type: String!
  parent_types: [String]!
  x_opencti_stix_ids: [StixId]
  is_inferred: Boolean!
  spec_version: String!
  created_at: DateTime!
  updated_at: DateTime!
  x_opencti_inferences: [Inference]
  createdBy: Identity
  objectMarking: MarkingDefinitionConnection
  objectOrganization: OrganizationConnection
  objectLabel: LabelConnection
  externalReferences(first: Int): ExternalReferenceConnection
  reports(first: Int): ReportConnection
  notes(first: Int): NoteConnection
  opinions(first: Int): OpinionConnection
  observedData(first: Int): ObservedDataConnection
  groupings(first: Int): GroupingConnection
  cases(first: Int): CaseConnection
  stixCoreRelationships(first: Int, after: ID, orderBy: StixCoreRelationshipsOrdering, orderMode: OrderingMode, fromId: StixRef, toId: StixRef, fromTypes: [String], toTypes: [String], relationship_type: String, startTimeStart: DateTime, startTimeStop: DateTime, stopTimeStart: DateTime, stopTimeStop: DateTime, firstSeenStart: DateTime, firstSeenStop: DateTime, lastSeenStart: DateTime, lastSeenStop: DateTime, confidences: [Int], search: String, filters: [StixCoreRelationshipsFiltering], filterMode: FilterMode): StixCoreRelationshipConnection
  stixCoreObjectsDistribution(relationship_type: [String], toTypes: [String], field: String!, startDate: DateTime, endDate: DateTime, dateAttribute: String, operation: StatsOperation!, limit: Int, order: String, types: [String], filters: [StixCoreObjectsFiltering], filterMode: FilterMode, search: String): [Distribution]
  stixCoreRelationshipsDistribution(field: String!, operation: StatsOperation!, startDate: DateTime, endDate: DateTime, dateAttribute: String, isTo: Boolean, limit: Int, order: String, elementWithTargetTypes: [String], fromId: [String], fromRole: String, fromTypes: [String], toId: [String], toRole: String, toTypes: [String], relationship_type: [String], confidences: [Int], search: String, filters: [StixCoreRelationshipsFiltering], filterMode: FilterMode): [Distribution]
  revoked: Boolean!
  confidence: Int
  lang: String
  created: DateTime
  modified: DateTime
  x_opencti_graph_data: String
  objectAssignee: AssigneeConnection
  name: String!
  description: String
  aliases: [String]
  first_seen: DateTime
  last_seen: DateTime
  objective: String
  incident_type: String
  severity: String
  source: String
  creator: Creator
  toStix: String
  importFiles(first: Int): FileConnection
  pendingFiles(first: Int): FileConnection
  exportFiles(first: Int): FileConnection
  editContext: [EditUserContext!]
  connectors(onlyAlive: Boolean): [Connector]
  jobs(first: Int): [Work]
  status: Status
  workflowEnabled: Boolean
}

input IncidentAddInput {
  stix_id: StixId
  x_opencti_stix_ids: [StixId]
  name: name_String_NotNull_minLength_2!
  description: String!
  confidence: Int
  revoked: Boolean
  lang: String
  objective: String
  first_seen: DateTime
  last_seen: DateTime
  aliases: [String]
  incident_type: String
  severity: String
  source: String
  createdBy: String
  objectOrganization: [String]
  objectMarking: [String]
  objectAssignee: [String]
  objectLabel: [String]
  externalReferences: [String]
  created: DateTime
  modified: DateTime
  clientMutationId: String
  update: Boolean
}

enum StixCyberObservablesOrdering {
  entity_type
  created_at
  updated_at
  observable_value
  objectMarking
  creator
}

enum StixCyberObservablesFilter {
  entity_type
  x_opencti_score
  x_opencti_organization_type
  created
  modified
  created_at
  updated_at
  createdBy
  markedBy
  labelledBy
  relatedTo
  objectContained
  containedBy
  hasExternalReference
  sightedBy
  value
  name
  subject
  confidence
  hashes_MD5
  hashes_SHA1
  hashes_SHA256
  creator
}

input StixCyberObservablesFiltering {
  key: [StixCyberObservablesFilter!]!
  values: [String]
  operator: String
  filterMode: FilterMode
}

type StixCyberObservableConnection {
  pageInfo: PageInfo!
  edges: [StixCyberObservableEdge!]!
}

type StixCyberObservableEdge {
  cursor: String!
  node: StixCyberObservable!
}

interface StixCyberObservable {
  id: ID!
  standard_id: String!
  entity_type: String!
  parent_types: [String]!
  x_opencti_stix_ids: [StixId]
  is_inferred: Boolean!
  spec_version: String!
  created_at: DateTime!
  updated_at: DateTime!
  createdBy: Identity
  objectMarking: MarkingDefinitionConnection
  objectOrganization: OrganizationConnection
  objectLabel: LabelConnection
  externalReferences(first: Int): ExternalReferenceConnection
  reports(first: Int): ReportConnection
  notes(first: Int): NoteConnection
  opinions(first: Int): OpinionConnection
  observedData(first: Int): ObservedDataConnection
  groupings(first: Int): GroupingConnection
  cases(first: Int): CaseConnection
  stixCoreRelationships(first: Int, after: ID, orderBy: StixCoreRelationshipsOrdering, orderMode: OrderingMode, fromId: StixRef, toId: StixRef, fromTypes: [String], toTypes: [String], relationship_type: String, startTimeStart: DateTime, startTimeStop: DateTime, stopTimeStart: DateTime, stopTimeStop: DateTime, firstSeenStart: DateTime, firstSeenStop: DateTime, lastSeenStart: DateTime, lastSeenStop: DateTime, confidences: [Int], search: String, filters: [StixCoreRelationshipsFiltering], filterMode: FilterMode): StixCoreRelationshipConnection
  stixCoreObjectsDistribution(relationship_type: [String], toTypes: [String], field: String!, startDate: DateTime, endDate: DateTime, dateAttribute: String, operation: StatsOperation!, limit: Int, order: String, types: [String], filters: [StixCoreObjectsFiltering], filterMode: FilterMode, search: String): [Distribution]
  stixCoreRelationshipsDistribution(field: String!, operation: StatsOperation!, startDate: DateTime, endDate: DateTime, dateAttribute: String, isTo: Boolean, limit: Int, order: String, elementWithTargetTypes: [String], fromId: [String], fromRole: String, fromTypes: [String], toId: [String], toRole: String, toTypes: [String], relationship_type: [String], confidences: [Int], search: String, filters: [StixCoreRelationshipsFiltering], filterMode: FilterMode): [Distribution]
  x_opencti_score: Int
  x_opencti_description: String
  observable_value: String!
  indicators(first: Int): IndicatorConnection
  stixCyberObservableRelationships(first: Int, after: ID, orderBy: StixCyberObservableRelationshipsOrdering, orderMode: OrderingMode, fromId: StixRef, toId: StixRef, fromTypes: [String], toTypes: [String], relationship_type: String, startTimeStart: DateTime, startTimeStop: DateTime, stopTimeStart: DateTime, stopTimeStop: DateTime, firstSeenStart: DateTime, firstSeenStop: DateTime, lastSeenStart: DateTime, lastSeenStop: DateTime, confidences: [Int], search: String, filters: [StixCyberObservableRelationshipsFiltering], filterMode: FilterMode): StixCyberObservableRelationshipConnection
  creator: Creator
  toStix: String
  importFiles(first: Int): FileConnection
  pendingFiles(first: Int): FileConnection
  exportFiles(first: Int): FileConnection
  editContext: [EditUserContext!]
  connectors(onlyAlive: Boolean): [Connector]
  jobs(first: Int): [Work]
}

type AutonomousSystem implements BasicObject & StixObject & StixCoreObject & StixCyberObservable {
  id: ID!
  standard_id: String!
  entity_type: String!
  parent_types: [String]!
  x_opencti_stix_ids: [StixId]
  is_inferred: Boolean!
  spec_version: String!
  created_at: DateTime!
  updated_at: DateTime!
  x_opencti_inferences: [Inference]
  createdBy: Identity
  objectMarking: MarkingDefinitionConnection
  objectOrganization: OrganizationConnection
  objectLabel: LabelConnection
  externalReferences(first: Int): ExternalReferenceConnection
  reports(first: Int): ReportConnection
  notes(first: Int): NoteConnection
  opinions(first: Int): OpinionConnection
  observedData(first: Int): ObservedDataConnection
  groupings(first: Int): GroupingConnection
  cases(first: Int): CaseConnection
  stixCoreRelationships(first: Int, after: ID, orderBy: StixCoreRelationshipsOrdering, orderMode: OrderingMode, fromId: StixRef, toId: StixRef, fromTypes: [String], toTypes: [String], relationship_type: String, startTimeStart: DateTime, startTimeStop: DateTime, stopTimeStart: DateTime, stopTimeStop: DateTime, firstSeenStart: DateTime, firstSeenStop: DateTime, lastSeenStart: DateTime, lastSeenStop: DateTime, confidences: [Int], search: String, filters: [StixCoreRelationshipsFiltering], filterMode: FilterMode): StixCoreRelationshipConnection
  stixCoreObjectsDistribution(relationship_type: [String], toTypes: [String], field: String!, startDate: DateTime, endDate: DateTime, dateAttribute: String, operation: StatsOperation!, limit: Int, order: String, types: [String], filters: [StixCoreObjectsFiltering], filterMode: FilterMode, search: String): [Distribution]
  stixCoreRelationshipsDistribution(field: String!, operation: StatsOperation!, startDate: DateTime, endDate: DateTime, dateAttribute: String, isTo: Boolean, limit: Int, order: String, elementWithTargetTypes: [String], fromId: [String], fromRole: String, fromTypes: [String], toId: [String], toRole: String, toTypes: [String], relationship_type: [String], confidences: [Int], search: String, filters: [StixCoreRelationshipsFiltering], filterMode: FilterMode): [Distribution]
  x_opencti_score: Int
  x_opencti_description: String
  observable_value: String!
  indicators(first: Int): IndicatorConnection
  stixCyberObservableRelationships(first: Int, after: ID, orderBy: StixCyberObservableRelationshipsOrdering, orderMode: OrderingMode, fromId: StixRef, toId: StixRef, fromTypes: [String], toTypes: [String], relationship_type: String, startTimeStart: DateTime, startTimeStop: DateTime, stopTimeStart: DateTime, stopTimeStop: DateTime, firstSeenStart: DateTime, firstSeenStop: DateTime, lastSeenStart: DateTime, lastSeenStop: DateTime, confidences: [Int], search: String, filters: [StixCyberObservableRelationshipsFiltering], filterMode: FilterMode): StixCyberObservableRelationshipConnection
  number: Int
  name: String
  rir: String
  creator: Creator
  toStix: String
  importFiles(first: Int): FileConnection
  pendingFiles(first: Int): FileConnection
  exportFiles(first: Int): FileConnection
  editContext: [EditUserContext!]
  connectors(onlyAlive: Boolean): [Connector]
  jobs(first: Int): [Work]
}

input AutonomousSystemAddInput {
  number: Int!
  name: String
  rir: String
}

type Directory implements BasicObject & StixObject & StixCoreObject & StixCyberObservable {
  id: ID!
  standard_id: String!
  entity_type: String!
  parent_types: [String]!
  x_opencti_stix_ids: [StixId]
  is_inferred: Boolean!
  spec_version: String!
  created_at: DateTime!
  updated_at: DateTime!
  x_opencti_inferences: [Inference]
  createdBy: Identity
  objectMarking: MarkingDefinitionConnection
  objectOrganization: OrganizationConnection
  objectLabel: LabelConnection
  externalReferences(first: Int): ExternalReferenceConnection
  reports(first: Int): ReportConnection
  notes(first: Int): NoteConnection
  opinions(first: Int): OpinionConnection
  observedData(first: Int): ObservedDataConnection
  groupings(first: Int): GroupingConnection
  cases(first: Int): CaseConnection
  stixCoreRelationships(first: Int, after: ID, orderBy: StixCoreRelationshipsOrdering, orderMode: OrderingMode, fromId: StixRef, toId: StixRef, fromTypes: [String], toTypes: [String], relationship_type: String, startTimeStart: DateTime, startTimeStop: DateTime, stopTimeStart: DateTime, stopTimeStop: DateTime, firstSeenStart: DateTime, firstSeenStop: DateTime, lastSeenStart: DateTime, lastSeenStop: DateTime, confidences: [Int], search: String, filters: [StixCoreRelationshipsFiltering], filterMode: FilterMode): StixCoreRelationshipConnection
  stixCoreObjectsDistribution(relationship_type: [String], toTypes: [String], field: String!, startDate: DateTime, endDate: DateTime, dateAttribute: String, operation: StatsOperation!, limit: Int, order: String, types: [String], filters: [StixCoreObjectsFiltering], filterMode: FilterMode, search: String): [Distribution]
  stixCoreRelationshipsDistribution(field: String!, operation: StatsOperation!, startDate: DateTime, endDate: DateTime, dateAttribute: String, isTo: Boolean, limit: Int, order: String, elementWithTargetTypes: [String], fromId: [String], fromRole: String, fromTypes: [String], toId: [String], toRole: String, toTypes: [String], relationship_type: [String], confidences: [Int], search: String, filters: [StixCoreRelationshipsFiltering], filterMode: FilterMode): [Distribution]
  x_opencti_score: Int
  x_opencti_description: String
  observable_value: String!
  indicators(first: Int): IndicatorConnection
  stixCyberObservableRelationships(first: Int, after: ID, orderBy: StixCyberObservableRelationshipsOrdering, orderMode: OrderingMode, fromId: StixRef, toId: StixRef, fromTypes: [String], toTypes: [String], relationship_type: String, startTimeStart: DateTime, startTimeStop: DateTime, stopTimeStart: DateTime, stopTimeStop: DateTime, firstSeenStart: DateTime, firstSeenStop: DateTime, lastSeenStart: DateTime, lastSeenStop: DateTime, confidences: [Int], search: String, filters: [StixCyberObservableRelationshipsFiltering], filterMode: FilterMode): StixCyberObservableRelationshipConnection
  path: String!
  path_enc: String
  ctime: DateTime
  mtime: DateTime
  atime: DateTime
  creator: Creator
  toStix: String
  importFiles(first: Int): FileConnection
  pendingFiles(first: Int): FileConnection
  exportFiles(first: Int): FileConnection
  editContext: [EditUserContext!]
  connectors(onlyAlive: Boolean): [Connector]
  jobs(first: Int): [Work]
}

input DirectoryAddInput {
  path: String!
  path_enc: String
  ctime: DateTime
  mtime: DateTime
  atime: DateTime
}

type DomainName implements BasicObject & StixObject & StixCoreObject & StixCyberObservable {
  id: ID!
  standard_id: String!
  entity_type: String!
  parent_types: [String]!
  x_opencti_stix_ids: [StixId]
  is_inferred: Boolean!
  spec_version: String!
  created_at: DateTime!
  updated_at: DateTime!
  x_opencti_inferences: [Inference]
  createdBy: Identity
  objectMarking: MarkingDefinitionConnection
  objectOrganization: OrganizationConnection
  objectLabel: LabelConnection
  externalReferences(first: Int): ExternalReferenceConnection
  reports(first: Int): ReportConnection
  notes(first: Int): NoteConnection
  opinions(first: Int): OpinionConnection
  observedData(first: Int): ObservedDataConnection
  groupings(first: Int): GroupingConnection
  cases(first: Int): CaseConnection
  stixCoreRelationships(first: Int, after: ID, orderBy: StixCoreRelationshipsOrdering, orderMode: OrderingMode, fromId: StixRef, toId: StixRef, fromTypes: [String], toTypes: [String], relationship_type: String, startTimeStart: DateTime, startTimeStop: DateTime, stopTimeStart: DateTime, stopTimeStop: DateTime, firstSeenStart: DateTime, firstSeenStop: DateTime, lastSeenStart: DateTime, lastSeenStop: DateTime, confidences: [Int], search: String, filters: [StixCoreRelationshipsFiltering], filterMode: FilterMode): StixCoreRelationshipConnection
  stixCoreObjectsDistribution(relationship_type: [String], toTypes: [String], field: String!, startDate: DateTime, endDate: DateTime, dateAttribute: String, operation: StatsOperation!, limit: Int, order: String, types: [String], filters: [StixCoreObjectsFiltering], filterMode: FilterMode, search: String): [Distribution]
  stixCoreRelationshipsDistribution(field: String!, operation: StatsOperation!, startDate: DateTime, endDate: DateTime, dateAttribute: String, isTo: Boolean, limit: Int, order: String, elementWithTargetTypes: [String], fromId: [String], fromRole: String, fromTypes: [String], toId: [String], toRole: String, toTypes: [String], relationship_type: [String], confidences: [Int], search: String, filters: [StixCoreRelationshipsFiltering], filterMode: FilterMode): [Distribution]
  observable_value: String!
  x_opencti_score: Int
  x_opencti_description: String
  indicators(first: Int): IndicatorConnection
  stixCyberObservableRelationships(first: Int, after: ID, orderBy: StixCyberObservableRelationshipsOrdering, orderMode: OrderingMode, fromId: StixRef, toId: StixRef, fromTypes: [String], toTypes: [String], relationship_type: String, startTimeStart: DateTime, startTimeStop: DateTime, stopTimeStart: DateTime, stopTimeStop: DateTime, firstSeenStart: DateTime, firstSeenStop: DateTime, lastSeenStart: DateTime, lastSeenStop: DateTime, confidences: [Int], search: String, filters: [StixCyberObservableRelationshipsFiltering], filterMode: FilterMode): StixCyberObservableRelationshipConnection
  value: String
  creator: Creator
  toStix: String
  importFiles(first: Int): FileConnection
  pendingFiles(first: Int): FileConnection
  exportFiles(first: Int): FileConnection
  editContext: [EditUserContext!]
  connectors(onlyAlive: Boolean): [Connector]
  jobs(first: Int): [Work]
}

input DomainNameAddInput {
  value: String!
}

type EmailAddr implements BasicObject & StixObject & StixCoreObject & StixCyberObservable {
  id: ID!
  standard_id: String!
  entity_type: String!
  parent_types: [String]!
  x_opencti_stix_ids: [StixId]
  is_inferred: Boolean!
  spec_version: String!
  created_at: DateTime!
  updated_at: DateTime!
  x_opencti_inferences: [Inference]
  createdBy: Identity
  objectMarking: MarkingDefinitionConnection
  objectOrganization: OrganizationConnection
  objectLabel: LabelConnection
  externalReferences(first: Int): ExternalReferenceConnection
  reports(first: Int): ReportConnection
  notes(first: Int): NoteConnection
  opinions(first: Int): OpinionConnection
  observedData(first: Int): ObservedDataConnection
  groupings(first: Int): GroupingConnection
  cases(first: Int): CaseConnection
  stixCoreRelationships(first: Int, after: ID, orderBy: StixCoreRelationshipsOrdering, orderMode: OrderingMode, fromId: StixRef, toId: StixRef, fromTypes: [String], toTypes: [String], relationship_type: String, startTimeStart: DateTime, startTimeStop: DateTime, stopTimeStart: DateTime, stopTimeStop: DateTime, firstSeenStart: DateTime, firstSeenStop: DateTime, lastSeenStart: DateTime, lastSeenStop: DateTime, confidences: [Int], search: String, filters: [StixCoreRelationshipsFiltering], filterMode: FilterMode): StixCoreRelationshipConnection
  stixCoreObjectsDistribution(relationship_type: [String], toTypes: [String], field: String!, startDate: DateTime, endDate: DateTime, dateAttribute: String, operation: StatsOperation!, limit: Int, order: String, types: [String], filters: [StixCoreObjectsFiltering], filterMode: FilterMode, search: String): [Distribution]
  stixCoreRelationshipsDistribution(field: String!, operation: StatsOperation!, startDate: DateTime, endDate: DateTime, dateAttribute: String, isTo: Boolean, limit: Int, order: String, elementWithTargetTypes: [String], fromId: [String], fromRole: String, fromTypes: [String], toId: [String], toRole: String, toTypes: [String], relationship_type: [String], confidences: [Int], search: String, filters: [StixCoreRelationshipsFiltering], filterMode: FilterMode): [Distribution]
  x_opencti_score: Int
  x_opencti_description: String
  observable_value: String!
  indicators(first: Int): IndicatorConnection
  stixCyberObservableRelationships(first: Int, after: ID, orderBy: StixCyberObservableRelationshipsOrdering, orderMode: OrderingMode, fromId: StixRef, toId: StixRef, fromTypes: [String], toTypes: [String], relationship_type: String, startTimeStart: DateTime, startTimeStop: DateTime, stopTimeStart: DateTime, stopTimeStop: DateTime, firstSeenStart: DateTime, firstSeenStop: DateTime, lastSeenStart: DateTime, lastSeenStop: DateTime, confidences: [Int], search: String, filters: [StixCyberObservableRelationshipsFiltering], filterMode: FilterMode): StixCyberObservableRelationshipConnection
  value: String
  display_name: String
  creator: Creator
  toStix: String
  importFiles(first: Int): FileConnection
  pendingFiles(first: Int): FileConnection
  exportFiles(first: Int): FileConnection
  editContext: [EditUserContext!]
  connectors(onlyAlive: Boolean): [Connector]
  jobs(first: Int): [Work]
}

input EmailAddrAddInput {
  value: String
  display_name: String
}

type EmailMessage implements BasicObject & StixObject & StixCoreObject & StixCyberObservable {
  id: ID!
  standard_id: String!
  entity_type: String!
  parent_types: [String]!
  x_opencti_stix_ids: [StixId]
  is_inferred: Boolean!
  spec_version: String!
  created_at: DateTime!
  updated_at: DateTime!
  x_opencti_inferences: [Inference]
  createdBy: Identity
  objectMarking: MarkingDefinitionConnection
  objectOrganization: OrganizationConnection
  objectLabel: LabelConnection
  externalReferences(first: Int): ExternalReferenceConnection
  reports(first: Int): ReportConnection
  notes(first: Int): NoteConnection
  opinions(first: Int): OpinionConnection
  observedData(first: Int): ObservedDataConnection
  groupings(first: Int): GroupingConnection
  cases(first: Int): CaseConnection
  stixCoreRelationships(first: Int, after: ID, orderBy: StixCoreRelationshipsOrdering, orderMode: OrderingMode, fromId: StixRef, toId: StixRef, fromTypes: [String], toTypes: [String], relationship_type: String, startTimeStart: DateTime, startTimeStop: DateTime, stopTimeStart: DateTime, stopTimeStop: DateTime, firstSeenStart: DateTime, firstSeenStop: DateTime, lastSeenStart: DateTime, lastSeenStop: DateTime, confidences: [Int], search: String, filters: [StixCoreRelationshipsFiltering], filterMode: FilterMode): StixCoreRelationshipConnection
  stixCoreObjectsDistribution(relationship_type: [String], toTypes: [String], field: String!, startDate: DateTime, endDate: DateTime, dateAttribute: String, operation: StatsOperation!, limit: Int, order: String, types: [String], filters: [StixCoreObjectsFiltering], filterMode: FilterMode, search: String): [Distribution]
  stixCoreRelationshipsDistribution(field: String!, operation: StatsOperation!, startDate: DateTime, endDate: DateTime, dateAttribute: String, isTo: Boolean, limit: Int, order: String, elementWithTargetTypes: [String], fromId: [String], fromRole: String, fromTypes: [String], toId: [String], toRole: String, toTypes: [String], relationship_type: [String], confidences: [Int], search: String, filters: [StixCoreRelationshipsFiltering], filterMode: FilterMode): [Distribution]
  x_opencti_score: Int
  x_opencti_description: String
  observable_value: String!
  indicators(first: Int): IndicatorConnection
  stixCyberObservableRelationships(first: Int, after: ID, orderBy: StixCyberObservableRelationshipsOrdering, orderMode: OrderingMode, fromId: StixRef, toId: StixRef, fromTypes: [String], toTypes: [String], relationship_type: String, startTimeStart: DateTime, startTimeStop: DateTime, stopTimeStart: DateTime, stopTimeStop: DateTime, firstSeenStart: DateTime, firstSeenStop: DateTime, lastSeenStart: DateTime, lastSeenStop: DateTime, confidences: [Int], search: String, filters: [StixCyberObservableRelationshipsFiltering], filterMode: FilterMode): StixCyberObservableRelationshipConnection
  is_multipart: Boolean
  attribute_date: DateTime
  content_type: String
  message_id: String
  subject: String
  received_lines: [String]
  body: String
  creator: Creator
  toStix: String
  importFiles(first: Int): FileConnection
  pendingFiles(first: Int): FileConnection
  exportFiles(first: Int): FileConnection
  editContext: [EditUserContext!]
  connectors(onlyAlive: Boolean): [Connector]
  jobs(first: Int): [Work]
}

input EmailMessageAddInput {
  is_multipart: Boolean
  attribute_date: DateTime
  content_type: String
  message_id: String
  subject: String
  received_lines: [String]
  body: String
}

type EmailMimePartType implements BasicObject & StixObject & StixCoreObject & StixCyberObservable {
  id: ID!
  standard_id: String!
  entity_type: String!
  parent_types: [String]!
  x_opencti_stix_ids: [StixId]
  is_inferred: Boolean!
  spec_version: String!
  created_at: DateTime!
  updated_at: DateTime!
  x_opencti_inferences: [Inference]
  createdBy: Identity
  objectMarking: MarkingDefinitionConnection
  objectOrganization: OrganizationConnection
  objectLabel: LabelConnection
  externalReferences(first: Int): ExternalReferenceConnection
  reports(first: Int): ReportConnection
  notes(first: Int): NoteConnection
  opinions(first: Int): OpinionConnection
  observedData(first: Int): ObservedDataConnection
  groupings(first: Int): GroupingConnection
  cases(first: Int): CaseConnection
  stixCoreRelationships(first: Int, after: ID, orderBy: StixCoreRelationshipsOrdering, orderMode: OrderingMode, fromId: StixRef, toId: StixRef, fromTypes: [String], toTypes: [String], relationship_type: String, startTimeStart: DateTime, startTimeStop: DateTime, stopTimeStart: DateTime, stopTimeStop: DateTime, firstSeenStart: DateTime, firstSeenStop: DateTime, lastSeenStart: DateTime, lastSeenStop: DateTime, confidences: [Int], search: String, filters: [StixCoreRelationshipsFiltering], filterMode: FilterMode): StixCoreRelationshipConnection
  stixCoreObjectsDistribution(relationship_type: [String], toTypes: [String], field: String!, startDate: DateTime, endDate: DateTime, dateAttribute: String, operation: StatsOperation!, limit: Int, order: String, types: [String], filters: [StixCoreObjectsFiltering], filterMode: FilterMode, search: String): [Distribution]
  stixCoreRelationshipsDistribution(field: String!, operation: StatsOperation!, startDate: DateTime, endDate: DateTime, dateAttribute: String, isTo: Boolean, limit: Int, order: String, elementWithTargetTypes: [String], fromId: [String], fromRole: String, fromTypes: [String], toId: [String], toRole: String, toTypes: [String], relationship_type: [String], confidences: [Int], search: String, filters: [StixCoreRelationshipsFiltering], filterMode: FilterMode): [Distribution]
  x_opencti_score: Int
  x_opencti_description: String
  observable_value: String!
  indicators(first: Int): IndicatorConnection
  stixCyberObservableRelationships(first: Int, after: ID, orderBy: StixCyberObservableRelationshipsOrdering, orderMode: OrderingMode, fromId: StixRef, toId: StixRef, fromTypes: [String], toTypes: [String], relationship_type: String, startTimeStart: DateTime, startTimeStop: DateTime, stopTimeStart: DateTime, stopTimeStop: DateTime, firstSeenStart: DateTime, firstSeenStop: DateTime, lastSeenStart: DateTime, lastSeenStop: DateTime, confidences: [Int], search: String, filters: [StixCyberObservableRelationshipsFiltering], filterMode: FilterMode): StixCyberObservableRelationshipConnection
  body: String
  content_type: String
  content_disposition: String
  creator: Creator
  toStix: String
  importFiles(first: Int): FileConnection
  pendingFiles(first: Int): FileConnection
  exportFiles(first: Int): FileConnection
  editContext: [EditUserContext!]
  connectors(onlyAlive: Boolean): [Connector]
  jobs(first: Int): [Work]
}

input EmailMimePartTypeAddInput {
  body: String
  content_type: String
  content_disposition: String
}

input HashInput {
  algorithm: algorithm_String_NotNull_minLength_3!
  hash: hash_String_NotNull_minLength_5!
}

scalar algorithm_String_NotNull_minLength_3

scalar hash_String_NotNull_minLength_5

type Hash {
  algorithm: String!
  hash: String
}

type StixFileEdge {
  cursor: String!
  node: StixFile!
}

type StixFileConnection {
  pageInfo: PageInfo!
  edges: [StixFileEdge]
}

interface HashedObservable {
  id: ID!
  standard_id: String!
  entity_type: String!
  parent_types: [String]!
  x_opencti_stix_ids: [StixId]
  is_inferred: Boolean!
  spec_version: String!
  created_at: DateTime!
  updated_at: DateTime!
  createdBy: Identity
  objectMarking: MarkingDefinitionConnection
  objectOrganization: OrganizationConnection
  objectLabel: LabelConnection
  externalReferences(first: Int): ExternalReferenceConnection
  reports(first: Int): ReportConnection
  notes(first: Int): NoteConnection
  opinions(first: Int): OpinionConnection
  observedData(first: Int): ObservedDataConnection
  groupings(first: Int): GroupingConnection
  cases(first: Int): CaseConnection
  stixCoreRelationships(first: Int, after: ID, orderBy: StixCoreRelationshipsOrdering, orderMode: OrderingMode, fromId: StixRef, toId: StixRef, fromTypes: [String], toTypes: [String], relationship_type: String, startTimeStart: DateTime, startTimeStop: DateTime, stopTimeStart: DateTime, stopTimeStop: DateTime, firstSeenStart: DateTime, firstSeenStop: DateTime, lastSeenStart: DateTime, lastSeenStop: DateTime, confidences: [Int], search: String, filters: [StixCoreRelationshipsFiltering], filterMode: FilterMode): StixCoreRelationshipConnection
  stixCoreObjectsDistribution(relationship_type: [String], toTypes: [String], field: String!, startDate: DateTime, endDate: DateTime, dateAttribute: String, operation: StatsOperation!, limit: Int, order: String, types: [String], filters: [StixCoreObjectsFiltering], filterMode: FilterMode, search: String): [Distribution]
  stixCoreRelationshipsDistribution(field: String!, operation: StatsOperation!, startDate: DateTime, endDate: DateTime, dateAttribute: String, isTo: Boolean, limit: Int, order: String, elementWithTargetTypes: [String], fromId: [String], fromRole: String, fromTypes: [String], toId: [String], toRole: String, toTypes: [String], relationship_type: [String], confidences: [Int], search: String, filters: [StixCoreRelationshipsFiltering], filterMode: FilterMode): [Distribution]
  x_opencti_score: Int
  x_opencti_description: String
  observable_value: String!
  indicators(first: Int): IndicatorConnection
  stixCyberObservableRelationships(first: Int, after: ID, orderBy: StixCyberObservableRelationshipsOrdering, orderMode: OrderingMode, fromId: StixRef, toId: StixRef, fromTypes: [String], toTypes: [String], relationship_type: String, startTimeStart: DateTime, startTimeStop: DateTime, stopTimeStart: DateTime, stopTimeStop: DateTime, firstSeenStart: DateTime, firstSeenStop: DateTime, lastSeenStart: DateTime, lastSeenStop: DateTime, confidences: [Int], search: String, filters: [StixCyberObservableRelationshipsFiltering], filterMode: FilterMode): StixCyberObservableRelationshipConnection
  hashes: [Hash]
  creator: Creator
  toStix: String
  importFiles(first: Int): FileConnection
  pendingFiles(first: Int): FileConnection
  exportFiles(first: Int): FileConnection
  editContext: [EditUserContext!]
  connectors(onlyAlive: Boolean): [Connector]
  jobs(first: Int): [Work]
}

type Artifact implements BasicObject & StixObject & StixCoreObject & StixCyberObservable & HashedObservable {
  id: ID!
  standard_id: String!
  entity_type: String!
  parent_types: [String]!
  x_opencti_stix_ids: [StixId]
  is_inferred: Boolean!
  spec_version: String!
  created_at: DateTime!
  updated_at: DateTime!
  x_opencti_inferences: [Inference]
  createdBy: Identity
  objectMarking: MarkingDefinitionConnection
  objectOrganization: OrganizationConnection
  objectLabel: LabelConnection
  externalReferences(first: Int): ExternalReferenceConnection
  reports(first: Int): ReportConnection
  notes(first: Int): NoteConnection
  opinions(first: Int): OpinionConnection
  observedData(first: Int): ObservedDataConnection
  groupings(first: Int): GroupingConnection
  cases(first: Int): CaseConnection
  stixCoreRelationships(first: Int, after: ID, orderBy: StixCoreRelationshipsOrdering, orderMode: OrderingMode, fromId: StixRef, toId: StixRef, fromTypes: [String], toTypes: [String], relationship_type: String, startTimeStart: DateTime, startTimeStop: DateTime, stopTimeStart: DateTime, stopTimeStop: DateTime, firstSeenStart: DateTime, firstSeenStop: DateTime, lastSeenStart: DateTime, lastSeenStop: DateTime, confidences: [Int], search: String, filters: [StixCoreRelationshipsFiltering], filterMode: FilterMode): StixCoreRelationshipConnection
  stixCoreObjectsDistribution(relationship_type: [String], toTypes: [String], field: String!, startDate: DateTime, endDate: DateTime, dateAttribute: String, operation: StatsOperation!, limit: Int, order: String, types: [String], filters: [StixCoreObjectsFiltering], filterMode: FilterMode, search: String): [Distribution]
  stixCoreRelationshipsDistribution(field: String!, operation: StatsOperation!, startDate: DateTime, endDate: DateTime, dateAttribute: String, isTo: Boolean, limit: Int, order: String, elementWithTargetTypes: [String], fromId: [String], fromRole: String, fromTypes: [String], toId: [String], toRole: String, toTypes: [String], relationship_type: [String], confidences: [Int], search: String, filters: [StixCoreRelationshipsFiltering], filterMode: FilterMode): [Distribution]
  x_opencti_score: Int
  x_opencti_description: String
  observable_value: String!
  indicators(first: Int): IndicatorConnection
  stixCyberObservableRelationships(first: Int, after: ID, orderBy: StixCyberObservableRelationshipsOrdering, orderMode: OrderingMode, fromId: StixRef, toId: StixRef, fromTypes: [String], toTypes: [String], relationship_type: String, startTimeStart: DateTime, startTimeStop: DateTime, stopTimeStart: DateTime, stopTimeStop: DateTime, firstSeenStart: DateTime, firstSeenStop: DateTime, lastSeenStart: DateTime, lastSeenStop: DateTime, confidences: [Int], search: String, filters: [StixCyberObservableRelationshipsFiltering], filterMode: FilterMode): StixCyberObservableRelationshipConnection
  hashes: [Hash]
  mime_type: String
  payload_bin: String
  url: String
  encryption_algorithm: String
  decryption_key: String
  x_opencti_additional_names: [String]
  creator: Creator
  toStix: String
  importFiles(first: Int): FileConnection
  pendingFiles(first: Int): FileConnection
  exportFiles(first: Int): FileConnection
  editContext: [EditUserContext!]
  connectors(onlyAlive: Boolean): [Connector]
  jobs(first: Int): [Work]
}

input ArtifactAddInput {
  hashes: [HashInput]
  mime_type: String
  payload_bin: String
  url: String
  encryption_algorithm: String
  decryption_key: String
  x_opencti_additional_names: [String]
}

type StixFile implements BasicObject & StixObject & StixCoreObject & StixCyberObservable & HashedObservable {
  id: ID!
  standard_id: String!
  entity_type: String!
  parent_types: [String]!
  x_opencti_stix_ids: [StixId]
  is_inferred: Boolean!
  spec_version: String!
  created_at: DateTime!
  updated_at: DateTime!
  x_opencti_inferences: [Inference]
  createdBy: Identity
  objectMarking: MarkingDefinitionConnection
  objectOrganization: OrganizationConnection
  objectLabel: LabelConnection
  externalReferences(first: Int): ExternalReferenceConnection
  reports(first: Int): ReportConnection
  notes(first: Int): NoteConnection
  opinions(first: Int): OpinionConnection
  observedData(first: Int): ObservedDataConnection
  groupings(first: Int): GroupingConnection
  cases(first: Int): CaseConnection
  stixCoreRelationships(first: Int, after: ID, orderBy: StixCoreRelationshipsOrdering, orderMode: OrderingMode, fromId: StixRef, toId: StixRef, fromTypes: [String], toTypes: [String], relationship_type: String, startTimeStart: DateTime, startTimeStop: DateTime, stopTimeStart: DateTime, stopTimeStop: DateTime, firstSeenStart: DateTime, firstSeenStop: DateTime, lastSeenStart: DateTime, lastSeenStop: DateTime, confidences: [Int], search: String, filters: [StixCoreRelationshipsFiltering], filterMode: FilterMode): StixCoreRelationshipConnection
  stixCoreObjectsDistribution(relationship_type: [String], toTypes: [String], field: String!, startDate: DateTime, endDate: DateTime, dateAttribute: String, operation: StatsOperation!, limit: Int, order: String, types: [String], filters: [StixCoreObjectsFiltering], filterMode: FilterMode, search: String): [Distribution]
  stixCoreRelationshipsDistribution(field: String!, operation: StatsOperation!, startDate: DateTime, endDate: DateTime, dateAttribute: String, isTo: Boolean, limit: Int, order: String, elementWithTargetTypes: [String], fromId: [String], fromRole: String, fromTypes: [String], toId: [String], toRole: String, toTypes: [String], relationship_type: [String], confidences: [Int], search: String, filters: [StixCoreRelationshipsFiltering], filterMode: FilterMode): [Distribution]
  x_opencti_score: Int
  x_opencti_description: String
  observable_value: String!
  indicators(first: Int): IndicatorConnection
  stixCyberObservableRelationships(first: Int, after: ID, orderBy: StixCyberObservableRelationshipsOrdering, orderMode: OrderingMode, fromId: StixRef, toId: StixRef, fromTypes: [String], toTypes: [String], relationship_type: String, startTimeStart: DateTime, startTimeStop: DateTime, stopTimeStart: DateTime, stopTimeStop: DateTime, firstSeenStart: DateTime, firstSeenStop: DateTime, lastSeenStart: DateTime, lastSeenStop: DateTime, confidences: [Int], search: String, filters: [StixCyberObservableRelationshipsFiltering], filterMode: FilterMode): StixCyberObservableRelationshipConnection
  hashes: [Hash]
  extensions: String
  size: Int
  name: String
  name_enc: String
  magic_number_hex: String
  mime_type: String
  ctime: DateTime
  mtime: DateTime
  atime: DateTime
  x_opencti_additional_names: [String]
  obsContent: Artifact
  creator: Creator
  toStix: String
  importFiles(first: Int): FileConnection
  pendingFiles(first: Int): FileConnection
  exportFiles(first: Int): FileConnection
  editContext: [EditUserContext!]
  connectors(onlyAlive: Boolean): [Connector]
  jobs(first: Int): [Work]
}

input StixFileAddInput {
  hashes: [HashInput]
  size: Int
  name: String
  name_enc: String
  magic_number_hex: String
  mime_type: String
  ctime: DateTime
  mtime: DateTime
  atime: DateTime
  x_opencti_additional_names: [String]
  obsContent: ID
}

type X509Certificate implements BasicObject & StixObject & StixCoreObject & StixCyberObservable & HashedObservable {
  id: ID!
  standard_id: String!
  entity_type: String!
  parent_types: [String]!
  x_opencti_stix_ids: [StixId]
  is_inferred: Boolean!
  spec_version: String!
  created_at: DateTime!
  updated_at: DateTime!
  x_opencti_inferences: [Inference]
  createdBy: Identity
  objectMarking: MarkingDefinitionConnection
  objectOrganization: OrganizationConnection
  objectLabel: LabelConnection
  externalReferences(first: Int): ExternalReferenceConnection
  reports(first: Int): ReportConnection
  notes(first: Int): NoteConnection
  opinions(first: Int): OpinionConnection
  observedData(first: Int): ObservedDataConnection
  groupings(first: Int): GroupingConnection
  cases(first: Int): CaseConnection
  stixCoreRelationships(first: Int, after: ID, orderBy: StixCoreRelationshipsOrdering, orderMode: OrderingMode, fromId: StixRef, toId: StixRef, fromTypes: [String], toTypes: [String], relationship_type: String, startTimeStart: DateTime, startTimeStop: DateTime, stopTimeStart: DateTime, stopTimeStop: DateTime, firstSeenStart: DateTime, firstSeenStop: DateTime, lastSeenStart: DateTime, lastSeenStop: DateTime, confidences: [Int], search: String, filters: [StixCoreRelationshipsFiltering], filterMode: FilterMode): StixCoreRelationshipConnection
  stixCoreObjectsDistribution(relationship_type: [String], toTypes: [String], field: String!, startDate: DateTime, endDate: DateTime, dateAttribute: String, operation: StatsOperation!, limit: Int, order: String, types: [String], filters: [StixCoreObjectsFiltering], filterMode: FilterMode, search: String): [Distribution]
  stixCoreRelationshipsDistribution(field: String!, operation: StatsOperation!, startDate: DateTime, endDate: DateTime, dateAttribute: String, isTo: Boolean, limit: Int, order: String, elementWithTargetTypes: [String], fromId: [String], fromRole: String, fromTypes: [String], toId: [String], toRole: String, toTypes: [String], relationship_type: [String], confidences: [Int], search: String, filters: [StixCoreRelationshipsFiltering], filterMode: FilterMode): [Distribution]
  x_opencti_score: Int
  x_opencti_description: String
  observable_value: String!
  indicators(first: Int): IndicatorConnection
  stixCyberObservableRelationships(first: Int, after: ID, orderBy: StixCyberObservableRelationshipsOrdering, orderMode: OrderingMode, fromId: StixRef, toId: StixRef, fromTypes: [String], toTypes: [String], relationship_type: String, startTimeStart: DateTime, startTimeStop: DateTime, stopTimeStart: DateTime, stopTimeStop: DateTime, firstSeenStart: DateTime, firstSeenStop: DateTime, lastSeenStart: DateTime, lastSeenStop: DateTime, confidences: [Int], search: String, filters: [StixCyberObservableRelationshipsFiltering], filterMode: FilterMode): StixCyberObservableRelationshipConnection
  hashes: [Hash]
  is_self_signed: Boolean
  version: String
  serial_number: String
  signature_algorithm: String
  issuer: String
  subject: String
  subject_public_key_algorithm: String
  subject_public_key_modulus: String
  subject_public_key_exponent: Int
  validity_not_before: DateTime
  validity_not_after: DateTime
  basic_constraints: String
  name_constraints: String
  policy_constraints: String
  key_usage: String
  extended_key_usage: String
  subject_key_identifier: String
  authority_key_identifier: String
  subject_alternative_name: String
  issuer_alternative_name: String
  subject_directory_attributes: String
  crl_distribution_points: String
  inhibit_any_policy: String
  private_key_usage_period_not_before: DateTime
  private_key_usage_period_not_after: DateTime
  certificate_policies: String
  policy_mappings: String
  creator: Creator
  toStix: String
  importFiles(first: Int): FileConnection
  pendingFiles(first: Int): FileConnection
  exportFiles(first: Int): FileConnection
  editContext: [EditUserContext!]
  connectors(onlyAlive: Boolean): [Connector]
  jobs(first: Int): [Work]
}

input X509CertificateAddInput {
  hashes: [HashInput]
  is_self_signed: Boolean
  version: String
  serial_number: String
  signature_algorithm: String
  issuer: String
  subject: String
  subject_public_key_algorithm: String
  subject_public_key_modulus: String
  subject_public_key_exponent: Int
  validity_not_before: DateTime
  validity_not_after: DateTime
  basic_constraints: String
  name_constraints: String
  policy_constraints: String
  key_usage: String
  extended_key_usage: String
  subject_key_identifier: String
  authority_key_identifier: String
  subject_alternative_name: String
  issuer_alternative_name: String
  subject_directory_attributes: String
  crl_distribution_points: String
  inhibit_any_policy: String
  private_key_usage_period_not_before: DateTime
  private_key_usage_period_not_after: DateTime
  certificate_policies: String
  policy_mappings: String
}

type IPv4Addr implements BasicObject & StixObject & StixCoreObject & StixCyberObservable {
  id: ID!
  standard_id: String!
  entity_type: String!
  parent_types: [String]!
  x_opencti_stix_ids: [StixId]
  is_inferred: Boolean!
  spec_version: String!
  created_at: DateTime!
  updated_at: DateTime!
  x_opencti_inferences: [Inference]
  createdBy: Identity
  objectMarking: MarkingDefinitionConnection
  objectOrganization: OrganizationConnection
  objectLabel: LabelConnection
  externalReferences(first: Int): ExternalReferenceConnection
  reports(first: Int): ReportConnection
  notes(first: Int): NoteConnection
  opinions(first: Int): OpinionConnection
  observedData(first: Int): ObservedDataConnection
  groupings(first: Int): GroupingConnection
  cases(first: Int): CaseConnection
  stixCoreRelationships(first: Int, after: ID, orderBy: StixCoreRelationshipsOrdering, orderMode: OrderingMode, fromId: StixRef, toId: StixRef, fromTypes: [String], toTypes: [String], relationship_type: String, startTimeStart: DateTime, startTimeStop: DateTime, stopTimeStart: DateTime, stopTimeStop: DateTime, firstSeenStart: DateTime, firstSeenStop: DateTime, lastSeenStart: DateTime, lastSeenStop: DateTime, confidences: [Int], search: String, filters: [StixCoreRelationshipsFiltering], filterMode: FilterMode): StixCoreRelationshipConnection
  stixCoreObjectsDistribution(relationship_type: [String], toTypes: [String], field: String!, startDate: DateTime, endDate: DateTime, dateAttribute: String, operation: StatsOperation!, limit: Int, order: String, types: [String], filters: [StixCoreObjectsFiltering], filterMode: FilterMode, search: String): [Distribution]
  stixCoreRelationshipsDistribution(field: String!, operation: StatsOperation!, startDate: DateTime, endDate: DateTime, dateAttribute: String, isTo: Boolean, limit: Int, order: String, elementWithTargetTypes: [String], fromId: [String], fromRole: String, fromTypes: [String], toId: [String], toRole: String, toTypes: [String], relationship_type: [String], confidences: [Int], search: String, filters: [StixCoreRelationshipsFiltering], filterMode: FilterMode): [Distribution]
  x_opencti_score: Int
  x_opencti_description: String
  observable_value: String!
  indicators(first: Int): IndicatorConnection
  stixCyberObservableRelationships(first: Int, after: ID, orderBy: StixCyberObservableRelationshipsOrdering, orderMode: OrderingMode, fromId: StixRef, toId: StixRef, fromTypes: [String], toTypes: [String], relationship_type: String, startTimeStart: DateTime, startTimeStop: DateTime, stopTimeStart: DateTime, stopTimeStop: DateTime, firstSeenStart: DateTime, firstSeenStop: DateTime, lastSeenStart: DateTime, lastSeenStop: DateTime, confidences: [Int], search: String, filters: [StixCyberObservableRelationshipsFiltering], filterMode: FilterMode): StixCyberObservableRelationshipConnection
  value: String
  countries: CountryConnection
  creator: Creator
  toStix: String
  importFiles(first: Int): FileConnection
  pendingFiles(first: Int): FileConnection
  exportFiles(first: Int): FileConnection
  editContext: [EditUserContext!]
  connectors(onlyAlive: Boolean): [Connector]
  jobs(first: Int): [Work]
}

input IPv4AddrAddInput {
  value: String
  belongsTo: [String]
  resolvesTo: [String]
}

type IPv6Addr implements BasicObject & StixObject & StixCoreObject & StixCyberObservable {
  id: ID!
  standard_id: String!
  entity_type: String!
  parent_types: [String]!
  x_opencti_stix_ids: [StixId]
  is_inferred: Boolean!
  spec_version: String!
  created_at: DateTime!
  updated_at: DateTime!
  x_opencti_inferences: [Inference]
  createdBy: Identity
  objectMarking: MarkingDefinitionConnection
  objectOrganization: OrganizationConnection
  objectLabel: LabelConnection
  externalReferences(first: Int): ExternalReferenceConnection
  reports(first: Int): ReportConnection
  notes(first: Int): NoteConnection
  opinions(first: Int): OpinionConnection
  observedData(first: Int): ObservedDataConnection
  groupings(first: Int): GroupingConnection
  cases(first: Int): CaseConnection
  stixCoreRelationships(first: Int, after: ID, orderBy: StixCoreRelationshipsOrdering, orderMode: OrderingMode, fromId: StixRef, toId: StixRef, fromTypes: [String], toTypes: [String], relationship_type: String, startTimeStart: DateTime, startTimeStop: DateTime, stopTimeStart: DateTime, stopTimeStop: DateTime, firstSeenStart: DateTime, firstSeenStop: DateTime, lastSeenStart: DateTime, lastSeenStop: DateTime, confidences: [Int], search: String, filters: [StixCoreRelationshipsFiltering], filterMode: FilterMode): StixCoreRelationshipConnection
  stixCoreObjectsDistribution(relationship_type: [String], toTypes: [String], field: String!, startDate: DateTime, endDate: DateTime, dateAttribute: String, operation: StatsOperation!, limit: Int, order: String, types: [String], filters: [StixCoreObjectsFiltering], filterMode: FilterMode, search: String): [Distribution]
  stixCoreRelationshipsDistribution(field: String!, operation: StatsOperation!, startDate: DateTime, endDate: DateTime, dateAttribute: String, isTo: Boolean, limit: Int, order: String, elementWithTargetTypes: [String], fromId: [String], fromRole: String, fromTypes: [String], toId: [String], toRole: String, toTypes: [String], relationship_type: [String], confidences: [Int], search: String, filters: [StixCoreRelationshipsFiltering], filterMode: FilterMode): [Distribution]
  x_opencti_score: Int
  x_opencti_description: String
  observable_value: String!
  indicators(first: Int): IndicatorConnection
  stixCyberObservableRelationships(first: Int, after: ID, orderBy: StixCyberObservableRelationshipsOrdering, orderMode: OrderingMode, fromId: StixRef, toId: StixRef, fromTypes: [String], toTypes: [String], relationship_type: String, startTimeStart: DateTime, startTimeStop: DateTime, stopTimeStart: DateTime, stopTimeStop: DateTime, firstSeenStart: DateTime, firstSeenStop: DateTime, lastSeenStart: DateTime, lastSeenStop: DateTime, confidences: [Int], search: String, filters: [StixCyberObservableRelationshipsFiltering], filterMode: FilterMode): StixCyberObservableRelationshipConnection
  value: String
  countries: CountryConnection
  creator: Creator
  toStix: String
  importFiles(first: Int): FileConnection
  pendingFiles(first: Int): FileConnection
  exportFiles(first: Int): FileConnection
  editContext: [EditUserContext!]
  connectors(onlyAlive: Boolean): [Connector]
  jobs(first: Int): [Work]
}

input IPv6AddrAddInput {
  value: String
}

type MacAddr implements BasicObject & StixObject & StixCoreObject & StixCyberObservable {
  id: ID!
  standard_id: String!
  entity_type: String!
  parent_types: [String]!
  x_opencti_stix_ids: [StixId]
  is_inferred: Boolean!
  spec_version: String!
  created_at: DateTime!
  updated_at: DateTime!
  x_opencti_inferences: [Inference]
  createdBy: Identity
  objectMarking: MarkingDefinitionConnection
  objectOrganization: OrganizationConnection
  objectLabel: LabelConnection
  externalReferences(first: Int): ExternalReferenceConnection
  reports(first: Int): ReportConnection
  notes(first: Int): NoteConnection
  opinions(first: Int): OpinionConnection
  observedData(first: Int): ObservedDataConnection
  groupings(first: Int): GroupingConnection
  cases(first: Int): CaseConnection
  stixCoreRelationships(first: Int, after: ID, orderBy: StixCoreRelationshipsOrdering, orderMode: OrderingMode, fromId: StixRef, toId: StixRef, fromTypes: [String], toTypes: [String], relationship_type: String, startTimeStart: DateTime, startTimeStop: DateTime, stopTimeStart: DateTime, stopTimeStop: DateTime, firstSeenStart: DateTime, firstSeenStop: DateTime, lastSeenStart: DateTime, lastSeenStop: DateTime, confidences: [Int], search: String, filters: [StixCoreRelationshipsFiltering], filterMode: FilterMode): StixCoreRelationshipConnection
  stixCoreObjectsDistribution(relationship_type: [String], toTypes: [String], field: String!, startDate: DateTime, endDate: DateTime, dateAttribute: String, operation: StatsOperation!, limit: Int, order: String, types: [String], filters: [StixCoreObjectsFiltering], filterMode: FilterMode, search: String): [Distribution]
  stixCoreRelationshipsDistribution(field: String!, operation: StatsOperation!, startDate: DateTime, endDate: DateTime, dateAttribute: String, isTo: Boolean, limit: Int, order: String, elementWithTargetTypes: [String], fromId: [String], fromRole: String, fromTypes: [String], toId: [String], toRole: String, toTypes: [String], relationship_type: [String], confidences: [Int], search: String, filters: [StixCoreRelationshipsFiltering], filterMode: FilterMode): [Distribution]
  x_opencti_score: Int
  x_opencti_description: String
  observable_value: String!
  indicators(first: Int): IndicatorConnection
  stixCyberObservableRelationships(first: Int, after: ID, orderBy: StixCyberObservableRelationshipsOrdering, orderMode: OrderingMode, fromId: StixRef, toId: StixRef, fromTypes: [String], toTypes: [String], relationship_type: String, startTimeStart: DateTime, startTimeStop: DateTime, stopTimeStart: DateTime, stopTimeStop: DateTime, firstSeenStart: DateTime, firstSeenStop: DateTime, lastSeenStart: DateTime, lastSeenStop: DateTime, confidences: [Int], search: String, filters: [StixCyberObservableRelationshipsFiltering], filterMode: FilterMode): StixCyberObservableRelationshipConnection
  value: String
  creator: Creator
  toStix: String
  importFiles(first: Int): FileConnection
  pendingFiles(first: Int): FileConnection
  exportFiles(first: Int): FileConnection
  editContext: [EditUserContext!]
  connectors(onlyAlive: Boolean): [Connector]
  jobs(first: Int): [Work]
}

input MacAddrAddInput {
  value: String
}

type Mutex implements BasicObject & StixObject & StixCoreObject & StixCyberObservable {
  id: ID!
  standard_id: String!
  entity_type: String!
  parent_types: [String]!
  x_opencti_stix_ids: [StixId]
  is_inferred: Boolean!
  spec_version: String!
  created_at: DateTime!
  updated_at: DateTime!
  x_opencti_inferences: [Inference]
  createdBy: Identity
  objectMarking: MarkingDefinitionConnection
  objectOrganization: OrganizationConnection
  objectLabel: LabelConnection
  externalReferences(first: Int): ExternalReferenceConnection
  reports(first: Int): ReportConnection
  notes(first: Int): NoteConnection
  opinions(first: Int): OpinionConnection
  observedData(first: Int): ObservedDataConnection
  groupings(first: Int): GroupingConnection
  cases(first: Int): CaseConnection
  stixCoreRelationships(first: Int, after: ID, orderBy: StixCoreRelationshipsOrdering, orderMode: OrderingMode, fromId: StixRef, toId: StixRef, fromTypes: [String], toTypes: [String], relationship_type: String, startTimeStart: DateTime, startTimeStop: DateTime, stopTimeStart: DateTime, stopTimeStop: DateTime, firstSeenStart: DateTime, firstSeenStop: DateTime, lastSeenStart: DateTime, lastSeenStop: DateTime, confidences: [Int], search: String, filters: [StixCoreRelationshipsFiltering], filterMode: FilterMode): StixCoreRelationshipConnection
  stixCoreObjectsDistribution(relationship_type: [String], toTypes: [String], field: String!, startDate: DateTime, endDate: DateTime, dateAttribute: String, operation: StatsOperation!, limit: Int, order: String, types: [String], filters: [StixCoreObjectsFiltering], filterMode: FilterMode, search: String): [Distribution]
  stixCoreRelationshipsDistribution(field: String!, operation: StatsOperation!, startDate: DateTime, endDate: DateTime, dateAttribute: String, isTo: Boolean, limit: Int, order: String, elementWithTargetTypes: [String], fromId: [String], fromRole: String, fromTypes: [String], toId: [String], toRole: String, toTypes: [String], relationship_type: [String], confidences: [Int], search: String, filters: [StixCoreRelationshipsFiltering], filterMode: FilterMode): [Distribution]
  x_opencti_score: Int
  x_opencti_description: String
  observable_value: String!
  indicators(first: Int): IndicatorConnection
  stixCyberObservableRelationships(first: Int, after: ID, orderBy: StixCyberObservableRelationshipsOrdering, orderMode: OrderingMode, fromId: StixRef, toId: StixRef, fromTypes: [String], toTypes: [String], relationship_type: String, startTimeStart: DateTime, startTimeStop: DateTime, stopTimeStart: DateTime, stopTimeStop: DateTime, firstSeenStart: DateTime, firstSeenStop: DateTime, lastSeenStart: DateTime, lastSeenStop: DateTime, confidences: [Int], search: String, filters: [StixCyberObservableRelationshipsFiltering], filterMode: FilterMode): StixCyberObservableRelationshipConnection
  name: String
  creator: Creator
  toStix: String
  importFiles(first: Int): FileConnection
  pendingFiles(first: Int): FileConnection
  exportFiles(first: Int): FileConnection
  editContext: [EditUserContext!]
  connectors(onlyAlive: Boolean): [Connector]
  jobs(first: Int): [Work]
}

input MutexAddInput {
  name: String
}

type NetworkTraffic implements BasicObject & StixObject & StixCoreObject & StixCyberObservable {
  id: ID!
  standard_id: String!
  entity_type: String!
  parent_types: [String]!
  x_opencti_stix_ids: [StixId]
  is_inferred: Boolean!
  spec_version: String!
  created_at: DateTime!
  updated_at: DateTime!
  x_opencti_inferences: [Inference]
  createdBy: Identity
  objectMarking: MarkingDefinitionConnection
  objectOrganization: OrganizationConnection
  objectLabel: LabelConnection
  externalReferences(first: Int): ExternalReferenceConnection
  reports(first: Int): ReportConnection
  notes(first: Int): NoteConnection
  opinions(first: Int): OpinionConnection
  observedData(first: Int): ObservedDataConnection
  groupings(first: Int): GroupingConnection
  cases(first: Int): CaseConnection
  stixCoreRelationships(first: Int, after: ID, orderBy: StixCoreRelationshipsOrdering, orderMode: OrderingMode, fromId: StixRef, toId: StixRef, fromTypes: [String], toTypes: [String], relationship_type: String, startTimeStart: DateTime, startTimeStop: DateTime, stopTimeStart: DateTime, stopTimeStop: DateTime, firstSeenStart: DateTime, firstSeenStop: DateTime, lastSeenStart: DateTime, lastSeenStop: DateTime, confidences: [Int], search: String, filters: [StixCoreRelationshipsFiltering], filterMode: FilterMode): StixCoreRelationshipConnection
  stixCoreObjectsDistribution(relationship_type: [String], toTypes: [String], field: String!, startDate: DateTime, endDate: DateTime, dateAttribute: String, operation: StatsOperation!, limit: Int, order: String, types: [String], filters: [StixCoreObjectsFiltering], filterMode: FilterMode, search: String): [Distribution]
  stixCoreRelationshipsDistribution(field: String!, operation: StatsOperation!, startDate: DateTime, endDate: DateTime, dateAttribute: String, isTo: Boolean, limit: Int, order: String, elementWithTargetTypes: [String], fromId: [String], fromRole: String, fromTypes: [String], toId: [String], toRole: String, toTypes: [String], relationship_type: [String], confidences: [Int], search: String, filters: [StixCoreRelationshipsFiltering], filterMode: FilterMode): [Distribution]
  x_opencti_score: Int
  x_opencti_description: String
  observable_value: String!
  indicators(first: Int): IndicatorConnection
  stixCyberObservableRelationships(first: Int, after: ID, orderBy: StixCyberObservableRelationshipsOrdering, orderMode: OrderingMode, fromId: StixRef, toId: StixRef, fromTypes: [String], toTypes: [String], relationship_type: String, startTimeStart: DateTime, startTimeStop: DateTime, stopTimeStart: DateTime, stopTimeStop: DateTime, firstSeenStart: DateTime, firstSeenStop: DateTime, lastSeenStart: DateTime, lastSeenStop: DateTime, confidences: [Int], search: String, filters: [StixCyberObservableRelationshipsFiltering], filterMode: FilterMode): StixCyberObservableRelationshipConnection
  extensions: String
  start: DateTime
  end: DateTime
  is_active: Boolean
  src_port: Int
  dst_port: Int
  protocols: [String]
  src_byte_count: Int
  dst_byte_count: Int
  src_packets: Int
  dst_packets: Int
  creator: Creator
  toStix: String
  importFiles(first: Int): FileConnection
  pendingFiles(first: Int): FileConnection
  exportFiles(first: Int): FileConnection
  editContext: [EditUserContext!]
  connectors(onlyAlive: Boolean): [Connector]
  jobs(first: Int): [Work]
}

input NetworkTrafficAddInput {
  start: DateTime
  end: DateTime
  is_active: Boolean
  src_port: Int
  dst_port: Int
  protocols: [String]
  src_byte_count: Int
  dst_byte_count: Int
  src_packets: Int
  dst_packets: Int
}

type Process implements BasicObject & StixObject & StixCoreObject & StixCyberObservable {
  id: ID!
  standard_id: String!
  entity_type: String!
  parent_types: [String]!
  x_opencti_stix_ids: [StixId]
  is_inferred: Boolean!
  spec_version: String!
  created_at: DateTime!
  updated_at: DateTime!
  x_opencti_inferences: [Inference]
  createdBy: Identity
  objectMarking: MarkingDefinitionConnection
  objectOrganization: OrganizationConnection
  objectLabel: LabelConnection
  externalReferences(first: Int): ExternalReferenceConnection
  reports(first: Int): ReportConnection
  notes(first: Int): NoteConnection
  opinions(first: Int): OpinionConnection
  observedData(first: Int): ObservedDataConnection
  groupings(first: Int): GroupingConnection
  cases(first: Int): CaseConnection
  stixCoreRelationships(first: Int, after: ID, orderBy: StixCoreRelationshipsOrdering, orderMode: OrderingMode, fromId: StixRef, toId: StixRef, fromTypes: [String], toTypes: [String], relationship_type: String, startTimeStart: DateTime, startTimeStop: DateTime, stopTimeStart: DateTime, stopTimeStop: DateTime, firstSeenStart: DateTime, firstSeenStop: DateTime, lastSeenStart: DateTime, lastSeenStop: DateTime, confidences: [Int], search: String, filters: [StixCoreRelationshipsFiltering], filterMode: FilterMode): StixCoreRelationshipConnection
  stixCoreObjectsDistribution(relationship_type: [String], toTypes: [String], field: String!, startDate: DateTime, endDate: DateTime, dateAttribute: String, operation: StatsOperation!, limit: Int, order: String, types: [String], filters: [StixCoreObjectsFiltering], filterMode: FilterMode, search: String): [Distribution]
  stixCoreRelationshipsDistribution(field: String!, operation: StatsOperation!, startDate: DateTime, endDate: DateTime, dateAttribute: String, isTo: Boolean, limit: Int, order: String, elementWithTargetTypes: [String], fromId: [String], fromRole: String, fromTypes: [String], toId: [String], toRole: String, toTypes: [String], relationship_type: [String], confidences: [Int], search: String, filters: [StixCoreRelationshipsFiltering], filterMode: FilterMode): [Distribution]
  x_opencti_score: Int
  x_opencti_description: String
  observable_value: String!
  indicators(first: Int): IndicatorConnection
  stixCyberObservableRelationships(first: Int, after: ID, orderBy: StixCyberObservableRelationshipsOrdering, orderMode: OrderingMode, fromId: StixRef, toId: StixRef, fromTypes: [String], toTypes: [String], relationship_type: String, startTimeStart: DateTime, startTimeStop: DateTime, stopTimeStart: DateTime, stopTimeStop: DateTime, firstSeenStart: DateTime, firstSeenStop: DateTime, lastSeenStart: DateTime, lastSeenStop: DateTime, confidences: [Int], search: String, filters: [StixCyberObservableRelationshipsFiltering], filterMode: FilterMode): StixCyberObservableRelationshipConnection
  extensions: String
  is_hidden: Boolean
  pid: Int
  created_time: DateTime
  cwd: String
  command_line: String
  environment_variables: [String]
  aslr_enabled: Boolean
  dep_enabled: Boolean
  priority: String
  owner_sid: String
  window_title: String
  startup_info: [Dictionary]
  integrity_level: String
  service_name: String
  descriptions: [String]
  display_name: String
  group_name: String
  start_type: String
  serviceDlls: StixFileConnection
  service_type: String
  service_status: String
  creator: Creator
  toStix: String
  importFiles(first: Int): FileConnection
  pendingFiles(first: Int): FileConnection
  exportFiles(first: Int): FileConnection
  editContext: [EditUserContext!]
  connectors(onlyAlive: Boolean): [Connector]
  jobs(first: Int): [Work]
}

input ProcessAddInput {
  is_hidden: Boolean
  pid: Int
  created_time: DateTime
  cwd: String
  x_opencti_description: String
  command_line: String!
  environment_variables: [String]
  aslr_enabled: Boolean
  dep_enabled: Boolean
  priority: String
  owner_sid: String
  window_title: String
  startup_info: [DictionaryInput]
  integrity_level: String
  service_name: String
  descriptions: [String]
  display_name: String
  group_name: String
  start_type: String
  serviceDlls: [String]
  service_type: String
  service_status: String
}

type Software implements BasicObject & StixObject & StixCoreObject & StixCyberObservable {
  id: ID!
  standard_id: String!
  entity_type: String!
  parent_types: [String]!
  x_opencti_stix_ids: [StixId]
  is_inferred: Boolean!
  spec_version: String!
  created_at: DateTime!
  updated_at: DateTime!
  x_opencti_inferences: [Inference]
  createdBy: Identity
  objectMarking: MarkingDefinitionConnection
  objectOrganization: OrganizationConnection
  objectLabel: LabelConnection
  externalReferences(first: Int): ExternalReferenceConnection
  reports(first: Int): ReportConnection
  notes(first: Int): NoteConnection
  opinions(first: Int): OpinionConnection
  observedData(first: Int): ObservedDataConnection
  groupings(first: Int): GroupingConnection
  cases(first: Int): CaseConnection
  stixCoreRelationships(first: Int, after: ID, orderBy: StixCoreRelationshipsOrdering, orderMode: OrderingMode, fromId: StixRef, toId: StixRef, fromTypes: [String], toTypes: [String], relationship_type: String, startTimeStart: DateTime, startTimeStop: DateTime, stopTimeStart: DateTime, stopTimeStop: DateTime, firstSeenStart: DateTime, firstSeenStop: DateTime, lastSeenStart: DateTime, lastSeenStop: DateTime, confidences: [Int], search: String, filters: [StixCoreRelationshipsFiltering], filterMode: FilterMode): StixCoreRelationshipConnection
  stixCoreObjectsDistribution(relationship_type: [String], toTypes: [String], field: String!, startDate: DateTime, endDate: DateTime, dateAttribute: String, operation: StatsOperation!, limit: Int, order: String, types: [String], filters: [StixCoreObjectsFiltering], filterMode: FilterMode, search: String): [Distribution]
  stixCoreRelationshipsDistribution(field: String!, operation: StatsOperation!, startDate: DateTime, endDate: DateTime, dateAttribute: String, isTo: Boolean, limit: Int, order: String, elementWithTargetTypes: [String], fromId: [String], fromRole: String, fromTypes: [String], toId: [String], toRole: String, toTypes: [String], relationship_type: [String], confidences: [Int], search: String, filters: [StixCoreRelationshipsFiltering], filterMode: FilterMode): [Distribution]
  x_opencti_score: Int
  x_opencti_description: String
  observable_value: String!
  indicators(first: Int): IndicatorConnection
  stixCyberObservableRelationships(first: Int, after: ID, orderBy: StixCyberObservableRelationshipsOrdering, orderMode: OrderingMode, fromId: StixRef, toId: StixRef, fromTypes: [String], toTypes: [String], relationship_type: String, startTimeStart: DateTime, startTimeStop: DateTime, stopTimeStart: DateTime, stopTimeStop: DateTime, firstSeenStart: DateTime, firstSeenStop: DateTime, lastSeenStart: DateTime, lastSeenStop: DateTime, confidences: [Int], search: String, filters: [StixCyberObservableRelationshipsFiltering], filterMode: FilterMode): StixCyberObservableRelationshipConnection
  name: String
  cpe: String
  swid: String
  languages: [String]
  vendor: String
  version: String
  vulnerabilities: VulnerabilityConnection
  creator: Creator
  toStix: String
  importFiles(first: Int): FileConnection
  pendingFiles(first: Int): FileConnection
  exportFiles(first: Int): FileConnection
  editContext: [EditUserContext!]
  connectors(onlyAlive: Boolean): [Connector]
  jobs(first: Int): [Work]
}

input SoftwareAddInput {
  name: String
  cpe: String
  swid: String
  languages: [String]
  vendor: String
  version: String
}

type Url implements BasicObject & StixObject & StixCoreObject & StixCyberObservable {
  id: ID!
  standard_id: String!
  entity_type: String!
  parent_types: [String]!
  x_opencti_stix_ids: [StixId]
  is_inferred: Boolean!
  spec_version: String!
  created_at: DateTime!
  updated_at: DateTime!
  x_opencti_inferences: [Inference]
  createdBy: Identity
  objectMarking: MarkingDefinitionConnection
  objectOrganization: OrganizationConnection
  objectLabel: LabelConnection
  externalReferences(first: Int): ExternalReferenceConnection
  reports(first: Int): ReportConnection
  notes(first: Int): NoteConnection
  opinions(first: Int): OpinionConnection
  observedData(first: Int): ObservedDataConnection
  groupings(first: Int): GroupingConnection
  cases(first: Int): CaseConnection
  stixCoreRelationships(first: Int, after: ID, orderBy: StixCoreRelationshipsOrdering, orderMode: OrderingMode, fromId: StixRef, toId: StixRef, fromTypes: [String], toTypes: [String], relationship_type: String, startTimeStart: DateTime, startTimeStop: DateTime, stopTimeStart: DateTime, stopTimeStop: DateTime, firstSeenStart: DateTime, firstSeenStop: DateTime, lastSeenStart: DateTime, lastSeenStop: DateTime, confidences: [Int], search: String, filters: [StixCoreRelationshipsFiltering], filterMode: FilterMode): StixCoreRelationshipConnection
  stixCoreObjectsDistribution(relationship_type: [String], toTypes: [String], field: String!, startDate: DateTime, endDate: DateTime, dateAttribute: String, operation: StatsOperation!, limit: Int, order: String, types: [String], filters: [StixCoreObjectsFiltering], filterMode: FilterMode, search: String): [Distribution]
  stixCoreRelationshipsDistribution(field: String!, operation: StatsOperation!, startDate: DateTime, endDate: DateTime, dateAttribute: String, isTo: Boolean, limit: Int, order: String, elementWithTargetTypes: [String], fromId: [String], fromRole: String, fromTypes: [String], toId: [String], toRole: String, toTypes: [String], relationship_type: [String], confidences: [Int], search: String, filters: [StixCoreRelationshipsFiltering], filterMode: FilterMode): [Distribution]
  x_opencti_score: Int
  x_opencti_description: String
  observable_value: String!
  indicators(first: Int): IndicatorConnection
  stixCyberObservableRelationships(first: Int, after: ID, orderBy: StixCyberObservableRelationshipsOrdering, orderMode: OrderingMode, fromId: StixRef, toId: StixRef, fromTypes: [String], toTypes: [String], relationship_type: String, startTimeStart: DateTime, startTimeStop: DateTime, stopTimeStart: DateTime, stopTimeStop: DateTime, firstSeenStart: DateTime, firstSeenStop: DateTime, lastSeenStart: DateTime, lastSeenStop: DateTime, confidences: [Int], search: String, filters: [StixCyberObservableRelationshipsFiltering], filterMode: FilterMode): StixCyberObservableRelationshipConnection
  value: String
  creator: Creator
  toStix: String
  importFiles(first: Int): FileConnection
  pendingFiles(first: Int): FileConnection
  exportFiles(first: Int): FileConnection
  editContext: [EditUserContext!]
  connectors(onlyAlive: Boolean): [Connector]
  jobs(first: Int): [Work]
}

input UrlAddInput {
  value: String
}

type UserAccount implements BasicObject & StixObject & StixCoreObject & StixCyberObservable {
  id: ID!
  standard_id: String!
  entity_type: String!
  parent_types: [String]!
  x_opencti_stix_ids: [StixId]
  is_inferred: Boolean!
  spec_version: String!
  created_at: DateTime!
  updated_at: DateTime!
  x_opencti_inferences: [Inference]
  createdBy: Identity
  objectMarking: MarkingDefinitionConnection
  objectOrganization: OrganizationConnection
  objectLabel: LabelConnection
  externalReferences(first: Int): ExternalReferenceConnection
  reports(first: Int): ReportConnection
  notes(first: Int): NoteConnection
  opinions(first: Int): OpinionConnection
  observedData(first: Int): ObservedDataConnection
  groupings(first: Int): GroupingConnection
  cases(first: Int): CaseConnection
  stixCoreRelationships(first: Int, after: ID, orderBy: StixCoreRelationshipsOrdering, orderMode: OrderingMode, fromId: StixRef, toId: StixRef, fromTypes: [String], toTypes: [String], relationship_type: String, startTimeStart: DateTime, startTimeStop: DateTime, stopTimeStart: DateTime, stopTimeStop: DateTime, firstSeenStart: DateTime, firstSeenStop: DateTime, lastSeenStart: DateTime, lastSeenStop: DateTime, confidences: [Int], search: String, filters: [StixCoreRelationshipsFiltering], filterMode: FilterMode): StixCoreRelationshipConnection
  stixCoreObjectsDistribution(relationship_type: [String], toTypes: [String], field: String!, startDate: DateTime, endDate: DateTime, dateAttribute: String, operation: StatsOperation!, limit: Int, order: String, types: [String], filters: [StixCoreObjectsFiltering], filterMode: FilterMode, search: String): [Distribution]
  stixCoreRelationshipsDistribution(field: String!, operation: StatsOperation!, startDate: DateTime, endDate: DateTime, dateAttribute: String, isTo: Boolean, limit: Int, order: String, elementWithTargetTypes: [String], fromId: [String], fromRole: String, fromTypes: [String], toId: [String], toRole: String, toTypes: [String], relationship_type: [String], confidences: [Int], search: String, filters: [StixCoreRelationshipsFiltering], filterMode: FilterMode): [Distribution]
  x_opencti_score: Int
  x_opencti_description: String
  observable_value: String!
  indicators(first: Int): IndicatorConnection
  stixCyberObservableRelationships(first: Int, after: ID, orderBy: StixCyberObservableRelationshipsOrdering, orderMode: OrderingMode, fromId: StixRef, toId: StixRef, fromTypes: [String], toTypes: [String], relationship_type: String, startTimeStart: DateTime, startTimeStop: DateTime, stopTimeStart: DateTime, stopTimeStop: DateTime, firstSeenStart: DateTime, firstSeenStop: DateTime, lastSeenStart: DateTime, lastSeenStop: DateTime, confidences: [Int], search: String, filters: [StixCyberObservableRelationshipsFiltering], filterMode: FilterMode): StixCyberObservableRelationshipConnection
  extensions: String
  user_id: String
  credential: String
  account_login: String
  account_type: String
  display_name: String
  is_service_account: Boolean
  is_privileged: Boolean
  can_escalate_privs: Boolean
  is_disabled: Boolean
  account_created: DateTime
  account_expires: DateTime
  credential_last_changed: DateTime
  account_first_login: DateTime
  account_last_login: DateTime
  creator: Creator
  toStix: String
  importFiles(first: Int): FileConnection
  pendingFiles(first: Int): FileConnection
  exportFiles(first: Int): FileConnection
  editContext: [EditUserContext!]
  connectors(onlyAlive: Boolean): [Connector]
  jobs(first: Int): [Work]
}

input UserAccountAddInput {
  user_id: String
  credential: String
  account_login: String
  account_type: String
  display_name: String
  is_service_account: Boolean
  is_privileged: Boolean
  can_escalate_privs: Boolean
  is_disabled: Boolean
  account_created: DateTime
  account_expires: DateTime
  credential_last_changed: DateTime
  account_first_login: DateTime
  account_last_login: DateTime
}

type WindowsRegistryKey implements BasicObject & StixObject & StixCoreObject & StixCyberObservable {
  id: ID!
  standard_id: String!
  entity_type: String!
  parent_types: [String]!
  x_opencti_stix_ids: [StixId]
  is_inferred: Boolean!
  spec_version: String!
  created_at: DateTime!
  updated_at: DateTime!
  x_opencti_inferences: [Inference]
  createdBy: Identity
  objectMarking: MarkingDefinitionConnection
  objectOrganization: OrganizationConnection
  objectLabel: LabelConnection
  externalReferences(first: Int): ExternalReferenceConnection
  reports(first: Int): ReportConnection
  notes(first: Int): NoteConnection
  opinions(first: Int): OpinionConnection
  observedData(first: Int): ObservedDataConnection
  groupings(first: Int): GroupingConnection
  cases(first: Int): CaseConnection
  stixCoreRelationships(first: Int, after: ID, orderBy: StixCoreRelationshipsOrdering, orderMode: OrderingMode, fromId: StixRef, toId: StixRef, fromTypes: [String], toTypes: [String], relationship_type: String, startTimeStart: DateTime, startTimeStop: DateTime, stopTimeStart: DateTime, stopTimeStop: DateTime, firstSeenStart: DateTime, firstSeenStop: DateTime, lastSeenStart: DateTime, lastSeenStop: DateTime, confidences: [Int], search: String, filters: [StixCoreRelationshipsFiltering], filterMode: FilterMode): StixCoreRelationshipConnection
  stixCoreObjectsDistribution(relationship_type: [String], toTypes: [String], field: String!, startDate: DateTime, endDate: DateTime, dateAttribute: String, operation: StatsOperation!, limit: Int, order: String, types: [String], filters: [StixCoreObjectsFiltering], filterMode: FilterMode, search: String): [Distribution]
  stixCoreRelationshipsDistribution(field: String!, operation: StatsOperation!, startDate: DateTime, endDate: DateTime, dateAttribute: String, isTo: Boolean, limit: Int, order: String, elementWithTargetTypes: [String], fromId: [String], fromRole: String, fromTypes: [String], toId: [String], toRole: String, toTypes: [String], relationship_type: [String], confidences: [Int], search: String, filters: [StixCoreRelationshipsFiltering], filterMode: FilterMode): [Distribution]
  x_opencti_score: Int
  x_opencti_description: String
  observable_value: String!
  indicators(first: Int): IndicatorConnection
  stixCyberObservableRelationships(first: Int, after: ID, orderBy: StixCyberObservableRelationshipsOrdering, orderMode: OrderingMode, fromId: StixRef, toId: StixRef, fromTypes: [String], toTypes: [String], relationship_type: String, startTimeStart: DateTime, startTimeStop: DateTime, stopTimeStart: DateTime, stopTimeStop: DateTime, firstSeenStart: DateTime, firstSeenStop: DateTime, lastSeenStart: DateTime, lastSeenStop: DateTime, confidences: [Int], search: String, filters: [StixCyberObservableRelationshipsFiltering], filterMode: FilterMode): StixCyberObservableRelationshipConnection
  attribute_key: String
  modified_time: DateTime
  number_of_subkeys: Int
  creator: Creator
  toStix: String
  importFiles(first: Int): FileConnection
  pendingFiles(first: Int): FileConnection
  exportFiles(first: Int): FileConnection
  editContext: [EditUserContext!]
  connectors(onlyAlive: Boolean): [Connector]
  jobs(first: Int): [Work]
}

input WindowsRegistryKeyAddInput {
  attribute_key: String
  modified_time: DateTime
  number_of_subkeys: Int
}

type WindowsRegistryValueType implements BasicObject & StixObject & StixCoreObject & StixCyberObservable {
  id: ID!
  standard_id: String!
  entity_type: String!
  parent_types: [String]!
  x_opencti_stix_ids: [StixId]
  is_inferred: Boolean!
  spec_version: String!
  created_at: DateTime!
  updated_at: DateTime!
  x_opencti_inferences: [Inference]
  createdBy: Identity
  objectMarking: MarkingDefinitionConnection
  objectOrganization: OrganizationConnection
  objectLabel: LabelConnection
  externalReferences(first: Int): ExternalReferenceConnection
  reports(first: Int): ReportConnection
  notes(first: Int): NoteConnection
  opinions(first: Int): OpinionConnection
  observedData(first: Int): ObservedDataConnection
  groupings(first: Int): GroupingConnection
  cases(first: Int): CaseConnection
  stixCoreRelationships(first: Int, after: ID, orderBy: StixCoreRelationshipsOrdering, orderMode: OrderingMode, fromId: StixRef, toId: StixRef, fromTypes: [String], toTypes: [String], relationship_type: String, startTimeStart: DateTime, startTimeStop: DateTime, stopTimeStart: DateTime, stopTimeStop: DateTime, firstSeenStart: DateTime, firstSeenStop: DateTime, lastSeenStart: DateTime, lastSeenStop: DateTime, confidences: [Int], search: String, filters: [StixCoreRelationshipsFiltering], filterMode: FilterMode): StixCoreRelationshipConnection
  stixCoreObjectsDistribution(relationship_type: [String], toTypes: [String], field: String!, startDate: DateTime, endDate: DateTime, dateAttribute: String, operation: StatsOperation!, limit: Int, order: String, types: [String], filters: [StixCoreObjectsFiltering], filterMode: FilterMode, search: String): [Distribution]
  stixCoreRelationshipsDistribution(field: String!, operation: StatsOperation!, startDate: DateTime, endDate: DateTime, dateAttribute: String, isTo: Boolean, limit: Int, order: String, elementWithTargetTypes: [String], fromId: [String], fromRole: String, fromTypes: [String], toId: [String], toRole: String, toTypes: [String], relationship_type: [String], confidences: [Int], search: String, filters: [StixCoreRelationshipsFiltering], filterMode: FilterMode): [Distribution]
  x_opencti_score: Int
  x_opencti_description: String
  observable_value: String!
  indicators(first: Int): IndicatorConnection
  stixCyberObservableRelationships(first: Int, after: ID, orderBy: StixCyberObservableRelationshipsOrdering, orderMode: OrderingMode, fromId: StixRef, toId: StixRef, fromTypes: [String], toTypes: [String], relationship_type: String, startTimeStart: DateTime, startTimeStop: DateTime, stopTimeStart: DateTime, stopTimeStop: DateTime, firstSeenStart: DateTime, firstSeenStop: DateTime, lastSeenStart: DateTime, lastSeenStop: DateTime, confidences: [Int], search: String, filters: [StixCyberObservableRelationshipsFiltering], filterMode: FilterMode): StixCyberObservableRelationshipConnection
  name: String
  data: String
  data_type: String
  creator: Creator
  toStix: String
  importFiles(first: Int): FileConnection
  pendingFiles(first: Int): FileConnection
  exportFiles(first: Int): FileConnection
  editContext: [EditUserContext!]
  connectors(onlyAlive: Boolean): [Connector]
  jobs(first: Int): [Work]
}

input WindowsRegistryValueTypeAddInput {
  name: String
  data: String
  data_type: String
}

type CryptographicKey implements BasicObject & StixObject & StixCoreObject & StixCyberObservable {
  id: ID!
  standard_id: String!
  entity_type: String!
  parent_types: [String]!
  x_opencti_stix_ids: [StixId]
  is_inferred: Boolean!
  spec_version: String!
  created_at: DateTime!
  updated_at: DateTime!
  x_opencti_inferences: [Inference]
  createdBy: Identity
  objectMarking: MarkingDefinitionConnection
  objectOrganization: OrganizationConnection
  objectLabel: LabelConnection
  externalReferences(first: Int): ExternalReferenceConnection
  reports(first: Int): ReportConnection
  notes(first: Int): NoteConnection
  opinions(first: Int): OpinionConnection
  observedData(first: Int): ObservedDataConnection
  groupings(first: Int): GroupingConnection
  cases(first: Int): CaseConnection
  stixCoreRelationships(first: Int, after: ID, orderBy: StixCoreRelationshipsOrdering, orderMode: OrderingMode, fromId: StixRef, toId: StixRef, fromTypes: [String], toTypes: [String], relationship_type: String, startTimeStart: DateTime, startTimeStop: DateTime, stopTimeStart: DateTime, stopTimeStop: DateTime, firstSeenStart: DateTime, firstSeenStop: DateTime, lastSeenStart: DateTime, lastSeenStop: DateTime, confidences: [Int], search: String, filters: [StixCoreRelationshipsFiltering], filterMode: FilterMode): StixCoreRelationshipConnection
  stixCoreObjectsDistribution(relationship_type: [String], toTypes: [String], field: String!, startDate: DateTime, endDate: DateTime, dateAttribute: String, operation: StatsOperation!, limit: Int, order: String, types: [String], filters: [StixCoreObjectsFiltering], filterMode: FilterMode, search: String): [Distribution]
  stixCoreRelationshipsDistribution(field: String!, operation: StatsOperation!, startDate: DateTime, endDate: DateTime, dateAttribute: String, isTo: Boolean, limit: Int, order: String, elementWithTargetTypes: [String], fromId: [String], fromRole: String, fromTypes: [String], toId: [String], toRole: String, toTypes: [String], relationship_type: [String], confidences: [Int], search: String, filters: [StixCoreRelationshipsFiltering], filterMode: FilterMode): [Distribution]
  x_opencti_score: Int
  x_opencti_description: String
  observable_value: String!
  indicators(first: Int): IndicatorConnection
  stixCyberObservableRelationships(first: Int, after: ID, orderBy: StixCyberObservableRelationshipsOrdering, orderMode: OrderingMode, fromId: StixRef, toId: StixRef, fromTypes: [String], toTypes: [String], relationship_type: String, startTimeStart: DateTime, startTimeStop: DateTime, stopTimeStart: DateTime, stopTimeStop: DateTime, firstSeenStart: DateTime, firstSeenStop: DateTime, lastSeenStart: DateTime, lastSeenStop: DateTime, confidences: [Int], search: String, filters: [StixCyberObservableRelationshipsFiltering], filterMode: FilterMode): StixCyberObservableRelationshipConnection
  value: String
  creator: Creator
  toStix: String
  importFiles(first: Int): FileConnection
  pendingFiles(first: Int): FileConnection
  exportFiles(first: Int): FileConnection
  editContext: [EditUserContext!]
  connectors(onlyAlive: Boolean): [Connector]
  jobs(first: Int): [Work]
}

input CryptographicKeyAddInput {
  value: String
}

type CryptocurrencyWallet implements BasicObject & StixObject & StixCoreObject & StixCyberObservable {
  id: ID!
  standard_id: String!
  entity_type: String!
  parent_types: [String]!
  x_opencti_stix_ids: [StixId]
  is_inferred: Boolean!
  spec_version: String!
  created_at: DateTime!
  updated_at: DateTime!
  x_opencti_inferences: [Inference]
  createdBy: Identity
  objectMarking: MarkingDefinitionConnection
  objectOrganization: OrganizationConnection
  objectLabel: LabelConnection
  externalReferences(first: Int): ExternalReferenceConnection
  reports(first: Int): ReportConnection
  notes(first: Int): NoteConnection
  opinions(first: Int): OpinionConnection
  observedData(first: Int): ObservedDataConnection
  groupings(first: Int): GroupingConnection
  cases(first: Int): CaseConnection
  stixCoreRelationships(first: Int, after: ID, orderBy: StixCoreRelationshipsOrdering, orderMode: OrderingMode, fromId: StixRef, toId: StixRef, fromTypes: [String], toTypes: [String], relationship_type: String, startTimeStart: DateTime, startTimeStop: DateTime, stopTimeStart: DateTime, stopTimeStop: DateTime, firstSeenStart: DateTime, firstSeenStop: DateTime, lastSeenStart: DateTime, lastSeenStop: DateTime, confidences: [Int], search: String, filters: [StixCoreRelationshipsFiltering], filterMode: FilterMode): StixCoreRelationshipConnection
  stixCoreObjectsDistribution(relationship_type: [String], toTypes: [String], field: String!, startDate: DateTime, endDate: DateTime, dateAttribute: String, operation: StatsOperation!, limit: Int, order: String, types: [String], filters: [StixCoreObjectsFiltering], filterMode: FilterMode, search: String): [Distribution]
  stixCoreRelationshipsDistribution(field: String!, operation: StatsOperation!, startDate: DateTime, endDate: DateTime, dateAttribute: String, isTo: Boolean, limit: Int, order: String, elementWithTargetTypes: [String], fromId: [String], fromRole: String, fromTypes: [String], toId: [String], toRole: String, toTypes: [String], relationship_type: [String], confidences: [Int], search: String, filters: [StixCoreRelationshipsFiltering], filterMode: FilterMode): [Distribution]
  x_opencti_score: Int
  x_opencti_description: String
  observable_value: String!
  indicators(first: Int): IndicatorConnection
  stixCyberObservableRelationships(first: Int, after: ID, orderBy: StixCyberObservableRelationshipsOrdering, orderMode: OrderingMode, fromId: StixRef, toId: StixRef, fromTypes: [String], toTypes: [String], relationship_type: String, startTimeStart: DateTime, startTimeStop: DateTime, stopTimeStart: DateTime, stopTimeStop: DateTime, firstSeenStart: DateTime, firstSeenStop: DateTime, lastSeenStart: DateTime, lastSeenStop: DateTime, confidences: [Int], search: String, filters: [StixCyberObservableRelationshipsFiltering], filterMode: FilterMode): StixCyberObservableRelationshipConnection
  value: String
  creator: Creator
  toStix: String
  importFiles(first: Int): FileConnection
  pendingFiles(first: Int): FileConnection
  exportFiles(first: Int): FileConnection
  editContext: [EditUserContext!]
  connectors(onlyAlive: Boolean): [Connector]
  jobs(first: Int): [Work]
}

input CryptocurrencyWalletAddInput {
  value: String
}

type Hostname implements BasicObject & StixObject & StixCoreObject & StixCyberObservable {
  id: ID!
  standard_id: String!
  entity_type: String!
  parent_types: [String]!
  x_opencti_stix_ids: [StixId]
  is_inferred: Boolean!
  spec_version: String!
  created_at: DateTime!
  updated_at: DateTime!
  x_opencti_inferences: [Inference]
  createdBy: Identity
  objectMarking: MarkingDefinitionConnection
  objectOrganization: OrganizationConnection
  objectLabel: LabelConnection
  externalReferences(first: Int): ExternalReferenceConnection
  reports(first: Int): ReportConnection
  notes(first: Int): NoteConnection
  opinions(first: Int): OpinionConnection
  observedData(first: Int): ObservedDataConnection
  groupings(first: Int): GroupingConnection
  cases(first: Int): CaseConnection
  stixCoreRelationships(first: Int, after: ID, orderBy: StixCoreRelationshipsOrdering, orderMode: OrderingMode, fromId: StixRef, toId: StixRef, fromTypes: [String], toTypes: [String], relationship_type: String, startTimeStart: DateTime, startTimeStop: DateTime, stopTimeStart: DateTime, stopTimeStop: DateTime, firstSeenStart: DateTime, firstSeenStop: DateTime, lastSeenStart: DateTime, lastSeenStop: DateTime, confidences: [Int], search: String, filters: [StixCoreRelationshipsFiltering], filterMode: FilterMode): StixCoreRelationshipConnection
  stixCoreObjectsDistribution(relationship_type: [String], toTypes: [String], field: String!, startDate: DateTime, endDate: DateTime, dateAttribute: String, operation: StatsOperation!, limit: Int, order: String, types: [String], filters: [StixCoreObjectsFiltering], filterMode: FilterMode, search: String): [Distribution]
  stixCoreRelationshipsDistribution(field: String!, operation: StatsOperation!, startDate: DateTime, endDate: DateTime, dateAttribute: String, isTo: Boolean, limit: Int, order: String, elementWithTargetTypes: [String], fromId: [String], fromRole: String, fromTypes: [String], toId: [String], toRole: String, toTypes: [String], relationship_type: [String], confidences: [Int], search: String, filters: [StixCoreRelationshipsFiltering], filterMode: FilterMode): [Distribution]
  x_opencti_score: Int
  x_opencti_description: String
  observable_value: String!
  indicators(first: Int): IndicatorConnection
  stixCyberObservableRelationships(first: Int, after: ID, orderBy: StixCyberObservableRelationshipsOrdering, orderMode: OrderingMode, fromId: StixRef, toId: StixRef, fromTypes: [String], toTypes: [String], relationship_type: String, startTimeStart: DateTime, startTimeStop: DateTime, stopTimeStart: DateTime, stopTimeStop: DateTime, firstSeenStart: DateTime, firstSeenStop: DateTime, lastSeenStart: DateTime, lastSeenStop: DateTime, confidences: [Int], search: String, filters: [StixCyberObservableRelationshipsFiltering], filterMode: FilterMode): StixCyberObservableRelationshipConnection
  value: String
  creator: Creator
  toStix: String
  importFiles(first: Int): FileConnection
  pendingFiles(first: Int): FileConnection
  exportFiles(first: Int): FileConnection
  editContext: [EditUserContext!]
  connectors(onlyAlive: Boolean): [Connector]
  jobs(first: Int): [Work]
}

input HostnameAddInput {
  value: String
}

type Text implements BasicObject & StixObject & StixCoreObject & StixCyberObservable {
  id: ID!
  standard_id: String!
  entity_type: String!
  parent_types: [String]!
  x_opencti_stix_ids: [StixId]
  is_inferred: Boolean!
  spec_version: String!
  created_at: DateTime!
  updated_at: DateTime!
  x_opencti_inferences: [Inference]
  createdBy: Identity
  objectMarking: MarkingDefinitionConnection
  objectOrganization: OrganizationConnection
  objectLabel: LabelConnection
  externalReferences(first: Int): ExternalReferenceConnection
  reports(first: Int): ReportConnection
  notes(first: Int): NoteConnection
  opinions(first: Int): OpinionConnection
  observedData(first: Int): ObservedDataConnection
  groupings(first: Int): GroupingConnection
  cases(first: Int): CaseConnection
  stixCoreRelationships(first: Int, after: ID, orderBy: StixCoreRelationshipsOrdering, orderMode: OrderingMode, fromId: StixRef, toId: StixRef, fromTypes: [String], toTypes: [String], relationship_type: String, startTimeStart: DateTime, startTimeStop: DateTime, stopTimeStart: DateTime, stopTimeStop: DateTime, firstSeenStart: DateTime, firstSeenStop: DateTime, lastSeenStart: DateTime, lastSeenStop: DateTime, confidences: [Int], search: String, filters: [StixCoreRelationshipsFiltering], filterMode: FilterMode): StixCoreRelationshipConnection
  stixCoreObjectsDistribution(relationship_type: [String], toTypes: [String], field: String!, startDate: DateTime, endDate: DateTime, dateAttribute: String, operation: StatsOperation!, limit: Int, order: String, types: [String], filters: [StixCoreObjectsFiltering], filterMode: FilterMode, search: String): [Distribution]
  stixCoreRelationshipsDistribution(field: String!, operation: StatsOperation!, startDate: DateTime, endDate: DateTime, dateAttribute: String, isTo: Boolean, limit: Int, order: String, elementWithTargetTypes: [String], fromId: [String], fromRole: String, fromTypes: [String], toId: [String], toRole: String, toTypes: [String], relationship_type: [String], confidences: [Int], search: String, filters: [StixCoreRelationshipsFiltering], filterMode: FilterMode): [Distribution]
  x_opencti_score: Int
  x_opencti_description: String
  observable_value: String!
  indicators(first: Int): IndicatorConnection
  stixCyberObservableRelationships(first: Int, after: ID, orderBy: StixCyberObservableRelationshipsOrdering, orderMode: OrderingMode, fromId: StixRef, toId: StixRef, fromTypes: [String], toTypes: [String], relationship_type: String, startTimeStart: DateTime, startTimeStop: DateTime, stopTimeStart: DateTime, stopTimeStop: DateTime, firstSeenStart: DateTime, firstSeenStop: DateTime, lastSeenStart: DateTime, lastSeenStop: DateTime, confidences: [Int], search: String, filters: [StixCyberObservableRelationshipsFiltering], filterMode: FilterMode): StixCyberObservableRelationshipConnection
  value: String
  creator: Creator
  toStix: String
  importFiles(first: Int): FileConnection
  pendingFiles(first: Int): FileConnection
  exportFiles(first: Int): FileConnection
  editContext: [EditUserContext!]
  connectors(onlyAlive: Boolean): [Connector]
  jobs(first: Int): [Work]
}

input TextAddInput {
  value: String
}

type UserAgent implements BasicObject & StixObject & StixCoreObject & StixCyberObservable {
  id: ID!
  standard_id: String!
  entity_type: String!
  parent_types: [String]!
  x_opencti_stix_ids: [StixId]
  is_inferred: Boolean!
  spec_version: String!
  created_at: DateTime!
  updated_at: DateTime!
  x_opencti_inferences: [Inference]
  createdBy: Identity
  objectMarking: MarkingDefinitionConnection
  objectOrganization: OrganizationConnection
  objectLabel: LabelConnection
  externalReferences(first: Int): ExternalReferenceConnection
  reports(first: Int): ReportConnection
  notes(first: Int): NoteConnection
  opinions(first: Int): OpinionConnection
  observedData(first: Int): ObservedDataConnection
  groupings(first: Int): GroupingConnection
  cases(first: Int): CaseConnection
  stixCoreRelationships(first: Int, after: ID, orderBy: StixCoreRelationshipsOrdering, orderMode: OrderingMode, fromId: StixRef, toId: StixRef, fromTypes: [String], toTypes: [String], relationship_type: String, startTimeStart: DateTime, startTimeStop: DateTime, stopTimeStart: DateTime, stopTimeStop: DateTime, firstSeenStart: DateTime, firstSeenStop: DateTime, lastSeenStart: DateTime, lastSeenStop: DateTime, confidences: [Int], search: String, filters: [StixCoreRelationshipsFiltering], filterMode: FilterMode): StixCoreRelationshipConnection
  stixCoreObjectsDistribution(relationship_type: [String], toTypes: [String], field: String!, startDate: DateTime, endDate: DateTime, dateAttribute: String, operation: StatsOperation!, limit: Int, order: String, types: [String], filters: [StixCoreObjectsFiltering], filterMode: FilterMode, search: String): [Distribution]
  stixCoreRelationshipsDistribution(field: String!, operation: StatsOperation!, startDate: DateTime, endDate: DateTime, dateAttribute: String, isTo: Boolean, limit: Int, order: String, elementWithTargetTypes: [String], fromId: [String], fromRole: String, fromTypes: [String], toId: [String], toRole: String, toTypes: [String], relationship_type: [String], confidences: [Int], search: String, filters: [StixCoreRelationshipsFiltering], filterMode: FilterMode): [Distribution]
  x_opencti_score: Int
  x_opencti_description: String
  observable_value: String!
  indicators(first: Int): IndicatorConnection
  stixCyberObservableRelationships(first: Int, after: ID, orderBy: StixCyberObservableRelationshipsOrdering, orderMode: OrderingMode, fromId: StixRef, toId: StixRef, fromTypes: [String], toTypes: [String], relationship_type: String, startTimeStart: DateTime, startTimeStop: DateTime, stopTimeStart: DateTime, stopTimeStop: DateTime, firstSeenStart: DateTime, firstSeenStop: DateTime, lastSeenStart: DateTime, lastSeenStop: DateTime, confidences: [Int], search: String, filters: [StixCyberObservableRelationshipsFiltering], filterMode: FilterMode): StixCyberObservableRelationshipConnection
  value: String
  creator: Creator
  toStix: String
  importFiles(first: Int): FileConnection
  pendingFiles(first: Int): FileConnection
  exportFiles(first: Int): FileConnection
  editContext: [EditUserContext!]
  connectors(onlyAlive: Boolean): [Connector]
  jobs(first: Int): [Work]
}

input UserAgentAddInput {
  value: String
}

type BankAccount implements BasicObject & StixObject & StixCoreObject & StixCyberObservable {
  id: ID!
  standard_id: String!
  entity_type: String!
  parent_types: [String]!
  x_opencti_stix_ids: [StixId]
  is_inferred: Boolean!
  spec_version: String!
  created_at: DateTime!
  updated_at: DateTime!
  x_opencti_inferences: [Inference]
  createdBy: Identity
  objectMarking: MarkingDefinitionConnection
  objectOrganization: OrganizationConnection
  objectLabel: LabelConnection
  externalReferences(first: Int): ExternalReferenceConnection
  reports(first: Int): ReportConnection
  notes(first: Int): NoteConnection
  opinions(first: Int): OpinionConnection
  observedData(first: Int): ObservedDataConnection
  groupings(first: Int): GroupingConnection
  cases(first: Int): CaseConnection
  stixCoreRelationships(first: Int, after: ID, orderBy: StixCoreRelationshipsOrdering, orderMode: OrderingMode, fromId: StixRef, toId: StixRef, fromTypes: [String], toTypes: [String], relationship_type: String, startTimeStart: DateTime, startTimeStop: DateTime, stopTimeStart: DateTime, stopTimeStop: DateTime, firstSeenStart: DateTime, firstSeenStop: DateTime, lastSeenStart: DateTime, lastSeenStop: DateTime, confidences: [Int], search: String, filters: [StixCoreRelationshipsFiltering], filterMode: FilterMode): StixCoreRelationshipConnection
  stixCoreObjectsDistribution(relationship_type: [String], toTypes: [String], field: String!, startDate: DateTime, endDate: DateTime, dateAttribute: String, operation: StatsOperation!, limit: Int, order: String, types: [String], filters: [StixCoreObjectsFiltering], filterMode: FilterMode, search: String): [Distribution]
  stixCoreRelationshipsDistribution(field: String!, operation: StatsOperation!, startDate: DateTime, endDate: DateTime, dateAttribute: String, isTo: Boolean, limit: Int, order: String, elementId: [String], elementWithTargetTypes: [String], fromId: [String], fromRole: String, fromTypes: [String], toId: [String], toRole: String, toTypes: [String], relationship_type: [String], confidences: [Int], search: String, filters: [StixCoreRelationshipsFiltering], filterMode: FilterMode): [Distribution]
  x_opencti_score: Int
  x_opencti_description: String
  observable_value: String!
  indicators(first: Int): IndicatorConnection
  stixCyberObservableRelationships(first: Int, after: ID, orderBy: StixCyberObservableRelationshipsOrdering, orderMode: OrderingMode, fromId: StixRef, toId: StixRef, fromTypes: [String], toTypes: [String], relationship_type: String, startTimeStart: DateTime, startTimeStop: DateTime, stopTimeStart: DateTime, stopTimeStop: DateTime, firstSeenStart: DateTime, firstSeenStop: DateTime, lastSeenStart: DateTime, lastSeenStop: DateTime, confidences: [Int], search: String, filters: [StixCyberObservableRelationshipsFiltering], filterMode: FilterMode): StixCyberObservableRelationshipConnection
  iban: String
  bic: String
  account_number: String
  creator: Creator
  toStix: String
  importFiles(first: Int): FileConnection
  pendingFiles(first: Int): FileConnection
  exportFiles(first: Int): FileConnection
  editContext: [EditUserContext!]
  connectors(onlyAlive: Boolean): [Connector]
  jobs(first: Int): [Work]
}

input BankAccountAddInput {
  iban: String
  bic: String
  account_number: String
}

type PhoneNumber implements BasicObject & StixObject & StixCoreObject & StixCyberObservable {
  id: ID!
  standard_id: String!
  entity_type: String!
  parent_types: [String]!
  x_opencti_stix_ids: [StixId]
  is_inferred: Boolean!
  spec_version: String!
  created_at: DateTime!
  updated_at: DateTime!
  x_opencti_inferences: [Inference]
  createdBy: Identity
  objectMarking: MarkingDefinitionConnection
  objectOrganization: OrganizationConnection
  objectLabel: LabelConnection
  externalReferences(first: Int): ExternalReferenceConnection
  reports(first: Int): ReportConnection
  notes(first: Int): NoteConnection
  opinions(first: Int): OpinionConnection
  observedData(first: Int): ObservedDataConnection
  groupings(first: Int): GroupingConnection
  cases(first: Int): CaseConnection
  stixCoreRelationships(first: Int, after: ID, orderBy: StixCoreRelationshipsOrdering, orderMode: OrderingMode, fromId: StixRef, toId: StixRef, fromTypes: [String], toTypes: [String], relationship_type: String, startTimeStart: DateTime, startTimeStop: DateTime, stopTimeStart: DateTime, stopTimeStop: DateTime, firstSeenStart: DateTime, firstSeenStop: DateTime, lastSeenStart: DateTime, lastSeenStop: DateTime, confidences: [Int], search: String, filters: [StixCoreRelationshipsFiltering], filterMode: FilterMode): StixCoreRelationshipConnection
  stixCoreObjectsDistribution(relationship_type: [String], toTypes: [String], field: String!, startDate: DateTime, endDate: DateTime, dateAttribute: String, operation: StatsOperation!, limit: Int, order: String, types: [String], filters: [StixCoreObjectsFiltering], filterMode: FilterMode, search: String): [Distribution]
  stixCoreRelationshipsDistribution(field: String!, operation: StatsOperation!, startDate: DateTime, endDate: DateTime, dateAttribute: String, isTo: Boolean, limit: Int, order: String, elementWithTargetTypes: [String], fromId: [String], fromRole: String, fromTypes: [String], toId: [String], toRole: String, toTypes: [String], relationship_type: [String], confidences: [Int], search: String, filters: [StixCoreRelationshipsFiltering], filterMode: FilterMode): [Distribution]
  x_opencti_score: Int
  x_opencti_description: String
  observable_value: String!
  indicators(first: Int): IndicatorConnection
  stixCyberObservableRelationships(first: Int, after: ID, orderBy: StixCyberObservableRelationshipsOrdering, orderMode: OrderingMode, fromId: StixRef, toId: StixRef, fromTypes: [String], toTypes: [String], relationship_type: String, startTimeStart: DateTime, startTimeStop: DateTime, stopTimeStart: DateTime, stopTimeStop: DateTime, firstSeenStart: DateTime, firstSeenStop: DateTime, lastSeenStart: DateTime, lastSeenStop: DateTime, confidences: [Int], search: String, filters: [StixCyberObservableRelationshipsFiltering], filterMode: FilterMode): StixCyberObservableRelationshipConnection
  value: String
  creator: Creator
  toStix: String
  importFiles(first: Int): FileConnection
  pendingFiles(first: Int): FileConnection
  exportFiles(first: Int): FileConnection
  editContext: [EditUserContext!]
  connectors(onlyAlive: Boolean): [Connector]
  jobs(first: Int): [Work]
}

input PhoneNumberAddInput {
  value: String
}

type PaymentCard implements BasicObject & StixObject & StixCoreObject & StixCyberObservable {
  id: ID!
  standard_id: String!
  entity_type: String!
  parent_types: [String]!
  x_opencti_stix_ids: [StixId]
  is_inferred: Boolean!
  spec_version: String!
  created_at: DateTime!
  updated_at: DateTime!
  x_opencti_inferences: [Inference]
  createdBy: Identity
  objectMarking: MarkingDefinitionConnection
  objectOrganization: OrganizationConnection
  objectLabel: LabelConnection
  externalReferences(first: Int): ExternalReferenceConnection
  reports(first: Int): ReportConnection
  notes(first: Int): NoteConnection
  opinions(first: Int): OpinionConnection
  observedData(first: Int): ObservedDataConnection
  groupings(first: Int): GroupingConnection
  cases(first: Int): CaseConnection
  stixCoreRelationships(first: Int, after: ID, orderBy: StixCoreRelationshipsOrdering, orderMode: OrderingMode, fromId: StixRef, toId: StixRef, fromTypes: [String], toTypes: [String], relationship_type: String, startTimeStart: DateTime, startTimeStop: DateTime, stopTimeStart: DateTime, stopTimeStop: DateTime, firstSeenStart: DateTime, firstSeenStop: DateTime, lastSeenStart: DateTime, lastSeenStop: DateTime, confidences: [Int], search: String, filters: [StixCoreRelationshipsFiltering], filterMode: FilterMode): StixCoreRelationshipConnection
  stixCoreObjectsDistribution(relationship_type: [String], toTypes: [String], field: String!, startDate: DateTime, endDate: DateTime, dateAttribute: String, operation: StatsOperation!, limit: Int, order: String, types: [String], filters: [StixCoreObjectsFiltering], filterMode: FilterMode, search: String): [Distribution]
  stixCoreRelationshipsDistribution(field: String!, operation: StatsOperation!, startDate: DateTime, endDate: DateTime, dateAttribute: String, isTo: Boolean, limit: Int, order: String, elementWithTargetTypes: [String], fromId: [String], fromRole: String, fromTypes: [String], toId: [String], toRole: String, toTypes: [String], relationship_type: [String], confidences: [Int], search: String, filters: [StixCoreRelationshipsFiltering], filterMode: FilterMode): [Distribution]
  x_opencti_score: Int
  x_opencti_description: String
  observable_value: String!
  indicators(first: Int): IndicatorConnection
  stixCyberObservableRelationships(first: Int, after: ID, orderBy: StixCyberObservableRelationshipsOrdering, orderMode: OrderingMode, fromId: StixRef, toId: StixRef, fromTypes: [String], toTypes: [String], relationship_type: String, startTimeStart: DateTime, startTimeStop: DateTime, stopTimeStart: DateTime, stopTimeStop: DateTime, firstSeenStart: DateTime, firstSeenStop: DateTime, lastSeenStart: DateTime, lastSeenStop: DateTime, confidences: [Int], search: String, filters: [StixCyberObservableRelationshipsFiltering], filterMode: FilterMode): StixCyberObservableRelationshipConnection
  card_number: String
  expiration_date: DateTime
  cvv: Int
  holder_name: String
  creator: Creator
  toStix: String
  importFiles(first: Int): FileConnection
  pendingFiles(first: Int): FileConnection
  exportFiles(first: Int): FileConnection
  editContext: [EditUserContext!]
  connectors(onlyAlive: Boolean): [Connector]
  jobs(first: Int): [Work]
}

input PaymentCardAddInput {
  card_number: String!
  expiration_date: DateTime
  cvv: Int
  holder_name: String
}

type MediaContent implements BasicObject & StixObject & StixCoreObject & StixCyberObservable {
  id: ID!
  standard_id: String!
  entity_type: String!
  parent_types: [String]!
  x_opencti_stix_ids: [StixId]
  is_inferred: Boolean!
  spec_version: String!
  created_at: DateTime!
  updated_at: DateTime!
  x_opencti_inferences: [Inference]
  createdBy: Identity
  objectMarking: MarkingDefinitionConnection
  objectLabel: LabelConnection
  objectOrganization: OrganizationConnection
  externalReferences(first: Int): ExternalReferenceConnection
  reports(first: Int): ReportConnection
  notes(first: Int): NoteConnection
  opinions(first: Int): OpinionConnection
  observedData(first: Int): ObservedDataConnection
  groupings(first: Int): GroupingConnection
  cases(first: Int): CaseConnection
  stixCoreRelationships(first: Int, after: ID, orderBy: StixCoreRelationshipsOrdering, orderMode: OrderingMode, fromId: StixRef, toId: StixRef, fromTypes: [String], toTypes: [String], relationship_type: String, startTimeStart: DateTime, startTimeStop: DateTime, stopTimeStart: DateTime, stopTimeStop: DateTime, firstSeenStart: DateTime, firstSeenStop: DateTime, lastSeenStart: DateTime, lastSeenStop: DateTime, confidences: [Int], search: String, filters: [StixCoreRelationshipsFiltering], filterMode: FilterMode): StixCoreRelationshipConnection
  stixCoreObjectsDistribution(relationship_type: [String], toTypes: [String], field: String!, startDate: DateTime, endDate: DateTime, dateAttribute: String, operation: StatsOperation!, limit: Int, order: String, types: [String], filters: [StixCoreObjectsFiltering], filterMode: FilterMode, search: String): [Distribution]
  stixCoreRelationshipsDistribution(field: String!, operation: StatsOperation!, startDate: DateTime, endDate: DateTime, dateAttribute: String, isTo: Boolean, limit: Int, order: String, elementWithTargetTypes: [String], fromId: [String], fromRole: String, fromTypes: [String], toId: [String], toRole: String, toTypes: [String], relationship_type: [String], confidences: [Int], search: String, filters: [StixCoreRelationshipsFiltering], filterMode: FilterMode): [Distribution]
  x_opencti_score: Int
  x_opencti_description: String
  observable_value: String!
  indicators(first: Int): IndicatorConnection
  stixCyberObservableRelationships(first: Int, after: ID, orderBy: StixCyberObservableRelationshipsOrdering, orderMode: OrderingMode, fromId: StixRef, toId: StixRef, fromTypes: [String], toTypes: [String], relationship_type: String, startTimeStart: DateTime, startTimeStop: DateTime, stopTimeStart: DateTime, stopTimeStop: DateTime, firstSeenStart: DateTime, firstSeenStop: DateTime, lastSeenStart: DateTime, lastSeenStop: DateTime, confidences: [Int], search: String, filters: [StixCyberObservableRelationshipsFiltering], filterMode: FilterMode): StixCyberObservableRelationshipConnection
  title: String
  description: String
  content: String
  media_category: String
  url: String
  publication_date: DateTime
  creator: Creator
  toStix: String
  importFiles(first: Int): FileConnection
  pendingFiles(first: Int): FileConnection
  exportFiles(first: Int): FileConnection
  editContext: [EditUserContext!]
  connectors(onlyAlive: Boolean): [Connector]
  jobs(first: Int): [Work]
}

input MediaContentAddInput {
  title: String
  content: String
  media_category: String
  url: String!
  publication_date: DateTime
}

interface BasicRelationship {
  id: ID!
  standard_id: String!
  entity_type: String!
  parent_types: [String]!
  fromRole: String
  toRole: String
  created_at: DateTime!
  updated_at: DateTime!
  creator: Creator
}

type InternalRelationship implements BasicRelationship {
  id: ID!
  standard_id: String!
  entity_type: String!
  parent_types: [String]!
  fromRole: String
  toRole: String
  created_at: DateTime!
  updated_at: DateTime!
  from: InternalObject
  to: InternalObject
  creator: Creator
}

input InternalRelationshipAddInput {
  relationship_type: String!
  fromId: ID
  toId: ID
}

enum StixObjectOrStixRelationshipsOrdering {
  name
  entity_type
  created_at
  updated_at
  createdBy
  objectMarking
  objectLabel
  observable_value
  start_time
  created
  modified
  relationship_type
  creator
}

enum StixObjectOrStixRelationshipsFilter {
  created_at
  updated_at
  createdBy
  markedBy
  labelledBy
  entity_type
  relationship_type
  x_opencti_score
  x_opencti_organization_type
  created
  modified
  relatedTo
  objectContained
  containedBy
  hasExternalReference
  sightedBy
  value
  name
  confidence
  hashes_MD5
  hashes_SHA1
  hashes_SHA256
}

input StixObjectOrStixRelationshipsFiltering {
  key: [StixObjectOrStixRelationshipsFilter!]!
  values: [String]!
  operator: String
  filterMode: FilterMode
}

type StixObjectOrStixRelationshipConnection {
  pageInfo: PageInfo!
  edges: [StixObjectOrStixRelationshipEdge]
}

type StixObjectOrStixRelationshipRefConnection {
  pageInfo: PageInfo!
  edges: [StixObjectOrStixRelationshipRefEdge]
}

type StixObjectOrStixRelationshipEdge {
  cursor: String!
  node: StixObjectOrStixRelationship!
}

type StixObjectOrStixRelationshipRefEdge {
  cursor: String!
  types: [String]!
  node: StixObjectOrStixRelationship!
}

union StixObjectOrStixRelationship = MarkingDefinition | Label | KillChainPhase | ExternalReference | AttackPattern | Campaign | Channel | Event | Narrative | Note | ObservedData | Opinion | Report | Grouping | CourseOfAction | Individual | Organization | Sector | System | Indicator | Infrastructure | IntrusionSet | Language | City | Country | Region | Position | Malware | ThreatActor | Tool | Vulnerability | Incident | AutonomousSystem | Directory | DomainName | EmailAddr | EmailMessage | EmailMimePartType | Artifact | StixFile | X509Certificate | IPv4Addr | IPv6Addr | MacAddr | Mutex | NetworkTraffic | Process | Software | Url | UserAccount | WindowsRegistryKey | WindowsRegistryValueType | CryptographicKey | CryptocurrencyWallet | Hostname | Text | UserAgent | BankAccount | PhoneNumber | PaymentCard | MediaContent | StixCoreRelationship | StixMetaRelationship | StixSightingRelationship | StixCyberObservableRelationship | DataComponent | DataSource | Case

union StixCoreObjectOrStixCoreRelationship = AttackPattern | Campaign | Channel | Event | Note | ObservedData | Opinion | Report | Grouping | CourseOfAction | Individual | Organization | Sector | Indicator | Infrastructure | IntrusionSet | Language | City | Country | Region | Position | Malware | Narrative | ThreatActor | Tool | Vulnerability | Incident | AutonomousSystem | Directory | DomainName | EmailAddr | EmailMessage | EmailMimePartType | Artifact | StixFile | X509Certificate | IPv4Addr | IPv6Addr | MacAddr | Mutex | NetworkTraffic | Process | Software | Url | UserAccount | WindowsRegistryKey | WindowsRegistryValueType | CryptographicKey | CryptocurrencyWallet | Hostname | Text | UserAgent | BankAccount | PhoneNumber | PaymentCard | MediaContent | StixCoreRelationship | DataComponent | DataSource | Case

enum StixRelationshipsOrdering {
  entity_type
  relationship_type
  confidence
  start_time
  stop_time
  created
  modified
  created_at
  updated_at
  objectMarking
  objectLabel
  killChainPhase
  toName
  toValidFrom
  toValidUntil
  toPatternType
}

enum StixRelationshipsFilter {
  created
  modified
  created_at
  confidence
  createdBy
  markedBy
  labelledBy
  toName
  toCreatedAt
  toPatternType
  toMainObservableType
}

input StixRelationshipsFiltering {
  key: [StixRelationshipsFilter!]!
  values: [String]
  operator: String
  filterMode: FilterMode
}

type StixRelationshipConnection {
  pageInfo: PageInfo!
  edges: [StixRelationshipEdge]
}

type StixRelationshipEdge {
  cursor: String!
  node: StixRelationship!
}

interface StixRelationship {
  id: ID!
  entity_type: String!
  parent_types: [String]!
  fromRole: String
  toRole: String
  standard_id: String!
  x_opencti_stix_ids: [StixId]
  is_inferred: Boolean!
  from: StixObjectOrStixRelationship
  to: StixObjectOrStixRelationship
  x_opencti_inferences: [Inference]
  creator: Creator
}

enum StixCoreRelationshipsOrdering {
  entity_type
  relationship_type
  confidence
  start_time
  stop_time
  created
  modified
  created_at
  updated_at
  objectMarking
  objectLabel
  killChainPhase
  toName
  toValidFrom
  toValidUntil
  toObservableValue
  toPatternType
  x_opencti_workflow_id
  createdBy
  creator
}

enum StixCoreRelationshipsFilter {
  elementId
  fromId
  toId
  created
  modified
  created_at
  confidence
  createdBy
  creator
  markedBy
  labelledBy
  killChainPhase
  fromName
  toName
  toCreatedAt
  toPatternType
  toMainObservableType
  x_opencti_workflow_id
  revoked
  relationship_type
  elementWithTargetTypes
  fromTypes
  toTypes
  entity_type
}

input StixCoreRelationshipsFiltering {
  key: [StixCoreRelationshipsFilter!]!
  values: [String]
  operator: String
  filterMode: FilterMode
}

type StixCoreRelationshipConnection {
  pageInfo: PageInfo!
  edges: [StixCoreRelationshipEdge]
}

type StixCoreRelationshipEdge {
  cursor: String!
  node: StixCoreRelationship!
}

type StixCoreRelationship implements BasicRelationship & StixRelationship {
  id: ID!
  entity_type: String!
  parent_types: [String]!
  fromRole: String
  toRole: String
  created_at: DateTime!
  updated_at: DateTime!
  standard_id: String!
  x_opencti_stix_ids: [StixId]
  is_inferred: Boolean!
  from: StixObjectOrStixRelationship
  to: StixObjectOrStixRelationship
  spec_version: String!
  x_opencti_inferences: [Inference]
  relationship_type: String!
  description: String
  start_time: DateTime
  stop_time: DateTime
  revoked: Boolean!
  confidence: Int
  lang: String
  created: DateTime
  modified: DateTime
  createdBy: Identity
  objectMarking: MarkingDefinitionConnection
  objectLabel: LabelConnection
  objectOrganization: OrganizationConnection
  externalReferences(first: Int): ExternalReferenceConnection
  reports(first: Int): ReportConnection
  notes(first: Int): NoteConnection
  opinions(first: Int): OpinionConnection
  groupings(first: Int): GroupingConnection
  cases(first: Int): CaseConnection
  stixCoreRelationships(first: Int, after: ID, orderBy: StixCoreRelationshipsOrdering, orderMode: OrderingMode, fromId: StixRef, toId: StixRef, fromTypes: [String], toTypes: [String], relationship_type: String, startTimeStart: DateTime, startTimeStop: DateTime, stopTimeStart: DateTime, stopTimeStop: DateTime, firstSeenStart: DateTime, firstSeenStop: DateTime, lastSeenStart: DateTime, lastSeenStop: DateTime, confidences: [Int], search: String, filters: [StixCoreRelationshipsFiltering], filterMode: FilterMode): StixCoreRelationshipConnection
  killChainPhases: KillChainPhaseConnection
  creator: Creator
  toStix: String
  editContext: [EditUserContext!]
  status: Status
  workflowEnabled: Boolean
}

input StixCoreRelationshipAddInput {
  stix_id: StixId
  x_opencti_stix_ids: [StixId]
  fromId: StixRef!
  toId: StixRef!
  relationship_type: String!
  description: String
  start_time: DateTime
  stop_time: DateTime
  confidence: Int
  revoked: Boolean
  lang: String
  createdBy: String
  objectMarking: [String]
  objectOrganization: [String]
  objectLabel: [String]
  externalReferences: [String]
  killChainPhases: [String]
  created: DateTime
  modified: DateTime
  clientMutationId: String
  update: Boolean
}

enum StixSightingRelationshipsOrdering {
  confidence
  x_opencti_negative
  first_seen
  last_seen
  created
  modified
  created_at
  updated_at
  objectMarking
  objectLabel
  toName
  toValidFrom
  toValidUntil
  toPatternType
  toCreatedAt
  attribute_count
  x_opencti_workflow_id
}

enum StixSightingRelationshipsFilter {
  fromId
  toId
  x_opencti_negative
  attribute_count
  created
  modified
  created_at
  confidence
  createdBy
  markedBy
  labelledBy
  toPatternType
  toMainObservableType
  x_opencti_workflow_id
}

input StixSightingRelationshipsFiltering {
  key: [StixSightingRelationshipsFilter!]!
  values: [String]
  operator: String
  filterMode: FilterMode
}

type StixSightingRelationshipConnection {
  pageInfo: PageInfo!
  edges: [StixSightingRelationshipsEdge]
}

type StixSightingRelationshipsEdge {
  cursor: String!
  node: StixSightingRelationship!
}

type StixSightingRelationship implements BasicRelationship & StixRelationship {
  id: ID!
  entity_type: String!
  parent_types: [String]!
  fromRole: String
  toRole: String
  created_at: DateTime!
  updated_at: DateTime!
  standard_id: String!
  x_opencti_stix_ids: [StixId]
  is_inferred: Boolean!
  spec_version: String!
  from: StixObjectOrStixRelationship
  to: StixObjectOrStixRelationship
  x_opencti_inferences: [Inference]
  relationship_type: String!
  description: String
  first_seen: DateTime
  last_seen: DateTime
  attribute_count: Int!
  x_opencti_negative: Boolean!
  created: DateTime
  modified: DateTime
  confidence: Int
  createdBy: Identity
  objectMarking: MarkingDefinitionConnection
  objectOrganization: OrganizationConnection
  objectLabel: LabelConnection
  externalReferences(first: Int): ExternalReferenceConnection
  reports(first: Int): ReportConnection
  notes(first: Int): NoteConnection
  opinions(first: Int): OpinionConnection
  groupings(first: Int): GroupingConnection
  cases(first: Int): CaseConnection
  creator: Creator
  toStix: String
  editContext: [EditUserContext!]
  status: Status
  workflowEnabled: Boolean
}

input StixSightingRelationshipAddInput {
  stix_id: StixId
  x_opencti_stix_ids: [StixId]
  fromId: StixRef!
  toId: StixRef!
  description: String
  first_seen: DateTime
  last_seen: DateTime
  attribute_count: Int!
  x_opencti_negative: Boolean
  confidence: Int
  createdBy: String
  objectMarking: [String]
  objectLabel: [String]
  objectOrganization: [String]
  externalReferences: [String]
  created: DateTime
  modified: DateTime
  clientMutationId: String
  update: Boolean
}

enum StixCyberObservableRelationshipsOrdering {
  relationship_type
  entity_type
  confidence
  start_time
  stop_time
  created
  modified
  created_at
  updated_at
  toName
  toValidFrom
  toValidUntil
  toPatternType
  toCreatedAt
}

enum StixCyberObservableRelationshipsFilter {
  created_at
}

input StixCyberObservableRelationshipsFiltering {
  key: [StixCyberObservableRelationshipsFilter!]!
  values: [String]
  operator: String
  filterMode: FilterMode
}

type StixCyberObservableRelationshipConnection {
  pageInfo: PageInfo!
  edges: [StixCyberObservableRelationshipEdge]
}

type StixCyberObservableRelationshipEdge {
  cursor: String!
  node: StixCyberObservableRelationship!
}

type StixCyberObservableRelationship implements BasicRelationship & StixRelationship {
  id: ID!
  entity_type: String!
  parent_types: [String]!
  fromRole: String
  toRole: String
  created_at: DateTime!
  updated_at: DateTime!
  standard_id: String!
  x_opencti_stix_ids: [StixId]
  is_inferred: Boolean!
  spec_version: String!
  from: StixObjectOrStixRelationship
  to: StixObjectOrStixRelationship
  x_opencti_inferences: [Inference]
  reports(first: Int): ReportConnection
  notes(first: Int): NoteConnection
  opinions(first: Int): OpinionConnection
  groupings(first: Int): GroupingConnection
  cases(first: Int): CaseConnection
  relationship_type: String!
  start_time: DateTime
  stop_time: DateTime
  confidence: Int
  objectMarking: MarkingDefinitionConnection
  creator: Creator
  editContext: [EditUserContext!]
}

input StixCyberObservableRelationshipAddInput {
  stix_id: StixId
  x_opencti_stix_ids: [StixId]
  fromId: StixRef!
  toId: StixRef!
  relationship_type: String!
  confidence: Int
  createdBy: String
  start_time: DateTime
  stop_time: DateTime
  objectMarking: [String]
  objectLabel: [String]
  created: DateTime
  modified: DateTime
  clientMutationId: String
  update: Boolean
}

enum StixMetaRelationshipsOrdering {
  created_at
  updated_at
}

enum StixMetaRelationshipsFilter {
  created_at
}

input StixMetaRelationshipsFiltering {
  key: [StixMetaRelationshipsFilter!]!
  values: [String]
  operator: String
  filterMode: FilterMode
}

type StixMetaRelationshipConnection {
  pageInfo: PageInfo!
  edges: [StixMetaRelationshipEdge]
}

type StixMetaRelationshipEdge {
  cursor: String!
  node: StixMetaRelationship!
}

type StixMetaRelationship implements BasicRelationship & StixRelationship {
  id: ID!
  entity_type: String!
  parent_types: [String]!
  fromRole: String
  toRole: String
  created_at: DateTime!
  updated_at: DateTime!
  standard_id: String!
  x_opencti_stix_ids: [StixId]
  is_inferred: Boolean!
  spec_version: String!
  from: StixObjectOrStixRelationship
  to: StixObjectOrStixRelationship
  x_opencti_inferences: [Inference]
  creator: Creator
}

input StixMetaRelationshipAddInput {
  relationship_type: String!
  fromId: ID
  toId: ID
}

input StixMetaRelationshipsAddInput {
  relationship_type: String!
  fromIds: [ID]
  toIds: [ID]
}

type Query {
  stix(id: String!): String
  enrichmentConnectors(type: String!): [Connector]
  platform_theme: String
  about: AppInfo
  logsWorkerConfig: LogsWorkerConfig
  rabbitMQMetrics(prefix: String): RabbitMQMetrics
  elasticSearchMetrics: ElasticSearchMetrics
  logs(first: Int, after: ID, orderBy: LogsOrdering, orderMode: OrderingMode, filters: [LogsFiltering!], filterMode: FilterMode, search: String): LogConnection
  logsTimeSeries(userId: String, field: String!, operation: StatsOperation!, startDate: DateTime!, endDate: DateTime!, interval: String!, filters: [LogsFiltering!], filterMode: FilterMode, search: String): [TimeSeries]
  subType(id: String!): SubType
  subTypes(first: Int, after: ID, orderBy: SubTypesOrdering, orderMode: OrderingMode, type: String, includeParents: Boolean, search: String): SubTypeConnection!
  file(id: String!): File
  importFiles(first: Int): FileConnection
  pendingFiles(first: Int): FileConnection
  settings: Settings!
  group(id: String!): Group
  groups(first: Int, after: ID, orderBy: GroupsOrdering, orderMode: OrderingMode, search: String): GroupConnection
  roles(first: Int, after: ID, orderBy: RolesOrdering, orderMode: OrderingMode, search: String): RoleConnection
  me: MeUser!
  otpGeneration: OtpElement
  user(id: String!): User
  creators(first: Int, search: String): CreatorConnection
  assignees(first: Int, search: String): AssigneeConnection
  users(first: Int, after: ID, orderBy: UsersOrdering, orderMode: OrderingMode, filters: [UsersFiltering], filterMode: FilterMode, search: String, toStix: Boolean): UserConnection
  sessions: [UserSession]
  role(id: String!): Role
  capabilities(first: Int): CapabilityConnection
  connector(id: String!): Connector
  connectors: [Connector]
  connectorsForWorker: [Connector]
  connectorsForExport: [Connector]
  connectorsForImport: [Connector]
  work(id: ID!): Work
  works(first: Int, after: ID, orderBy: WorksOrdering, orderMode: OrderingMode, search: String, filters: [WorksFiltering], filterMode: FilterMode): WorkConnection
  runtimeAttributes(first: Int, search: String, orderMode: OrderingMode, attributeName: String!): AttributeConnection
  schemaAttributes(elementType: [String]!): AttributeConnection
  workspace(id: String): Workspace
  workspaces(first: Int, after: ID, orderBy: WorkspacesOrdering, orderMode: OrderingMode, filters: [WorkspacesFiltering], filterMode: FilterMode, search: String): WorkspaceConnection
  retentionRule(id: String!): RetentionRule
  retentionRules(first: Int, after: ID, search: String): RetentionRuleConnection
  taxiiCollection(id: String!): TaxiiCollection
  taxiiCollections(first: Int, after: ID, orderBy: TaxiiCollectionOrdering, orderMode: OrderingMode, search: String): TaxiiCollectionConnection
  streamCollection(id: String!): StreamCollection
  feed(id: String!): Feed
  feeds(first: Int, after: ID, orderBy: FeedOrdering, orderMode: OrderingMode, search: String): FeedConnection
  streamCollections(first: Int, after: ID, orderBy: StreamCollectionOrdering, orderMode: OrderingMode, search: String): StreamCollectionConnection
  userSubscription(id: String!): UserSubscription
  userSubscriptions(first: Int, after: ID, orderBy: UserSubscriptionOrdering, orderMode: OrderingMode, search: String): UserSubscriptionConnection
  statusTemplate(id: String!): StatusTemplate
  statusTemplates(first: Int, after: ID, orderBy: StatusTemplateOrdering, orderMode: OrderingMode, search: String): StatusTemplateConnection
  status(id: String!): Status
  statuses(first: Int, after: ID, orderBy: StatusOrdering, orderMode: OrderingMode, filters: [StatusesFiltering!], filterMode: FilterMode, search: String): StatusConnection
  task(id: String!): Task
  tasks(first: Int, after: ID, orderBy: TasksOrdering, orderMode: OrderingMode, filters: [TasksFiltering], filterMode: FilterMode, search: String): TaskConnection
  rule(id: String!): Rule
  rules: [Rule]
  ruleManagerInfo: RuleManager
  synchronizer(id: String!): Synchronizer
  synchronizers(first: Int, after: ID, orderBy: SynchronizersOrdering, orderMode: OrderingMode, search: String): SynchronizerConnection
  markingDefinition(id: String!): MarkingDefinition
  markingDefinitions(first: Int, after: ID, orderBy: MarkingDefinitionsOrdering, orderMode: OrderingMode, filters: [MarkingDefinitionsFiltering], filterMode: FilterMode, search: String, toStix: Boolean): MarkingDefinitionConnection
  label(id: String!): Label
  labels(first: Int, after: ID, orderBy: LabelsOrdering, orderMode: OrderingMode, filters: [LabelsFiltering], filterMode: FilterMode, search: String): LabelConnection
  externalReference(id: String!): ExternalReference
  externalReferences(first: Int, after: ID, orderBy: ExternalReferencesOrdering, orderMode: OrderingMode, filters: [ExternalReferencesFiltering], filterMode: FilterMode, search: String): ExternalReferenceConnection
  killChainPhase(id: String!): KillChainPhase
  killChainPhases(first: Int, after: ID, orderBy: KillChainPhasesOrdering, orderMode: OrderingMode, filters: [KillChainPhasesFiltering], filterMode: FilterMode, search: String): KillChainPhaseConnection
  stixCoreObjectRaw(id: String!): String
  stixCoreObject(id: String!): StixCoreObject
  stixCoreObjects(first: Int, after: ID, types: [String], orderBy: StixCoreObjectsOrdering, orderMode: OrderingMode, filters: [StixCoreObjectsFiltering], filterMode: FilterMode, search: String, relationship_type: [String], elementId: String): StixCoreObjectConnection
  stixCoreObjectsExportFiles(first: Int, type: String!): FileConnection
  stixCoreObjectsTimeSeries(authorId: String, field: String!, operation: StatsOperation!, startDate: DateTime!, endDate: DateTime, interval: String!, onlyInferred: Boolean, types: [String], filters: [StixCoreObjectsFiltering], filterMode: FilterMode, search: String): [TimeSeries]
  stixCoreObjectsMultiTimeSeries(operation: StatsOperation!, startDate: DateTime!, endDate: DateTime, interval: String!, onlyInferred: Boolean, timeSeriesParameters: [StixCoreObjectsTimeSeriesParameters]): [MultiTimeSeries]
  stixCoreObjectsNumber(types: [String], startDate: DateTime, endDate: DateTime, onlyInferred: Boolean, filters: [StixCoreObjectsFiltering], filterMode: FilterMode, search: String): Number
  stixCoreObjectsMultiNumber(startDate: DateTime, endDate: DateTime, onlyInferred: Boolean, numberParameters: [StixCoreObjectsNumberParameters]): [Number]
  stixCoreObjectsDistribution(objectId: String, relationship_type: [String], toTypes: [String], field: String!, startDate: DateTime, endDate: DateTime, dateAttribute: String, operation: StatsOperation!, limit: Int, order: String, types: [String], filters: [StixCoreObjectsFiltering], filterMode: FilterMode, search: String): [Distribution]
  stixCoreObjectsMultiDistribution(field: String!, startDate: DateTime, endDate: DateTime, dateAttribute: String, operation: StatsOperation!, limit: Int, order: String, distributionParameters: StixCoreObjectsDistributionParameters): [MultiDistribution]
  stixDomainObject(id: String!): StixDomainObject
  stixDomainObjects(first: Int, after: ID, types: [String], orderBy: StixDomainObjectsOrdering, orderMode: OrderingMode, filters: [StixDomainObjectsFiltering], filterMode: FilterMode, search: String, relationship_type: [String], elementId: String): StixDomainObjectConnection
  bookmarks(first: Int, after: ID, types: [String]): StixDomainObjectConnection
  stixDomainObjectsExportFiles(first: Int, type: String!): FileConnection
  stixDomainObjectsTimeSeries(authorId: String, field: String!, operation: StatsOperation!, startDate: DateTime!, endDate: DateTime, interval: String!, types: [String], onlyInferred: Boolean, filters: [StixDomainObjectsFiltering], filterMode: FilterMode, search: String): [TimeSeries]
  stixDomainObjectsNumber(types: [String], endDate: DateTime, onlyInferred: Boolean, filters: [StixDomainObjectsFiltering], filterMode: FilterMode, search: String): Number
  stixDomainObjectsDistribution(objectId: String, relationship_type: [String], toTypes: [String], field: String!, dateAttribute: String, operation: StatsOperation!, limit: Int, order: String, types: [String], filters: [StixDomainObjectsFiltering], filterMode: FilterMode, search: String): [Distribution]
  attackPattern(id: String): AttackPattern
  attackPatterns(first: Int, after: ID, orderBy: AttackPatternsOrdering, orderMode: OrderingMode, filters: [AttackPatternsFiltering], filterMode: FilterMode, search: String, toStix: Boolean): AttackPatternConnection
  campaign(id: String): Campaign
  campaigns(first: Int, after: ID, orderBy: CampaignsOrdering, orderMode: OrderingMode, filters: [CampaignsFiltering], filterMode: FilterMode, search: String, toStix: Boolean): CampaignConnection
  campaignsTimeSeries(objectId: String, field: String!, operation: StatsOperation!, startDate: DateTime!, endDate: DateTime!, interval: String!, relationship_type: [String]): [TimeSeries]
  container(id: String): Container
  containers(first: Int, after: ID, orderBy: ContainersOrdering, orderMode: OrderingMode, filters: [ContainersFiltering], filterMode: FilterMode, search: String, toStix: Boolean): ContainerConnection
  containersObjectsOfObject(id: String!, types: [String], filters: [ContainersFiltering], filterMode: FilterMode, search: String): StixObjectOrStixRelationshipConnection
  note(id: String): Note
  notes(first: Int, after: ID, orderBy: NotesOrdering, orderMode: OrderingMode, filters: [NotesFiltering], filterMode: FilterMode, search: String, toStix: Boolean): NoteConnection
  observedData(id: String): ObservedData
  observedDatas(first: Int, after: ID, orderBy: ObservedDatasOrdering, orderMode: OrderingMode, filters: [ObservedDatasFiltering], filterMode: FilterMode, search: String, toStix: Boolean): ObservedDataConnection
  observedDatasTimeSeries(objectId: String, authorId: String, field: String!, operation: StatsOperation!, startDate: DateTime!, endDate: DateTime!, interval: String!): [TimeSeries]
  observedDatasNumber(objectId: String, endDate: DateTime): Number
  observedDatasDistribution(objectId: String, field: String!, dateAttribute: String, operation: StatsOperation!, limit: Int, order: String): [Distribution]
  observedDataContainsStixObjectOrStixRelationship(id: String!, stixObjectOrStixRelationshipId: String!): Boolean
  opinion(id: String): Opinion
  opinions(first: Int, after: ID, orderBy: OpinionsOrdering, orderMode: OrderingMode, filters: [OpinionsFiltering], filterMode: FilterMode, search: String, toStix: Boolean): OpinionConnection
  opinionsTimeSeries(objectId: String, authorId: String, field: String!, operation: StatsOperation!, startDate: DateTime!, endDate: DateTime!, interval: String!): [TimeSeries]
  opinionsNumber(objectId: String, endDate: DateTime): Number
  opinionsDistribution(objectId: String, field: String!, dateAttribute: String, operation: StatsOperation!, limit: Int, order: String): [Distribution]
  opinionContainsStixObjectOrStixRelationship(id: String!, stixObjectOrStixRelationshipId: String!): Boolean
  myOpinion(id: String!): Opinion
  report(id: String): Report
  reports(first: Int, after: ID, orderBy: ReportsOrdering, orderMode: OrderingMode, filters: [ReportsFiltering], filterMode: FilterMode, search: String, toStix: Boolean): ReportConnection
  reportsTimeSeries(objectId: String, authorId: String, reportType: String, field: String!, operation: StatsOperation!, startDate: DateTime!, endDate: DateTime!, interval: String!, filters: [ReportsFiltering], filterMode: FilterMode, search: String): [TimeSeries]
  reportsNumber(reportType: String, objectId: String, authorId: String, endDate: DateTime, filters: [ReportsFiltering], filterMode: FilterMode, search: String): Number
  reportsDistribution(objectId: String, authorId: String, field: String!, operation: StatsOperation!, limit: Int, order: String, startDate: DateTime, endDate: DateTime, dateAttribute: String, filters: [ReportsFiltering], filterMode: FilterMode, search: String): [Distribution]
  reportContainsStixObjectOrStixRelationship(id: String!, stixObjectOrStixRelationshipId: String!): Boolean
  courseOfAction(id: String): CourseOfAction
  coursesOfAction(first: Int, after: ID, orderBy: CoursesOfActionOrdering, orderMode: OrderingMode, filters: [CoursesOfActionFiltering], filterMode: FilterMode, search: String, toStix: Boolean): CourseOfActionConnection
  identity(id: String!): Identity
  identities(first: Int, after: ID, types: [String], orderBy: IdentitiesOrdering, orderMode: OrderingMode, search: String, filters: [IdentitiesFiltering], filterMode: FilterMode, toStix: Boolean): IdentityConnection
  individual(id: String!): Individual
  individuals(first: Int, after: ID, orderBy: IndividualsOrdering, orderMode: OrderingMode, filters: [IndividualsFiltering], filterMode: FilterMode, search: String, toStix: Boolean): IndividualConnection
  organization(id: String): Organization
  organizations(first: Int, after: ID, orderBy: OrganizationsOrdering, orderMode: OrderingMode, filters: [OrganizationsFiltering], filterMode: FilterMode, search: String, toStix: Boolean): OrganizationConnection
  sector(id: String): Sector
  sectors(first: Int, after: ID, orderBy: SectorsOrdering, orderMode: OrderingMode, filters: [SectorsFiltering], filterMode: FilterMode, search: String, toStix: Boolean): SectorConnection
  system(id: String): System
  systems(first: Int, after: ID, orderBy: SystemsOrdering, orderMode: OrderingMode, filters: [SystemsFiltering], filterMode: FilterMode, search: String, toStix: Boolean): SystemConnection
  indicator(id: String!): Indicator
  indicators(first: Int, after: ID, orderBy: IndicatorsOrdering, orderMode: OrderingMode, filters: [IndicatorsFiltering], filterMode: FilterMode, search: String): IndicatorConnection
  indicatorsTimeSeries(objectId: String, field: String!, operation: StatsOperation!, startDate: DateTime!, endDate: DateTime!, interval: String!, filters: [IndicatorsFiltering], filterMode: FilterMode): [TimeSeries]
  indicatorsNumber(pattern_type: String, objectId: String, endDate: DateTime): Number
  indicatorsDistribution(objectId: String, field: String!, operation: StatsOperation!, limit: Int, order: String, startDate: DateTime, endDate: DateTime, dateAttribute: String): [Distribution]
  infrastructure(id: String!): Infrastructure
  infrastructures(first: Int, after: ID, orderBy: InfrastructuresOrdering, orderMode: OrderingMode, filters: [InfrastructuresFiltering], filterMode: FilterMode, search: String): InfrastructureConnection
  intrusionSet(id: String): IntrusionSet
  intrusionSets(first: Int, after: ID, orderBy: IntrusionSetsOrdering, orderMode: OrderingMode, filters: [IntrusionSetsFiltering], filterMode: FilterMode, search: String, toStix: Boolean): IntrusionSetConnection
  location(id: String!): Location
  locations(first: Int, after: ID, types: [String], orderBy: LocationsOrdering, orderMode: OrderingMode, search: String, filters: [LocationsFiltering], filterMode: FilterMode, toStix: Boolean): LocationConnection
  city(id: String): City
  cities(first: Int, after: ID, orderBy: CitiesOrdering, orderMode: OrderingMode, filters: [CitiesFiltering], filterMode: FilterMode, search: String, toStix: Boolean): CityConnection
  country(id: String): Country
  countries(first: Int, after: ID, orderBy: CountriesOrdering, orderMode: OrderingMode, filters: [CountriesFiltering], filterMode: FilterMode, search: String, toStix: Boolean): CountryConnection
  region(id: String!): Region
  regions(first: Int, after: ID, orderBy: RegionsOrdering, orderMode: OrderingMode, filters: [RegionsFiltering], filterMode: FilterMode, search: String, toStix: Boolean): RegionConnection
  position(id: String!): Position
  positions(first: Int, after: ID, orderBy: PositionsOrdering, orderMode: OrderingMode, filters: [PositionsFiltering], filterMode: FilterMode, search: String, toStix: Boolean): PositionConnection
  malware(id: String): Malware
  malwares(first: Int, after: ID, orderBy: MalwaresOrdering, orderMode: OrderingMode, filters: [MalwaresFiltering], filterMode: FilterMode, search: String, toStix: Boolean): MalwareConnection
  threatActor(id: String): ThreatActor
  threatActors(first: Int, after: ID, orderBy: ThreatActorsOrdering, orderMode: OrderingMode, filters: [ThreatActorsFiltering], filterMode: FilterMode, search: String, toStix: Boolean): ThreatActorConnection
  tool(id: String): Tool
  tools(first: Int, after: ID, orderBy: ToolsOrdering, orderMode: OrderingMode, filters: [ToolsFiltering], filterMode: FilterMode, search: String, toStix: Boolean): ToolConnection
  vulnerability(id: String): Vulnerability
  vulnerabilities(first: Int, after: ID, orderBy: VulnerabilitiesOrdering, orderMode: OrderingMode, filters: [VulnerabilitiesFiltering], filterMode: FilterMode, search: String, toStix: Boolean): VulnerabilityConnection
  incident(id: String): Incident
  incidents(first: Int, after: ID, orderBy: IncidentsOrdering, orderMode: OrderingMode, filters: [IncidentsFiltering], filterMode: FilterMode, search: String, toStix: Boolean): IncidentConnection
  incidentsTimeSeries(objectId: String, field: String!, operation: StatsOperation!, startDate: DateTime!, endDate: DateTime!, interval: String!, relationship_type: [String]): [TimeSeries]
  stixCyberObservable(id: String!): StixCyberObservable
  stixCyberObservables(first: Int, after: ID, types: [String], orderBy: StixCyberObservablesOrdering, orderMode: OrderingMode, filters: [StixCyberObservablesFiltering], filterMode: FilterMode, search: String, toStix: Boolean): StixCyberObservableConnection
  stixCyberObservablesExportFiles(first: Int, context: String): FileConnection
  stixCyberObservablesNumber(types: [String], authorId: String, endDate: DateTime, filters: [StixCyberObservablesFiltering], filterMode: FilterMode, search: String): Number
  stixCyberObservablesTimeSeries(types: [String], filters: [StixCyberObservablesFiltering], filterMode: FilterMode, search: String): [TimeSeries]
  stixCyberObservablesDistribution(objectId: String, field: String!, dateAttribute: String, operation: String!, filters: [StixCyberObservablesFiltering], filterMode: FilterMode, search: String): [Distribution]
  stixMetaRelationship(id: String): StixMetaRelationship
  stixMetaRelationships(first: Int, after: ID, orderBy: StixMetaRelationshipsOrdering, orderMode: OrderingMode, elementId: String, elementWithTargetTypes: [String], fromId: StixRef, fromRole: String, fromTypes: [String], toId: StixRef, toRole: String, toTypes: [String], relationship_type: [String], startTimeStart: DateTime, startTimeStop: DateTime, stopTimeStart: DateTime, stopTimeStop: DateTime, firstSeenStart: DateTime, firstSeenStop: DateTime, lastSeenStart: DateTime, lastSeenStop: DateTime, startDate: DateTime, endDate: DateTime, confidences: [Int], search: String, filters: [StixMetaRelationshipsFiltering], filterMode: FilterMode, stix: Boolean): StixMetaRelationshipConnection
  stixMetaRelationshipsDistribution(field: String!, operation: StatsOperation!, relationship_type: [String], toTypes: [String], startDate: DateTime, endDate: DateTime, dateAttribute: String, limit: Int, order: String): [Distribution]
  stixMetaRelationshipsNumber(types: [String], fromId: StixRef, endDate: DateTime): Number
  stixRelationship(id: String): StixRelationship
  stixRelationships(first: Int, after: ID, orderBy: StixRelationshipsOrdering, orderMode: OrderingMode, elementId: String, elementWithTargetTypes: [String], fromId: StixRef, fromRole: String, fromTypes: [String], toId: StixRef, toRole: String, toTypes: [String], relationship_type: [String], startTimeStart: DateTime, startTimeStop: DateTime, stopTimeStart: DateTime, stopTimeStop: DateTime, firstSeenStart: DateTime, firstSeenStop: DateTime, lastSeenStart: DateTime, lastSeenStop: DateTime, startDate: DateTime, endDate: DateTime, confidences: [Int], search: String, filters: [StixRelationshipsFiltering], filterMode: FilterMode, stix: Boolean): StixRelationshipConnection
  stixCoreRelationship(id: String): StixCoreRelationship
  stixCoreRelationships(first: Int, after: ID, orderBy: StixCoreRelationshipsOrdering, orderMode: OrderingMode, elementId: [String], elementWithTargetTypes: [String], fromId: [String], fromRole: String, fromTypes: [String], toId: [String], toRole: String, toTypes: [String], relationship_type: [String], startTimeStart: DateTime, startTimeStop: DateTime, stopTimeStart: DateTime, stopTimeStop: DateTime, firstSeenStart: DateTime, firstSeenStop: DateTime, lastSeenStart: DateTime, lastSeenStop: DateTime, startDate: DateTime, endDate: DateTime, confidences: [Int], search: String, filters: [StixCoreRelationshipsFiltering], filterMode: FilterMode, stix: Boolean): StixCoreRelationshipConnection
  stixCoreRelationshipsTimeSeries(field: String!, operation: StatsOperation!, startDate: DateTime!, endDate: DateTime, interval: String!, onlyInferred: Boolean, elementId: [String], elementWithTargetTypes: [String], fromId: [String], fromRole: String, fromTypes: [String], toId: [String], toRole: String, toTypes: [String], relationship_type: [String], confidences: [Int], search: String, filters: [StixCoreRelationshipsFiltering], filterMode: FilterMode): [TimeSeries]
  stixCoreRelationshipsMultiTimeSeries(operation: StatsOperation!, startDate: DateTime!, endDate: DateTime, interval: String!, onlyInferred: Boolean, timeSeriesParameters: [StixCoreRelationshipsTimeSeriesParameters]): [MultiTimeSeries]
  stixCoreRelationshipsDistribution(field: String!, operation: StatsOperation!, startDate: DateTime, endDate: DateTime, dateAttribute: String, isTo: Boolean, limit: Int, order: String, elementId: [String], elementWithTargetTypes: [String], fromId: [String], fromRole: String, fromTypes: [String], toId: [String], toRole: String, toTypes: [String], relationship_type: [String], confidences: [Int], search: String, filters: [StixCoreRelationshipsFiltering], filterMode: FilterMode, dynamicFrom: [StixCoreObjectsFiltering], dynamicTo: [StixCoreObjectsFiltering]): [Distribution]
  stixCoreRelationshipsNumber(authorId: String, noDirection: Boolean, endDate: DateTime, onlyInferred: Boolean, elementId: [String], elementWithTargetTypes: [String], fromId: [String], fromRole: String, fromTypes: [String], toId: [String], toRole: String, toTypes: [String], relationship_type: [String], confidences: [Int], search: String, filters: [StixCoreRelationshipsFiltering], filterMode: FilterMode): Number
  stixCoreRelationshipsExportFiles(first: Int, type: String!): FileConnection
  stixSightingRelationship(id: String): StixSightingRelationship
  stixSightingRelationships(first: Int, after: ID, orderBy: StixSightingRelationshipsOrdering, orderMode: OrderingMode, elementId: String, fromId: StixRef, toId: StixRef, fromTypes: [String], toTypes: [String], firstSeenStart: DateTime, firstSeenStop: DateTime, lastSeenStart: DateTime, lastSeenStop: DateTime, search: String, filters: [StixSightingRelationshipsFiltering], filterMode: FilterMode, toStix: Boolean): StixSightingRelationshipConnection
  stixSightingRelationshipsTimeSeries(elementId: String, fromId: StixRef, toId: StixRef, field: String!, operation: StatsOperation!, startDate: DateTime!, endDate: DateTime!, interval: String!, fromTypes: [String], toTypes: [String], search: String, filters: [StixSightingRelationshipsFiltering], filterMode: FilterMode): [TimeSeries]
  stixSightingRelationshipsDistribution(elementId: String, fromId: StixRef, toId: StixRef, field: String!, operation: StatsOperation!, startDate: DateTime, endDate: DateTime, dateAttribute: String, limit: Int, order: String, fromTypes: [String], toTypes: [String], search: String, filters: [StixSightingRelationshipsFiltering], filterMode: FilterMode): [Distribution]
  stixSightingRelationshipsNumber(elementId: String, fromId: StixRef, toId: StixRef, endDate: DateTime, fromTypes: [String], toTypes: [String], search: String, filters: [StixSightingRelationshipsFiltering], filterMode: FilterMode): Number
  stixCyberObservableRelationship(id: String): StixCyberObservableRelationship
  stixCyberObservableRelationships(first: Int, after: ID, orderBy: StixCyberObservableRelationshipsOrdering, orderMode: OrderingMode, elementId: String, fromId: StixRef, toId: StixRef, fromTypes: [String], toTypes: [String], relationship_type: [String], startTimeStart: DateTime, startTimeStop: DateTime, stopTimeStart: DateTime, stopTimeStop: DateTime, search: String, filters: [StixCyberObservableRelationshipsFiltering], filterMode: FilterMode, toStix: Boolean): StixCyberObservableRelationshipConnection
  stixCyberObservableRelationshipsTimeSeries(fromId: StixRef, field: String!, operation: StatsOperation!, startDate: DateTime!, endDate: DateTime!, interval: String!): [TimeSeries]
  stixCyberObservableRelationshipsDistribution(fromId: StixRef!, field: String!, operation: StatsOperation!, toTypes: [String], startDate: DateTime, endDate: DateTime, dateAttribute: String, limit: Int, order: String): [Distribution]
  stixCyberObservableRelationshipsNumber(fromId: StixRef, endDate: DateTime): Number
  stixObjectOrStixRelationship(id: String!): StixObjectOrStixRelationship
  stixCoreObjectOrStixCoreRelationship(id: String!): StixCoreObjectOrStixCoreRelationship
  channel(id: String!): Channel
  channels(first: Int, after: ID, orderBy: ChannelsOrdering, orderMode: OrderingMode, filters: [ChannelsFiltering!], filterMode: FilterMode, search: String): ChannelConnection
  language(id: String!): Language
  languages(first: Int, after: ID, orderBy: LanguagesOrdering, orderMode: OrderingMode, filters: [LanguagesFiltering!], filterMode: FilterMode, search: String): LanguageConnection
  event(id: String!): Event
  events(first: Int, after: ID, orderBy: EventsOrdering, orderMode: OrderingMode, filters: [EventsFiltering!], filterMode: FilterMode, search: String): EventConnection
  grouping(id: String!): Grouping
  groupings(first: Int, after: ID, orderBy: GroupingsOrdering, orderMode: OrderingMode, filters: [GroupingsFiltering!], filterMode: FilterMode, search: String, toStix: Boolean): GroupingConnection
  groupingsTimeSeries(objectId: String, authorId: String, groupingType: String, field: String!, operation: StatsOperation!, startDate: DateTime!, endDate: DateTime!, interval: String!, filters: [GroupingsFiltering!], filterMode: FilterMode, search: String): [TimeSeries]
  groupingsNumber(groupingContext: String, objectId: String, authorId: String, endDate: DateTime, filters: [GroupingsFiltering!], filterMode: FilterMode): Number
  groupingsDistribution(objectId: String, authorId: String, field: String!, operation: StatsOperation!, limit: Int, order: String, startDate: DateTime, endDate: DateTime, dateAttribute: String, filters: [GroupingsFiltering!], filterMode: FilterMode, search: String): [Distribution]
  groupingContainsStixObjectOrStixRelationship(id: String!, stixObjectOrStixRelationshipId: String!): Boolean
  narrative(id: String!): Narrative
  narratives(first: Int, after: ID, orderBy: NarrativesOrdering, orderMode: OrderingMode, filters: [NarrativesFiltering!], filterMode: FilterMode, search: String): NarrativeConnection
  dataComponent(id: String!): DataComponent
  dataComponents(first: Int, after: ID, orderBy: DataComponentsOrdering, orderMode: OrderingMode, filters: [DataComponentsFiltering!], filterMode: FilterMode, search: String): DataComponentConnection
  dataSource(id: String!): DataSource
  dataSources(first: Int, after: ID, orderBy: DataSourcesOrdering, orderMode: OrderingMode, filters: [DataSourcesFiltering!], filterMode: FilterMode, search: String): DataSourceConnection
  vocabulary(id: String!): Vocabulary
  vocabularyCategories: [VocabularyDefinition!]!
  vocabularies(category: VocabularyCategory, first: Int, after: ID, orderBy: VocabularyOrdering, orderMode: OrderingMode, filters: [VocabularyFiltering!], filterMode: FilterMode, search: String): VocabularyConnection
  case(id: String!): Case
  cases(first: Int, after: ID, orderBy: CasesOrdering, orderMode: OrderingMode, filters: [CasesFiltering!], filterMode: FilterMode, search: String, toStix: Boolean): CaseConnection
}

type Subscription {
  settings(id: ID!): Settings
  group(id: ID!): Group
  user(id: ID!): User
  workspace(id: ID!): Workspace
  label(id: ID!): Label
  statusTemplate(id: ID!): StatusTemplate
  markingDefinition(id: ID!): MarkingDefinition
  killChainPhase(id: ID!): KillChainPhase
  stixCoreObject(id: ID!): StixCoreObject
  stixDomainObject(id: ID!): StixDomainObject
  stixCyberObservable(id: ID!): StixCyberObservable
  stixCoreRelationship(id: ID!): StixCoreRelationship
  stixSightingRelationship(id: ID!): StixSightingRelationship
  stixCyberObservableRelationship(id: ID!): StixCyberObservableRelationship
  externalReference(id: ID!): ExternalReference
}

type WorkEditMutations {
  delete: ID!
  ping: ID!
  reportExpectation(error: WorkErrorInput): ID!
  addExpectations(expectations: Int): ID!
  toReceived(message: String): ID!
  toProcessed(message: String, inError: Boolean): ID!
}

type SettingsEditMutations {
  fieldPatch(input: [EditInput]!): Settings
  contextPatch(input: EditContext): Settings
  contextClean: Settings
}

type SubTypeEditMutations {
  statusAdd(input: StatusAddInput): SubType
  statusFieldPatch(statusId: String!, input: [EditInput]!): SubType
  statusDelete(statusId: String!): SubType
}

type GroupEditMutations {
  delete: ID
  fieldPatch(input: [EditInput]!): Group
  contextPatch(input: EditContext): Group
  contextClean: Group
  relationAdd(input: InternalRelationshipAddInput): InternalRelationship
  relationDelete(fromId: StixRef, toId: StixRef, relationship_type: String!): Group
}

type UserEditMutations {
  delete: ID
  fieldPatch(input: [EditInput]!): User
  contextPatch(input: EditContext): User
  contextClean: User
  tokenRenew: User
  relationAdd(input: InternalRelationshipAddInput): InternalRelationship
  relationDelete(toId: StixRef!, relationship_type: String!): User
  organizationAdd(organizationId: ID!): User
  organizationDelete(organizationId: ID!): User
}

type RoleEditMutations {
  delete: ID
  fieldPatch(input: [EditInput]!): Role
  contextPatch(input: EditContext): Role
  contextClean: Role
  relationAdd(input: InternalRelationshipAddInput): InternalRelationship
  relationDelete(toId: StixRef!, relationship_type: String!): Role
}

type AttributeEditMutations {
  delete: ID
  fieldPatch(input: [EditInput]!): Attribute
}

type WorkspaceEditMutations {
  delete: ID
  fieldPatch(input: [EditInput]!): Workspace
  relationAdd(input: StixMetaRelationshipAddInput): StixMetaRelationship
  relationsAdd(input: StixMetaRelationshipsAddInput): Workspace
  relationDelete(toId: StixRef!, relationship_type: String!): Workspace
  relationsDelete(toIds: [String]!, relationship_type: String!): Workspace
  contextPatch(input: EditContext): Workspace
  contextClean: Workspace
}

type TaxiiCollectionEditMutations {
  delete: ID
  fieldPatch(input: [EditInput]!): TaxiiCollection
}

type StreamCollectionEditMutations {
  delete: ID
  fieldPatch(input: [EditInput]!): StreamCollection
  addGroup(id: ID!): StreamCollection
  deleteGroup(id: ID!): StreamCollection
}

type UserSubscriptionEditMutations {
  delete: ID
  fieldPatch(input: [EditInput]!): UserSubscription
}

type SynchronizerEditMutations {
  delete: ID
  fieldPatch(input: [EditInput]!): Synchronizer
}

type StixEditMutations {
  delete: ID
  merge(stixObjectsIds: [String]!): StixObject
}

type MarkingDefinitionEditMutations {
  delete: ID
  fieldPatch(input: [EditInput]!): MarkingDefinition
  contextPatch(input: EditContext): MarkingDefinition
  contextClean: MarkingDefinition
}

type LabelEditMutations {
  delete: ID
  fieldPatch(input: [EditInput]!): Label
  contextPatch(input: EditContext): Label
  contextClean: Label
}

type ExternalReferenceEditMutations {
  delete: ID
  fieldPatch(input: [EditInput]!): ExternalReference
  contextPatch(input: EditContext): ExternalReference
  contextClean: ExternalReference
  relationAdd(input: StixMetaRelationshipAddInput): StixMetaRelationship
  relationDelete(fromId: StixRef!, relationship_type: String!): ExternalReference
  askEnrichment(connectorId: ID!): Work
  importPush(file: Upload!, noTriggerImport: Boolean): File
}

type KillChainPhaseEditMutations {
  delete: ID
  fieldPatch(input: [EditInput]!): KillChainPhase
  contextPatch(input: EditContext): KillChainPhase
  contextClean: KillChainPhase
  relationAdd(input: StixMetaRelationshipAddInput): StixMetaRelationship
  relationDelete(toId: StixRef!, relationship_type: String!): KillChainPhase
}

type StixCoreObjectEditMutations {
  delete: ID
  relationAdd(input: StixMetaRelationshipAddInput): StixMetaRelationship
  relationsAdd(input: StixMetaRelationshipsAddInput): StixCoreObject
  relationDelete(toId: StixRef!, relationship_type: String!): StixCoreObject
  restrictionOrganizationAdd(organizationId: ID!): StixCoreObject
  restrictionOrganizationDelete(organizationId: ID!): StixCoreObject
  askEnrichment(connectorId: ID!): Work
  importPush(file: Upload!, noTriggerImport: Boolean): File
  exportAsk(format: String!, exportType: String!, maxMarkingDefinition: String): [File]
  exportPush(file: Upload!): Boolean
}

type StixDomainObjectEditMutations {
  delete: ID
  changeType(newType: String!): StixDomainObject
  fieldPatch(input: [EditInput]!, commitMessage: String, references: [String]): StixDomainObject
  contextPatch(input: EditContext): StixDomainObject
  contextClean: StixDomainObject
  relationAdd(input: StixMetaRelationshipAddInput): StixMetaRelationship
  relationsAdd(input: StixMetaRelationshipsAddInput): StixDomainObject
  relationDelete(toId: StixRef!, relationship_type: String): StixDomainObject
  importPush(file: Upload!, noTriggerImport: Boolean): File
  exportAsk(format: String!, exportType: String!, maxMarkingDefinition: String): [File]
  exportPush(file: Upload!): Boolean
}

type AttackPatternEditMutations {
  delete: ID
  fieldPatch(input: [EditInput]!, commitMessage: String, references: [String]): AttackPattern
  contextPatch(input: EditContext): AttackPattern
  contextClean: AttackPattern
  relationAdd(input: StixMetaRelationshipAddInput): StixMetaRelationship
  relationDelete(toId: StixRef!, relationship_type: String!): AttackPattern
}

type CampaignEditMutations {
  delete: ID
  fieldPatch(input: [EditInput]!, commitMessage: String, references: [String]): Campaign
  contextPatch(input: EditContext): Campaign
  contextClean: Campaign
  relationAdd(input: StixMetaRelationshipAddInput): StixMetaRelationship
  relationDelete(toId: StixRef!, relationship_type: String!): Campaign
}

type ContainerEditMutations {
  delete: ID
  fieldPatch(input: [EditInput]!, commitMessage: String, references: [String]): Container
  contextPatch(input: EditContext): Container
  contextClean: Container
  relationAdd(input: StixMetaRelationshipAddInput): StixMetaRelationship
  relationDelete(toId: StixRef!, relationship_type: String!): Container
}

type NoteEditMutations {
  delete: ID
  fieldPatch(input: [EditInput]!, commitMessage: String, references: [String]): Note
  contextPatch(input: EditContext): Note
  contextClean: Note
  relationAdd(input: StixMetaRelationshipAddInput): StixMetaRelationship
  relationDelete(toId: StixRef!, relationship_type: String!): Note
}

type ObservedDataEditMutations {
  delete: ID
  fieldPatch(input: [EditInput]!, commitMessage: String, references: [String]): ObservedData
  contextPatch(input: EditContext): ObservedData
  contextClean: ObservedData
  relationAdd(input: StixMetaRelationshipAddInput): StixMetaRelationship
  relationDelete(toId: StixRef!, relationship_type: String!): ObservedData
}

type OpinionEditMutations {
  delete: ID
  fieldPatch(input: [EditInput]!, commitMessage: String, references: [String]): Opinion
  contextPatch(input: EditContext): Opinion
  contextClean: Opinion
  relationAdd(input: StixMetaRelationshipAddInput): StixMetaRelationship
  relationDelete(toId: StixRef!, relationship_type: String!): Opinion
}

type ReportEditMutations {
  delete(purgeElements: Boolean): ID
  fieldPatch(input: [EditInput]!, commitMessage: String, references: [String]): Report
  contextPatch(input: EditContext): Report
  contextClean: Report
  relationAdd(input: StixMetaRelationshipAddInput): StixMetaRelationship
  relationDelete(toId: StixRef!, relationship_type: String!): Report
}

type CourseOfActionEditMutations {
  delete: ID
  fieldPatch(input: [EditInput]!, commitMessage: String, references: [String]): CourseOfAction
  contextPatch(input: EditContext): CourseOfAction
  contextClean: CourseOfAction
  relationAdd(input: StixMetaRelationshipAddInput): StixMetaRelationship
  relationDelete(toId: StixRef!, relationship_type: String!): CourseOfAction
}

type IdentityEditMutations {
  delete: ID
  fieldPatch(input: [EditInput]!, commitMessage: String, references: [String]): Identity
  contextPatch(input: EditContext): Identity
  contextClean: Identity
  relationAdd(input: StixMetaRelationshipAddInput): StixMetaRelationship
  relationDelete(toId: StixRef!, relationship_type: String!): Identity
}

type IndividualEditMutations {
  delete: ID
  fieldPatch(input: [EditInput]!, commitMessage: String, references: [String]): Individual
  contextPatch(input: EditContext): Individual
  contextClean: Individual
  relationAdd(input: StixMetaRelationshipAddInput): StixMetaRelationship
  relationDelete(toId: StixRef!, relationship_type: String!): Individual
}

type OrganizationEditMutations {
  delete: ID
  fieldPatch(input: [EditInput]!, commitMessage: String, references: [String]): Organization
  contextPatch(input: EditContext): Organization
  contextClean: Organization
  relationAdd(input: StixMetaRelationshipAddInput): StixMetaRelationship
  relationDelete(toId: StixRef!, relationship_type: String!): Organization
}

type SectorEditMutations {
  delete: ID
  fieldPatch(input: [EditInput]!, commitMessage: String, references: [String]): Sector
  contextPatch(input: EditContext): Sector
  contextClean: Sector
  relationAdd(input: StixMetaRelationshipAddInput): StixMetaRelationship
  relationDelete(toId: StixRef!, relationship_type: String!): Sector
}

type SystemEditMutations {
  delete: ID
  fieldPatch(input: [EditInput]!, commitMessage: String, references: [String]): System
  contextPatch(input: EditContext): System
  contextClean: System
  relationAdd(input: StixMetaRelationshipAddInput): StixMetaRelationship
  relationDelete(toId: StixRef!, relationship_type: String!): System
}

type IndicatorEditMutations {
  delete: ID
  fieldPatch(input: [EditInput]!, commitMessage: String, references: [String]): Indicator
  contextPatch(input: EditContext): Indicator
  contextClean: Indicator
  relationAdd(input: StixMetaRelationshipAddInput): StixMetaRelationship
  relationDelete(toId: StixRef!, relationship_type: String!): Indicator
}

type InfrastructureEditMutations {
  delete: ID
  fieldPatch(input: [EditInput]!, commitMessage: String, references: [String]): Infrastructure
  contextPatch(input: EditContext): Infrastructure
  contextClean: Infrastructure
  relationAdd(input: StixMetaRelationshipAddInput): StixMetaRelationship
  relationDelete(toId: StixRef!, relationship_type: String!): Infrastructure
}

type IntrusionSetEditMutations {
  delete: ID
  fieldPatch(input: [EditInput]!, commitMessage: String, references: [String]): IntrusionSet
  contextPatch(input: EditContext): IntrusionSet
  contextClean: IntrusionSet
  relationAdd(input: StixMetaRelationshipAddInput): StixMetaRelationship
  relationDelete(toId: StixRef!, relationship_type: String!): IntrusionSet
}

type LocationEditMutations {
  delete: ID
  fieldPatch(input: [EditInput]!, commitMessage: String, references: [String]): Location
  contextPatch(input: EditContext): Location
  contextClean: Location
  relationAdd(input: StixMetaRelationshipAddInput): StixMetaRelationship
  relationDelete(toId: StixRef!, relationship_type: String!): Location
}

type CityEditMutations {
  delete: ID
  fieldPatch(input: [EditInput]!, commitMessage: String, references: [String]): City
  contextPatch(input: EditContext): City
  contextClean: City
  relationAdd(input: StixMetaRelationshipAddInput): StixMetaRelationship
  relationDelete(toId: StixRef!, relationship_type: String!): City
}

type CountryEditMutations {
  delete: ID
  fieldPatch(input: [EditInput]!, commitMessage: String, references: [String]): Country
  contextPatch(input: EditContext): Country
  contextClean: Country
  relationAdd(input: StixMetaRelationshipAddInput): StixMetaRelationship
  relationDelete(toId: StixRef!, relationship_type: String!): Country
}

type RegionEditMutations {
  delete: ID
  fieldPatch(input: [EditInput]!, commitMessage: String, references: [String]): Region
  contextPatch(input: EditContext): Region
  contextClean: Region
  relationAdd(input: StixMetaRelationshipAddInput): StixMetaRelationship
  relationDelete(toId: StixRef!, relationship_type: String!): Region
}

type PositionEditMutations {
  delete: ID
  fieldPatch(input: [EditInput]!, commitMessage: String, references: [String]): Position
  contextPatch(input: EditContext): Position
  contextClean: Position
  relationAdd(input: StixMetaRelationshipAddInput): StixMetaRelationship
  relationDelete(toId: StixRef!, relationship_type: String!): Position
}

type MalwareEditMutations {
  delete: ID
  fieldPatch(input: [EditInput]!, commitMessage: String, references: [String]): Malware
  contextPatch(input: EditContext): Malware
  contextClean: Malware
  relationAdd(input: StixMetaRelationshipAddInput): StixMetaRelationship
  relationDelete(toId: StixRef!, relationship_type: String!): Malware
}

type ThreatActorEditMutations {
  delete: ID
  fieldPatch(input: [EditInput]!, commitMessage: String, references: [String]): ThreatActor
  contextPatch(input: EditContext): ThreatActor
  contextClean: ThreatActor
  relationAdd(input: StixMetaRelationshipAddInput): StixMetaRelationship
  relationDelete(toId: StixRef!, relationship_type: String!): ThreatActor
}

type ToolEditMutations {
  delete: ID
  fieldPatch(input: [EditInput]!, commitMessage: String, references: [String]): Tool
  contextPatch(input: EditContext): Tool
  contextClean: Tool
  relationAdd(input: StixMetaRelationshipAddInput): StixMetaRelationship
  relationDelete(toId: StixRef!, relationship_type: String!): Tool
}

type VulnerabilityEditMutations {
  delete: ID
  fieldPatch(input: [EditInput]!, commitMessage: String, references: [String]): Vulnerability
  contextPatch(input: EditContext): Vulnerability
  contextClean: Vulnerability
  relationAdd(input: StixMetaRelationshipAddInput): StixMetaRelationship
  relationDelete(toId: StixRef!, relationship_type: String!): Vulnerability
}

type IncidentEditMutations {
  delete: ID
  fieldPatch(input: [EditInput]!, commitMessage: String, references: [String]): Incident
  contextPatch(input: EditContext): Incident
  contextClean: Incident
  relationAdd(input: StixMetaRelationshipAddInput): StixMetaRelationship
  relationDelete(toId: StixRef!, relationship_type: String!): Incident
}

type StixCyberObservableEditMutations {
  delete: ID
  fieldPatch(input: [EditInput]!, commitMessage: String, references: [String]): StixCyberObservable
  contextPatch(input: EditContext): StixCyberObservable
  contextClean: StixCyberObservable
  relationAdd(input: StixMetaRelationshipAddInput): StixMetaRelationship
  relationsAdd(input: StixMetaRelationshipsAddInput): StixCyberObservable
  relationDelete(toId: StixRef!, relationship_type: String!): StixCyberObservable
  promote: StixCyberObservable
  importPush(file: Upload!, noTriggerImport: Boolean): File
  exportAsk(format: String!, exportType: String!, maxMarkingDefinition: String): [File]
  exportPush(file: Upload!): Boolean
}

type StixRelationshipEditMutations {
  delete: ID
}

type StixCoreRelationshipEditMutations {
  delete: ID
  fieldPatch(input: [EditInput]!, commitMessage: String, references: [String]): StixCoreRelationship
  contextPatch(input: EditContext): StixCoreRelationship
  contextClean: StixCoreRelationship
  relationAdd(input: StixMetaRelationshipAddInput): StixMetaRelationship
  relationDelete(toId: StixRef!, relationship_type: String!): StixCoreRelationship
  restrictionOrganizationAdd(organizationId: ID!): StixCoreRelationship
  restrictionOrganizationDelete(organizationId: ID!): StixCoreRelationship
}

type StixSightingRelationshipEditMutations {
  delete: ID
  fieldPatch(input: [EditInput]!, commitMessage: String, references: [String]): StixSightingRelationship
  contextPatch(input: EditContext): StixSightingRelationship
  contextClean: StixSightingRelationship
  relationAdd(input: StixMetaRelationshipAddInput): StixMetaRelationship
  relationDelete(toId: StixRef!, relationship_type: String!): StixSightingRelationship
  restrictionOrganizationAdd(organizationId: ID!): StixSightingRelationship
  restrictionOrganizationDelete(organizationId: ID!): StixSightingRelationship
}

type StixCyberObservableRelationshipEditMutations {
  delete: ID
  fieldPatch(input: [EditInput]!): StixCyberObservableRelationship
  contextPatch(input: EditContext): StixCyberObservableRelationship
  contextClean: StixCyberObservableRelationship
}

type Mutation {
  deleteImport(fileName: String): Boolean
  uploadImport(file: Upload!): File
  uploadPending(file: Upload!, entityId: String, labels: [String], errorOnExisting: Boolean): File
  askJobImport(fileName: ID!, connectorId: String, bypassEntityId: String, bypassValidation: Boolean): File
  synchronizerAdd(input: SynchronizerAddInput): Synchronizer
  synchronizerEdit(id: ID!): SynchronizerEditMutations
  synchronizerStart(id: ID!): Synchronizer
  synchronizerStop(id: ID!): Synchronizer
  synchronizerTest(input: SynchronizerAddInput): String
  workAdd(connectorId: String!, friendlyName: String): Work!
  workEdit(id: ID!): WorkEditMutations
  workDelete(connectorId: String!): Boolean
  deleteTask(id: ID!): ID!
  listTaskAdd(input: ListTaskAddInput): Task!
  queryTaskAdd(input: QueryTaskAddInput): Task!
  retentionRuleAdd(input: RetentionRuleAddInput): RetentionRule!
  retentionRuleCheck(input: RetentionRuleAddInput): Int!
  retentionRuleEdit(id: ID!): RetentionRuleEditMutations
  ruleSetActivation(id: ID!, enable: Boolean!): Rule!
  ruleManagerClean(eventId: ID): RuleManager!
  token(input: UserLoginInput): String
  otpActivation(input: UserOTPActivationInput): MeUser
  otpDeactivation: MeUser
  otpUserDeactivation(id: ID!): MeUser
  otpLogin(input: UserOTPLoginInput): Boolean
  settingsEdit(id: ID!): SettingsEditMutations
  otpSetActivation(input: UserOTPActivationInput): User
  subTypeEdit(id: ID!): SubTypeEditMutations
  statusTemplateAdd(input: StatusTemplateAddInput!): StatusTemplate!
  statusTemplateDelete(id: ID!): ID!
  statusTemplateFieldPatch(id: ID!, input: [EditInput!]!): StatusTemplate!
  statusTemplateContextPatch(id: ID!, input: EditContext!): StatusTemplate!
  statusTemplateContextClean(id: ID!): StatusTemplate!
  groupAdd(input: GroupAddInput): Group
  groupEdit(id: ID!): GroupEditMutations
  userAdd(input: UserAddInput): User
  userEdit(id: ID!): UserEditMutations
  meTokenRenew: MeUser
  meEdit(input: [EditInput]!, password: String): MeUser
  bookmarkAdd(id: ID!, type: String!): StixDomainObject
  bookmarkDelete(id: ID!): ID
  logout: ID
  roleAdd(input: RoleAddInput): Role
  sessionKill(id: ID!): ID
  userSessionsKill(id: ID!): [ID]
  roleEdit(id: ID!): RoleEditMutations
  pingConnector(id: ID!, state: String): Connector
  registerConnector(input: RegisterConnectorInput): Connector
  resetStateConnector(id: ID!): Connector
  deleteConnector(id: ID!): ID!
  runtimeAttributeEdit(id: String!, previous: String!, current: String!): ID!
  workspaceAdd(input: WorkspaceAddInput): Workspace
  workspaceEdit(id: ID!): WorkspaceEditMutations
  feedAdd(input: FeedAddInput!): Feed
  feedDelete(id: ID!): ID!
  feedEdit(id: ID!, input: FeedAddInput!): Feed!
  taxiiCollectionAdd(input: TaxiiCollectionAddInput): TaxiiCollection
  taxiiCollectionEdit(id: ID!): TaxiiCollectionEditMutations
  streamCollectionAdd(input: StreamCollectionAddInput): StreamCollection
  streamCollectionEdit(id: ID!): StreamCollectionEditMutations
  userSubscriptionAdd(input: UserSubscriptionAddInput): UserSubscription
  userSubscriptionEdit(id: ID!): UserSubscriptionEditMutations
  stixEdit(id: ID!): StixEditMutations
  markingDefinitionAdd(input: MarkingDefinitionAddInput): MarkingDefinition
  markingDefinitionEdit(id: ID!): MarkingDefinitionEditMutations
  labelAdd(input: LabelAddInput): Label
  labelEdit(id: ID!): LabelEditMutations
  externalReferenceAdd(input: ExternalReferenceAddInput): ExternalReference
  externalReferenceEdit(id: ID!): ExternalReferenceEditMutations
  killChainPhaseAdd(input: KillChainPhaseAddInput): KillChainPhase
  killChainPhaseEdit(id: ID!): KillChainPhaseEditMutations
  stixCoreObjectEdit(id: ID!): StixCoreObjectEditMutations
  stixCoreObjectsExportAsk(type: String!, format: String!, exportType: String!, maxMarkingDefinition: String, context: String, search: String, relationship_type: [String], elementId: String, orderBy: StixCoreObjectsOrdering, orderMode: OrderingMode, filters: [StixCoreObjectsFiltering], filterMode: FilterMode): FileConnection
  stixCoreObjectsExportPush(type: String!, file: Upload!, listFilters: String): Boolean
  stixDomainObjectAdd(input: StixDomainObjectAddInput): StixDomainObject
  stixDomainObjectEdit(id: ID!): StixDomainObjectEditMutations
  stixDomainObjectsExportAsk(type: String!, format: String!, exportType: String!, maxMarkingDefinition: String, context: String, search: String, relationship_type: [String], elementId: String, orderBy: StixDomainObjectsOrdering, orderMode: OrderingMode, filters: [StixDomainObjectsFiltering], filterMode: FilterMode): FileConnection
  stixDomainObjectsDelete(id: [ID]!): [ID]!
  stixDomainObjectsExportPush(type: String!, file: Upload!, listFilters: String): Boolean
  attackPatternAdd(input: AttackPatternAddInput): AttackPattern
  attackPatternEdit(id: ID!): AttackPatternEditMutations
  campaignAdd(input: CampaignAddInput): Campaign
  campaignEdit(id: ID!): CampaignEditMutations
  containerEdit(id: ID!): ContainerEditMutations
  noteAdd(input: NoteAddInput): Note
  userNoteAdd(input: NoteUserAddInput!): Note
  noteEdit(id: ID!): NoteEditMutations
  observedDataAdd(input: ObservedDataAddInput): ObservedData
  observedDataEdit(id: ID!): ObservedDataEditMutations
  opinionAdd(input: OpinionAddInput): Opinion
  opinionEdit(id: ID!): OpinionEditMutations
  reportAdd(input: ReportAddInput): Report
  reportEdit(id: ID!): ReportEditMutations
  courseOfActionAdd(input: CourseOfActionAddInput): CourseOfAction
  courseOfActionEdit(id: ID!): CourseOfActionEditMutations
  identityAdd(input: IdentityAddInput): Identity
  identityEdit(id: ID!): IdentityEditMutations
  individualAdd(input: IndividualAddInput): Individual
  individualEdit(id: ID!): IndividualEditMutations
  organizationAdd(input: OrganizationAddInput): Organization
  organizationEdit(id: ID!): OrganizationEditMutations
  sectorAdd(input: SectorAddInput): Sector
  sectorEdit(id: ID!): SectorEditMutations
  systemAdd(input: SystemAddInput): System
  systemEdit(id: ID!): SystemEditMutations
  indicatorAdd(input: IndicatorAddInput): Indicator
  indicatorEdit(id: ID!): IndicatorEditMutations
  infrastructureAdd(input: InfrastructureAddInput): Infrastructure
  infrastructureEdit(id: ID!): InfrastructureEditMutations
  intrusionSetAdd(input: IntrusionSetAddInput): IntrusionSet
  intrusionSetEdit(id: ID!): IntrusionSetEditMutations
  locationAdd(input: LocationAddInput): Location
  locationEdit(id: ID!): LocationEditMutations
  cityAdd(input: CityAddInput): City
  cityEdit(id: ID!): CityEditMutations
  countryAdd(input: CountryAddInput): Country
  countryEdit(id: ID!): CountryEditMutations
  regionAdd(input: RegionAddInput): Region
  regionEdit(id: ID!): RegionEditMutations
  positionAdd(input: PositionAddInput): Position
  positionEdit(id: ID!): PositionEditMutations
  malwareAdd(input: MalwareAddInput): Malware
  malwareEdit(id: ID!): MalwareEditMutations
  threatActorAdd(input: ThreatActorAddInput): ThreatActor
  threatActorEdit(id: ID!): ThreatActorEditMutations
  toolAdd(input: ToolAddInput): Tool
  toolEdit(id: ID!): ToolEditMutations
  vulnerabilityAdd(input: VulnerabilityAddInput): Vulnerability
  vulnerabilityEdit(id: ID!): VulnerabilityEditMutations
  incidentAdd(input: IncidentAddInput): Incident
  incidentEdit(id: ID!): IncidentEditMutations
  stixCyberObservableAdd(type: String!, stix_id: StixId, x_opencti_score: Int, x_opencti_description: String, createIndicator: Boolean, createdBy: String, objectMarking: [String], objectLabel: [String], objectOrganization: [String], externalReferences: [String], clientMutationId: String, update: Boolean, AutonomousSystem: AutonomousSystemAddInput, Directory: DirectoryAddInput, DomainName: DomainNameAddInput, EmailAddr: EmailAddrAddInput, EmailMessage: EmailMessageAddInput, EmailMimePartType: EmailMimePartTypeAddInput, Artifact: ArtifactAddInput, StixFile: StixFileAddInput, X509Certificate: X509CertificateAddInput, IPv4Addr: IPv4AddrAddInput, IPv6Addr: IPv6AddrAddInput, MacAddr: MacAddrAddInput, Mutex: MutexAddInput, NetworkTraffic: NetworkTrafficAddInput, Process: ProcessAddInput, Software: SoftwareAddInput, Url: UrlAddInput, UserAccount: UserAccountAddInput, WindowsRegistryKey: WindowsRegistryKeyAddInput, WindowsRegistryValueType: WindowsRegistryValueTypeAddInput, CryptographicKey: CryptographicKeyAddInput, CryptocurrencyWallet: CryptocurrencyWalletAddInput, Hostname: HostnameAddInput, Text: TextAddInput, UserAgent: UserAgentAddInput, BankAccount: BankAccountAddInput, PhoneNumber: PhoneNumberAddInput, PaymentCard: PaymentCardAddInput, MediaContent: MediaContentAddInput): StixCyberObservable
  stixCyberObservableEdit(id: ID!): StixCyberObservableEditMutations
  stixCyberObservablesExportAsk(format: String!, exportType: String!, maxMarkingDefinition: String, context: String, types: [String], search: String, orderBy: StixCyberObservablesOrdering, orderMode: OrderingMode, filters: [StixCyberObservablesFiltering], filterMode: FilterMode): FileConnection
  stixCyberObservablesExportPush(file: Upload!, listFilters: String): Boolean
  artifactImport(file: Upload!, x_opencti_description: String, createdBy: String, objectMarking: [String], objectLabel: [String]): Artifact
  stixRelationshipEdit(id: ID!): StixRelationshipEditMutations
  stixCoreRelationshipAdd(input: StixCoreRelationshipAddInput, reversedReturn: Boolean): StixCoreRelationship
  stixCoreRelationshipEdit(id: ID!): StixCoreRelationshipEditMutations
  stixCoreRelationshipsExportAsk(type: String!, format: String!, exportType: String!, maxMarkingDefinition: String, context: String, search: String, orderBy: StixCoreRelationshipsOrdering, orderMode: OrderingMode, filters: [StixCoreRelationshipsFiltering], filterMode: FilterMode): FileConnection
  stixCoreRelationshipDelete(fromId: StixRef!, toId: StixRef!, relationship_type: String!): Boolean!
  stixCoreRelationshipsExportPush(type: String!, file: Upload!, listFilters: String): Boolean
  stixCyberObservableRelationshipAdd(input: StixCyberObservableRelationshipAddInput): StixCyberObservableRelationship
  stixCyberObservableRelationshipEdit(id: ID!): StixCyberObservableRelationshipEditMutations
  stixSightingRelationshipAdd(input: StixSightingRelationshipAddInput): StixSightingRelationship
  stixSightingRelationshipEdit(id: ID!): StixSightingRelationshipEditMutations
  channelAdd(input: ChannelAddInput!): Channel
  channelDelete(id: ID!): ID
  channelFieldPatch(id: ID!, input: [EditInput]!, commitMessage: String, references: [String]): Channel
  channelContextPatch(id: ID!, input: EditContext!): Channel
  channelContextClean(id: ID!): Channel
  channelRelationAdd(id: ID!, input: StixMetaRelationshipAddInput!): StixMetaRelationship
  channelRelationDelete(id: ID!, toId: StixRef!, relationship_type: String!): Channel
  languageAdd(input: LanguageAddInput!): Language
  languageDelete(id: ID!): ID
  languageFieldPatch(id: ID!, input: [EditInput]!, commitMessage: String, references: [String]): Language
  languageContextPatch(id: ID!, input: EditContext!): Language
  languageContextClean(id: ID!): Language
  languageRelationAdd(id: ID!, input: StixMetaRelationshipAddInput!): StixMetaRelationship
  languageRelationDelete(id: ID!, toId: StixRef!, relationship_type: String!): Language
  eventAdd(input: EventAddInput!): Event
  eventDelete(id: ID!): ID
  eventFieldPatch(id: ID!, input: [EditInput]!, commitMessage: String, references: [String]): Event
  eventContextPatch(id: ID!, input: EditContext!): Event
  eventContextClean(id: ID!): Event
  eventRelationAdd(id: ID!, input: StixMetaRelationshipAddInput!): StixMetaRelationship
  eventRelationDelete(id: ID!, toId: StixRef!, relationship_type: String!): Event
  groupingAdd(input: GroupingAddInput!): Grouping
  groupingDelete(id: ID!): ID
  groupingFieldPatch(id: ID!, input: [EditInput]!, commitMessage: String, references: [String]): Grouping
  groupingContextPatch(id: ID!, input: EditContext): Grouping
  groupingContextClean(id: ID!): Grouping
  groupingRelationAdd(id: ID!, input: StixMetaRelationshipAddInput): StixMetaRelationship
  groupingRelationDelete(id: ID!, toId: StixRef!, relationship_type: String!): Grouping
  narrativeAdd(input: NarrativeAddInput!): Narrative
  narrativeDelete(id: ID!): ID
  narrativeFieldPatch(id: ID!, input: [EditInput]!, commitMessage: String, references: [String]): Narrative
  narrativeContextPatch(id: ID!, input: EditContext!): Narrative
  narrativeContextClean(id: ID!): Narrative
  narrativeRelationAdd(id: ID!, input: StixMetaRelationshipAddInput!): StixMetaRelationship
  narrativeRelationDelete(id: ID!, toId: StixRef!, relationship_type: String!): Narrative
  dataComponentAdd(input: DataComponentAddInput!): DataComponent
  dataComponentDelete(id: ID!): ID
  dataComponentFieldPatch(id: ID!, input: [EditInput]!, commitMessage: String, references: [String]): DataComponent
  dataComponentContextPatch(id: ID!, input: EditContext!): DataComponent
  dataComponentContextClean(id: ID!): DataComponent
  dataComponentRelationAdd(id: ID!, input: StixMetaRelationshipAddInput!): StixMetaRelationship
  dataComponentRelationDelete(id: ID!, toId: StixRef!, relationship_type: String!): DataComponent
  dataSourceAdd(input: DataSourceAddInput!): DataSource
  dataSourceDelete(id: ID!): ID
  dataSourceFieldPatch(id: ID!, input: [EditInput]!, commitMessage: String, references: [String]): DataSource
  dataSourceContextPatch(id: ID!, input: EditContext!): DataSource
  dataSourceContextClean(id: ID!): DataSource
  dataSourceRelationAdd(id: ID!, input: StixMetaRelationshipAddInput!): StixMetaRelationship
  dataSourceRelationDelete(id: ID!, toId: StixRef!, relationship_type: String!): DataSource
  dataSourceDataComponentAdd(id: ID!, dataComponentId: ID!): DataSource
  dataSourceDataComponentDelete(id: ID!, dataComponentId: ID!): DataSource
  vocabularyAdd(input: VocabularyAddInput!): Vocabulary
  vocabularyFieldPatch(id: ID!, input: [EditInput!]!): Vocabulary
  vocabularyDelete(id: ID!): ID
  caseAdd(input: CaseAddInput!): Case
  caseDelete(id: ID!): ID
  caseRelationAdd(id: ID!, input: StixMetaRelationshipAddInput!): StixMetaRelationship
  caseRelationDelete(id: ID!, toId: StixRef!, relationship_type: String!): Case
  caseFieldPatch(id: ID!, input: [EditInput]!, commitMessage: String, references: [String]): Case
  caseContextPatch(id: ID!, input: EditContext!): Case
  caseContextClean(id: ID!): Case
}

type Channel implements BasicObject & StixObject & StixCoreObject & StixDomainObject {
  id: ID!
  standard_id: String!
  entity_type: String!
  parent_types: [String]!
  x_opencti_stix_ids: [StixId]
  is_inferred: Boolean!
  spec_version: String!
  created_at: DateTime!
  updated_at: DateTime!
  x_opencti_inferences: [Inference]
  createdBy: Identity
  objectMarking: MarkingDefinitionConnection
  objectOrganization: OrganizationConnection
  objectLabel: LabelConnection
  externalReferences(first: Int): ExternalReferenceConnection
  reports(first: Int): ReportConnection
  notes(first: Int): NoteConnection
  opinions(first: Int): OpinionConnection
  observedData(first: Int): ObservedDataConnection
  groupings(first: Int): GroupingConnection
  cases(first: Int): CaseConnection
  stixCoreRelationships(first: Int, after: ID, orderBy: StixCoreRelationshipsOrdering, orderMode: OrderingMode, fromId: StixRef, toId: StixRef, fromTypes: [String], toTypes: [String], relationship_type: String, startTimeStart: DateTime, startTimeStop: DateTime, stopTimeStart: DateTime, stopTimeStop: DateTime, firstSeenStart: DateTime, firstSeenStop: DateTime, lastSeenStart: DateTime, lastSeenStop: DateTime, confidences: [Int], search: String, filters: [StixCoreRelationshipsFiltering], filterMode: FilterMode): StixCoreRelationshipConnection
  stixCoreObjectsDistribution(relationship_type: [String], toTypes: [String], field: String!, startDate: DateTime, endDate: DateTime, dateAttribute: String, operation: StatsOperation!, limit: Int, order: String, types: [String], filters: [StixCoreObjectsFiltering], filterMode: FilterMode, search: String): [Distribution]
  stixCoreRelationshipsDistribution(field: String!, operation: StatsOperation!, startDate: DateTime, endDate: DateTime, dateAttribute: String, isTo: Boolean, limit: Int, order: String, elementWithTargetTypes: [String], fromId: [String], fromRole: String, fromTypes: [String], toId: [String], toRole: String, toTypes: [String], relationship_type: [String], confidences: [Int], search: String, filters: [StixCoreRelationshipsFiltering], filterMode: FilterMode): [Distribution]
  revoked: Boolean!
  confidence: Int
  lang: String
  created: DateTime
  modified: DateTime
  x_opencti_graph_data: String
  objectAssignee: AssigneeConnection
  name: String!
  description: String
  channel_types: [String]
  aliases: [String]
  creator: Creator
  toStix: String
  importFiles(first: Int): FileConnection
  pendingFiles(first: Int): FileConnection
  exportFiles(first: Int): FileConnection
  editContext: [EditUserContext!]
  connectors(onlyAlive: Boolean): [Connector]
  jobs(first: Int): [Work]
  status: Status
  workflowEnabled: Boolean
}

enum ChannelsOrdering {
  name
  channel_types
  created
  modified
  created_at
  updated_at
  objectMarking
  objectLabel
  x_opencti_workflow_id
  confidence
}

enum ChannelsFilter {
  name
  aliases
  channel_types
  created
  modified
  created_at
  updated_at
  createdBy
  markedBy
  assigneeTo
  labelledBy
  x_opencti_workflow_id
  confidence
}

input ChannelsFiltering {
  key: [ChannelsFilter!]!
  values: [String]
  operator: String
  filterMode: FilterMode
}

type ChannelConnection {
  pageInfo: PageInfo!
  edges: [ChannelEdge]
}

type ChannelEdge {
  cursor: String!
  node: Channel!
}

input ChannelAddInput {
  stix_id: StixId
  x_opencti_stix_ids: [StixId]
  name: name_String_NotNull_minLength_2!
  description: String!
  channel_types: [String]
  aliases: [String]
  confidence: Int
  revoked: Boolean
  lang: String
  createdBy: String
  objectMarking: [String]
  objectOrganization: [String]
  objectLabel: [String]
  externalReferences: [String]
  created: DateTime
  modified: DateTime
  clientMutationId: String
  update: Boolean
}

type Language implements BasicObject & StixCoreObject & StixDomainObject & StixObject {
  id: ID!
  standard_id: String!
  entity_type: String!
  parent_types: [String]!
  x_opencti_stix_ids: [StixId]
  is_inferred: Boolean!
  spec_version: String!
  created_at: DateTime!
  updated_at: DateTime!
  x_opencti_inferences: [Inference]
  createdBy: Identity
  objectMarking: MarkingDefinitionConnection
  objectOrganization: OrganizationConnection
  objectLabel: LabelConnection
  externalReferences(first: Int): ExternalReferenceConnection
  reports(first: Int): ReportConnection
  notes(first: Int): NoteConnection
  opinions(first: Int): OpinionConnection
  observedData(first: Int): ObservedDataConnection
  groupings(first: Int): GroupingConnection
  cases(first: Int): CaseConnection
  stixCoreRelationships(first: Int, after: ID, orderBy: StixCoreRelationshipsOrdering, orderMode: OrderingMode, fromId: StixRef, toId: StixRef, fromTypes: [String], toTypes: [String], relationship_type: String, startTimeStart: DateTime, startTimeStop: DateTime, stopTimeStart: DateTime, stopTimeStop: DateTime, firstSeenStart: DateTime, firstSeenStop: DateTime, lastSeenStart: DateTime, lastSeenStop: DateTime, confidences: [Int], search: String, filters: [StixCoreRelationshipsFiltering], filterMode: FilterMode): StixCoreRelationshipConnection
  stixCoreObjectsDistribution(relationship_type: [String], toTypes: [String], field: String!, startDate: DateTime, endDate: DateTime, dateAttribute: String, operation: StatsOperation!, limit: Int, order: String, types: [String], filters: [StixCoreObjectsFiltering], filterMode: FilterMode, search: String): [Distribution]
  stixCoreRelationshipsDistribution(field: String!, operation: StatsOperation!, startDate: DateTime, endDate: DateTime, dateAttribute: String, isTo: Boolean, limit: Int, order: String, elementWithTargetTypes: [String], fromId: [String], fromRole: String, fromTypes: [String], toId: [String], toRole: String, toTypes: [String], relationship_type: [String], confidences: [Int], search: String, filters: [StixCoreRelationshipsFiltering], filterMode: FilterMode): [Distribution]
  revoked: Boolean!
  confidence: Int
  lang: String
  created: DateTime
  modified: DateTime
  x_opencti_graph_data: String
  objectAssignee: AssigneeConnection
  name: String!
  aliases: [String]
  creator: Creator
  toStix: String
  importFiles(first: Int): FileConnection
  pendingFiles(first: Int): FileConnection
  exportFiles(first: Int): FileConnection
  editContext: [EditUserContext!]
  connectors(onlyAlive: Boolean): [Connector]
  jobs(first: Int): [Work]
  status: Status
  workflowEnabled: Boolean
}

enum LanguagesOrdering {
  name
  created
  modified
  created_at
  updated_at
  objectMarking
  objectLabel
  x_opencti_workflow_id
}

enum LanguagesFilter {
  name
  aliases
  created
  modified
  created_at
  updated_at
  createdBy
  markedBy
  labelledBy
  x_opencti_workflow_id
}

input LanguagesFiltering {
  key: [LanguagesFilter!]!
  values: [String]
  operator: String
  filterMode: FilterMode
}

type LanguageConnection {
  pageInfo: PageInfo!
  edges: [LanguageEdge]
}

type LanguageEdge {
  cursor: String!
  node: Language!
}

input LanguageAddInput {
  stix_id: StixId
  x_opencti_stix_ids: [StixId]
  name: name_String_NotNull_minLength_2!
  description: String!
  aliases: [String]
  confidence: Int
  revoked: Boolean
  lang: String
  createdBy: String
  objectMarking: [String]
  objectOrganization: [String]
  objectLabel: [String]
  externalReferences: [String]
  created: DateTime
  modified: DateTime
  clientMutationId: String
  update: Boolean
}

type Event implements BasicObject & StixCoreObject & StixDomainObject & StixObject {
  id: ID!
  standard_id: String!
  entity_type: String!
  parent_types: [String]!
  x_opencti_stix_ids: [StixId]
  is_inferred: Boolean!
  spec_version: String!
  created_at: DateTime!
  updated_at: DateTime!
  x_opencti_inferences: [Inference]
  createdBy: Identity
  objectMarking: MarkingDefinitionConnection
  objectOrganization: OrganizationConnection
  objectLabel: LabelConnection
  externalReferences(first: Int): ExternalReferenceConnection
  reports(first: Int): ReportConnection
  notes(first: Int): NoteConnection
  opinions(first: Int): OpinionConnection
  observedData(first: Int): ObservedDataConnection
  groupings(first: Int): GroupingConnection
  cases(first: Int): CaseConnection
  stixCoreRelationships(first: Int, after: ID, orderBy: StixCoreRelationshipsOrdering, orderMode: OrderingMode, fromId: StixRef, toId: StixRef, fromTypes: [String], toTypes: [String], relationship_type: String, startTimeStart: DateTime, startTimeStop: DateTime, stopTimeStart: DateTime, stopTimeStop: DateTime, firstSeenStart: DateTime, firstSeenStop: DateTime, lastSeenStart: DateTime, lastSeenStop: DateTime, confidences: [Int], search: String, filters: [StixCoreRelationshipsFiltering], filterMode: FilterMode): StixCoreRelationshipConnection
  stixCoreObjectsDistribution(relationship_type: [String], toTypes: [String], field: String!, startDate: DateTime, endDate: DateTime, dateAttribute: String, operation: StatsOperation!, limit: Int, order: String, types: [String], filters: [StixCoreObjectsFiltering], filterMode: FilterMode, search: String): [Distribution]
  stixCoreRelationshipsDistribution(field: String!, operation: StatsOperation!, startDate: DateTime, endDate: DateTime, dateAttribute: String, isTo: Boolean, limit: Int, order: String, elementWithTargetTypes: [String], fromId: [String], fromRole: String, fromTypes: [String], toId: [String], toRole: String, toTypes: [String], relationship_type: [String], confidences: [Int], search: String, filters: [StixCoreRelationshipsFiltering], filterMode: FilterMode): [Distribution]
  revoked: Boolean!
  confidence: Int
  lang: String
  created: DateTime
  modified: DateTime
  x_opencti_graph_data: String
  objectAssignee: AssigneeConnection
  name: String!
  description: String
  event_types: [String]
  start_time: DateTime
  stop_time: DateTime
  aliases: [String]
  creator: Creator
  toStix: String
  importFiles(first: Int): FileConnection
  pendingFiles(first: Int): FileConnection
  exportFiles(first: Int): FileConnection
  editContext: [EditUserContext!]
  connectors(onlyAlive: Boolean): [Connector]
  jobs(first: Int): [Work]
  status: Status
  workflowEnabled: Boolean
}

enum EventsOrdering {
  name
  event_types
  created
  modified
  created_at
  updated_at
  objectMarking
  objectLabel
  x_opencti_workflow_id
}

enum EventsFilter {
  name
  aliases
  event_types
  created
  modified
  created_at
  updated_at
  createdBy
  markedBy
  labelledBy
  x_opencti_workflow_id
}

input EventsFiltering {
  key: [EventsFilter!]!
  values: [String]
  operator: String
  filterMode: FilterMode
}

type EventConnection {
  pageInfo: PageInfo!
  edges: [EventEdge]
}

type EventEdge {
  cursor: String!
  node: Event!
}

input EventAddInput {
  stix_id: StixId
  x_opencti_stix_ids: [StixId]
  name: name_String_NotNull_minLength_2!
  description: String!
  event_types: [String]
  start_time: DateTime
  stop_time: DateTime
  aliases: [String]
  confidence: Int
  revoked: Boolean
  lang: String
  createdBy: String
  objectMarking: [String]
  objectLabel: [String]
  externalReferences: [String]
  created: DateTime
  modified: DateTime
  clientMutationId: String
  update: Boolean
}

type Grouping implements BasicObject & StixObject & StixCoreObject & StixDomainObject & Container {
  id: ID!
  standard_id: String!
  entity_type: String!
  parent_types: [String]!
  x_opencti_stix_ids: [StixId]
  is_inferred: Boolean!
  spec_version: String!
  created_at: DateTime!
  updated_at: DateTime!
  x_opencti_inferences: [Inference]
  createdBy: Identity
  objectMarking: MarkingDefinitionConnection
  objectOrganization: OrganizationConnection
  objectLabel: LabelConnection
  externalReferences(first: Int): ExternalReferenceConnection
  reports(first: Int): ReportConnection
  notes(first: Int): NoteConnection
  opinions(first: Int): OpinionConnection
  observedData(first: Int): ObservedDataConnection
  groupings(first: Int): GroupingConnection
  cases(first: Int): CaseConnection
  stixCoreRelationships(first: Int, after: ID, orderBy: StixCoreRelationshipsOrdering, orderMode: OrderingMode, fromId: StixRef, toId: StixRef, fromTypes: [String], toTypes: [String], relationship_type: String, startTimeStart: DateTime, startTimeStop: DateTime, stopTimeStart: DateTime, stopTimeStop: DateTime, firstSeenStart: DateTime, firstSeenStop: DateTime, lastSeenStart: DateTime, lastSeenStop: DateTime, confidences: [Int], search: String, filters: [StixCoreRelationshipsFiltering], filterMode: FilterMode): StixCoreRelationshipConnection
  stixCoreObjectsDistribution(relationship_type: [String], toTypes: [String], field: String!, startDate: DateTime, endDate: DateTime, dateAttribute: String, operation: StatsOperation!, limit: Int, order: String, types: [String], filters: [StixCoreObjectsFiltering], filterMode: FilterMode, search: String): [Distribution]
  stixCoreRelationshipsDistribution(field: String!, operation: StatsOperation!, startDate: DateTime, endDate: DateTime, dateAttribute: String, isTo: Boolean, limit: Int, order: String, elementWithTargetTypes: [String], fromId: [String], fromRole: String, fromTypes: [String], toId: [String], toRole: String, toTypes: [String], relationship_type: [String], confidences: [Int], search: String, filters: [StixCoreRelationshipsFiltering], filterMode: FilterMode): [Distribution]
  revoked: Boolean!
  confidence: Int
  lang: String
  created: DateTime
  modified: DateTime
  x_opencti_graph_data: String
  objectAssignee: AssigneeConnection
  objects(first: Int, after: ID, orderBy: StixObjectOrStixRelationshipsOrdering, orderMode: OrderingMode, filters: [StixObjectOrStixRelationshipsFiltering], filterMode: FilterMode, search: String, types: [String], all: Boolean): StixObjectOrStixRelationshipRefConnection
  relatedContainers(first: Int, after: ID, orderBy: ContainersOrdering, orderMode: OrderingMode, filters: [ContainersFiltering], filterMode: FilterMode, search: String, types: [String], viaTypes: [String]): ContainerConnection
  name: String!
  description: String
  context: String!
  x_opencti_aliases: [String]
  creator: Creator
  toStix: String
  importFiles(first: Int): FileConnection
  pendingFiles(first: Int): FileConnection
  exportFiles(first: Int): FileConnection
  editContext: [EditUserContext!]
  connectors(onlyAlive: Boolean): [Connector]
  jobs(first: Int): [Work]
  status: Status
  workflowEnabled: Boolean
}

enum GroupingsOrdering {
  name
  created
  modified
  context
  created_at
  updated_at
  createdBy
  objectMarking
  x_opencti_workflow_id
  creator
}

enum GroupingsFilter {
  name
  context
  created
  created_at
  confidence
  objectLabel
  createdBy
  markedBy
  labelledBy
  objectContains
  x_opencti_workflow_id
  revoked
  creator
}

input GroupingsFiltering {
  key: [GroupingsFilter!]!
  values: [String]!
  operator: String
  filterMode: FilterMode
}

type GroupingConnection {
  pageInfo: PageInfo!
  edges: [GroupingEdge]
}

type GroupingEdge {
  cursor: String!
  node: Grouping!
}

input GroupingAddInput {
  stix_id: StixId
  x_opencti_stix_ids: [StixId]
  name: name_String_NotNull_minLength_2!
  description: String
  context: context_String_NotNull_minLength_2!
  x_opencti_aliases: [String]
  revoked: Boolean
  lang: String
  confidence: Int
  createdBy: String
  objectMarking: [String]
  objectLabel: [String]
  objectOrganization: [String]
  externalReferences: [String]
  objects: [String]
  created: DateTime
  modified: DateTime
  clientMutationId: String
  update: Boolean
}

scalar context_String_NotNull_minLength_2

type Narrative implements BasicObject & StixCoreObject & StixDomainObject & StixObject {
  id: ID!
  standard_id: String!
  entity_type: String!
  parent_types: [String]!
  x_opencti_stix_ids: [StixId]
  is_inferred: Boolean!
  spec_version: String!
  created_at: DateTime!
  updated_at: DateTime!
  x_opencti_inferences: [Inference]
  createdBy: Identity
  objectMarking: MarkingDefinitionConnection
  objectOrganization: OrganizationConnection
  objectLabel: LabelConnection
  externalReferences(first: Int): ExternalReferenceConnection
  reports(first: Int): ReportConnection
  notes(first: Int): NoteConnection
  opinions(first: Int): OpinionConnection
  observedData(first: Int): ObservedDataConnection
  groupings(first: Int): GroupingConnection
  cases(first: Int): CaseConnection
  stixCoreRelationships(first: Int, after: ID, orderBy: StixCoreRelationshipsOrdering, orderMode: OrderingMode, fromId: StixRef, toId: StixRef, fromTypes: [String], toTypes: [String], relationship_type: String, startTimeStart: DateTime, startTimeStop: DateTime, stopTimeStart: DateTime, stopTimeStop: DateTime, firstSeenStart: DateTime, firstSeenStop: DateTime, lastSeenStart: DateTime, lastSeenStop: DateTime, confidences: [Int], search: String, filters: [StixCoreRelationshipsFiltering], filterMode: FilterMode): StixCoreRelationshipConnection
  stixCoreObjectsDistribution(relationship_type: [String], toTypes: [String], field: String!, startDate: DateTime, endDate: DateTime, dateAttribute: String, operation: StatsOperation!, limit: Int, order: String, types: [String], filters: [StixCoreObjectsFiltering], filterMode: FilterMode, search: String): [Distribution]
  stixCoreRelationshipsDistribution(field: String!, operation: StatsOperation!, startDate: DateTime, endDate: DateTime, dateAttribute: String, isTo: Boolean, limit: Int, order: String, elementWithTargetTypes: [String], fromId: [String], fromRole: String, fromTypes: [String], toId: [String], toRole: String, toTypes: [String], relationship_type: [String], confidences: [Int], search: String, filters: [StixCoreRelationshipsFiltering], filterMode: FilterMode): [Distribution]
  revoked: Boolean!
  confidence: Int
  lang: String
  created: DateTime
  modified: DateTime
  x_opencti_graph_data: String
  objectAssignee: AssigneeConnection
  name: String!
  description: String
  narrative_types: [String]
  aliases: [String]
  parentNarratives: NarrativeConnection
  subNarratives: NarrativeConnection
  isSubNarrative: Boolean
  creator: Creator
  toStix: String
  importFiles(first: Int): FileConnection
  pendingFiles(first: Int): FileConnection
  exportFiles(first: Int): FileConnection
  editContext: [EditUserContext!]
  connectors(onlyAlive: Boolean): [Connector]
  jobs(first: Int): [Work]
  status: Status
  workflowEnabled: Boolean
}

enum NarrativesOrdering {
  name
  narrative_types
  created
  modified
  created_at
  updated_at
  objectMarking
  objectLabel
  x_opencti_workflow_id
}

enum NarrativesFilter {
  name
  aliases
  narrative_types
  created
  modified
  created_at
  updated_at
  createdBy
  markedBy
  labelledBy
  x_opencti_workflow_id
}

input NarrativesFiltering {
  key: [NarrativesFilter!]!
  values: [String]
  operator: String
  filterMode: FilterMode
}

type NarrativeConnection {
  pageInfo: PageInfo!
  edges: [NarrativeEdge]
}

type NarrativeEdge {
  cursor: String!
  node: Narrative!
}

input NarrativeAddInput {
  stix_id: StixId
  x_opencti_stix_ids: [StixId]
  name: name_String_NotNull_minLength_2!
  description: String!
  narrative_types: [String]
  aliases: [String]
  confidence: Int
  revoked: Boolean
  lang: String
  createdBy: String
  objectMarking: [String]
  objectOrganization: [String]
  objectLabel: [String]
  externalReferences: [String]
  created: DateTime
  modified: DateTime
  clientMutationId: String
  update: Boolean
}

type DataComponent implements BasicObject & StixObject & StixCoreObject & StixDomainObject {
  id: ID!
  standard_id: String!
  entity_type: String!
  parent_types: [String]!
  x_opencti_stix_ids: [StixId]
  is_inferred: Boolean!
  spec_version: String!
  created_at: DateTime!
  updated_at: DateTime!
  x_opencti_inferences: [Inference]
  createdBy: Identity
  objectMarking: MarkingDefinitionConnection
  objectOrganization: OrganizationConnection
  objectLabel: LabelConnection
  externalReferences(first: Int): ExternalReferenceConnection
  reports(first: Int): ReportConnection
  notes(first: Int): NoteConnection
  opinions(first: Int): OpinionConnection
  observedData(first: Int): ObservedDataConnection
  groupings(first: Int): GroupingConnection
  cases(first: Int): CaseConnection
  stixCoreRelationships(first: Int, after: ID, orderBy: StixCoreRelationshipsOrdering, orderMode: OrderingMode, fromId: StixRef, toId: StixRef, fromTypes: [String], toTypes: [String], relationship_type: String, startTimeStart: DateTime, startTimeStop: DateTime, stopTimeStart: DateTime, stopTimeStop: DateTime, firstSeenStart: DateTime, firstSeenStop: DateTime, lastSeenStart: DateTime, lastSeenStop: DateTime, confidences: [Int], search: String, filters: [StixCoreRelationshipsFiltering], filterMode: FilterMode): StixCoreRelationshipConnection
  stixCoreObjectsDistribution(relationship_type: [String], toTypes: [String], field: String!, startDate: DateTime, endDate: DateTime, dateAttribute: String, operation: StatsOperation!, limit: Int, order: String, types: [String], filters: [StixCoreObjectsFiltering], filterMode: FilterMode, search: String): [Distribution]
  stixCoreRelationshipsDistribution(field: String!, operation: StatsOperation!, startDate: DateTime, endDate: DateTime, dateAttribute: String, isTo: Boolean, limit: Int, order: String, elementWithTargetTypes: [String], fromId: [String], fromRole: String, fromTypes: [String], toId: [String], toRole: String, toTypes: [String], relationship_type: [String], confidences: [Int], search: String, filters: [StixCoreRelationshipsFiltering], filterMode: FilterMode): [Distribution]
  revoked: Boolean!
  confidence: Int
  lang: String
  created: DateTime
  modified: DateTime
  x_opencti_graph_data: String
  objectAssignee: AssigneeConnection
  creator: Creator
  toStix: String
  importFiles(first: Int): FileConnection
  pendingFiles(first: Int): FileConnection
  exportFiles(first: Int): FileConnection
  editContext: [EditUserContext!]
  connectors(onlyAlive: Boolean): [Connector]
  jobs(first: Int): [Work]
  status: Status
  workflowEnabled: Boolean
  name: String!
  description: String
  aliases: [String]
  dataSource: DataSource
  attackPatterns: AttackPatternConnection
}

enum DataComponentsOrdering {
  name
  created
  modified
  created_at
  updated_at
  x_opencti_workflow_id
  confidence
}

enum DataComponentsFilter {
  name
  aliases
  created
  modified
  created_at
  updated_at
  createdBy
  markedBy
  labelledBy
  revoked
  x_opencti_workflow_id
  confidence
}

input DataComponentsFiltering {
  key: [DataComponentsFilter!]!
  values: [String]
  operator: String
  filterMode: FilterMode
}

type DataComponentConnection {
  pageInfo: PageInfo!
  edges: [DataComponentEdge]
}

type DataComponentEdge {
  cursor: String!
  node: DataComponent!
}

input DataComponentAddInput {
  stix_id: StixId
  x_opencti_stix_ids: [StixId]
  confidence: Int
  revoked: Boolean
  lang: String
  createdBy: String
  objectMarking: [String]
  objectLabel: [String]
  objectOrganization: [String]
  externalReferences: [String]
  created: DateTime
  modified: DateTime
  clientMutationId: String
  update: Boolean
  name: name_String_NotNull_minLength_2!
  description: String!
  aliases: [String]
  dataSource: String
}

type DataSource implements BasicObject & StixObject & StixCoreObject & StixDomainObject {
  id: ID!
  standard_id: String!
  entity_type: String!
  parent_types: [String]!
  x_opencti_stix_ids: [StixId]
  is_inferred: Boolean!
  spec_version: String!
  created_at: DateTime!
  updated_at: DateTime!
  x_opencti_inferences: [Inference]
  createdBy: Identity
  objectMarking: MarkingDefinitionConnection
  objectOrganization: OrganizationConnection
  objectLabel: LabelConnection
  externalReferences(first: Int): ExternalReferenceConnection
  reports(first: Int): ReportConnection
  notes(first: Int): NoteConnection
  opinions(first: Int): OpinionConnection
  observedData(first: Int): ObservedDataConnection
  groupings(first: Int): GroupingConnection
  cases(first: Int): CaseConnection
  stixCoreRelationships(first: Int, after: ID, orderBy: StixCoreRelationshipsOrdering, orderMode: OrderingMode, fromId: StixRef, toId: StixRef, fromTypes: [String], toTypes: [String], relationship_type: String, startTimeStart: DateTime, startTimeStop: DateTime, stopTimeStart: DateTime, stopTimeStop: DateTime, firstSeenStart: DateTime, firstSeenStop: DateTime, lastSeenStart: DateTime, lastSeenStop: DateTime, confidences: [Int], search: String, filters: [StixCoreRelationshipsFiltering], filterMode: FilterMode): StixCoreRelationshipConnection
  stixCoreObjectsDistribution(relationship_type: [String], toTypes: [String], field: String!, startDate: DateTime, endDate: DateTime, dateAttribute: String, operation: StatsOperation!, limit: Int, order: String, types: [String], filters: [StixCoreObjectsFiltering], filterMode: FilterMode, search: String): [Distribution]
  stixCoreRelationshipsDistribution(field: String!, operation: StatsOperation!, startDate: DateTime, endDate: DateTime, dateAttribute: String, isTo: Boolean, limit: Int, order: String, elementWithTargetTypes: [String], fromId: [String], fromRole: String, fromTypes: [String], toId: [String], toRole: String, toTypes: [String], relationship_type: [String], confidences: [Int], search: String, filters: [StixCoreRelationshipsFiltering], filterMode: FilterMode): [Distribution]
  revoked: Boolean!
  confidence: Int
  lang: String
  created: DateTime
  modified: DateTime
  x_opencti_graph_data: String
  objectAssignee: AssigneeConnection
  creator: Creator
  toStix: String
  importFiles(first: Int): FileConnection
  pendingFiles(first: Int): FileConnection
  exportFiles(first: Int): FileConnection
  editContext: [EditUserContext!]
  connectors(onlyAlive: Boolean): [Connector]
  jobs(first: Int): [Work]
  status: Status
  workflowEnabled: Boolean
  name: String!
  description: String
  aliases: [String]
  x_mitre_platforms: [String]
  collection_layers: [String]
  dataComponents: DataComponentConnection
}

enum DataSourcesOrdering {
  name
  created
  modified
  created_at
  updated_at
  x_opencti_workflow_id
  confidence
}

enum DataSourcesFilter {
  name
  aliases
  created
  modified
  created_at
  updated_at
  createdBy
  markedBy
  labelledBy
  revoked
  x_opencti_workflow_id
  confidence
}

input DataSourcesFiltering {
  key: [DataSourcesFilter!]!
  values: [String]
  operator: String
  filterMode: FilterMode
}

type DataSourceConnection {
  pageInfo: PageInfo!
  edges: [DataSourceEdge]
}

type DataSourceEdge {
  cursor: String!
  node: DataSource!
}

input DataSourceAddInput {
  stix_id: StixId
  x_opencti_stix_ids: [StixId]
  confidence: Int
  revoked: Boolean
  lang: String
  createdBy: String
  objectMarking: [String]
  objectLabel: [String]
  objectOrganization: [String]
  externalReferences: [String]
  created: DateTime
  modified: DateTime
  clientMutationId: String
  update: Boolean
  name: name_String_NotNull_minLength_2!
  description: String!
  aliases: [String]
  x_mitre_platforms: [String]
  collection_layers: [String]
  dataComponents: [String]
}

enum VocabularyCategory {
  account_type_ov
  attack_motivation_ov
  attack_resource_level_ov
  case_types_ov
  case_severity_ov
  case_priority_ov
  channel_types_ov
  collection_layers_ov
  event_type_ov
  grouping_context_ov
  implementation_language_ov
  incident_type_ov
  incident_severity_ov
  indicator_type_ov
  infrastructure_type_ov
  integrity_level_ov
  malware_capabilities_ov
  malware_type_ov
  platforms_ov
  opinion_ov
  pattern_type_ov
  permissions_ov
  processor_architecture_ov
  report_types_ov
  service_status_ov
  service_type_ov
  start_type_ov
  threat_actor_type_ov
  threat_actor_role_ov
  threat_actor_sophistication_ov
  tool_types_ov
  note_types_ov
}

type VocabularyFieldDefinition {
  key: String!
  required: Boolean!
  multiple: Boolean!
}

type VocabularyDefinition {
  key: VocabularyCategory!
  description: String
  entity_types: [String!]!
  fields: [VocabularyFieldDefinition!]!
}

type Vocabulary implements BasicObject & StixObject & StixMetaObject {
  id: ID!
  standard_id: String!
  entity_type: String!
  parent_types: [String]!
  creator: Creator
  x_opencti_stix_ids: [StixId]
  is_inferred: Boolean!
  spec_version: String!
  created_at: DateTime!
  updated_at: DateTime!
  x_opencti_inferences: [Inference]
  created: DateTime
  modified: DateTime
  category: VocabularyDefinition!
  name: String!
  description: String
  usages: [String!]!
  aliases: [String!]
  builtIn: Boolean
}

enum VocabularyOrdering {
  name
  category
  description
}

enum VocabularyFilter {
  name
  category
  description
  entity_types
  aliases
}

input VocabularyFiltering {
  key: [VocabularyFilter!]!
  values: [String!]!
  operator: String
  filterMode: FilterMode
}

type VocabularyConnection {
  pageInfo: PageInfo!
  edges: [VocabularyEdge!]!
}

type VocabularyEdge {
  cursor: String!
  node: Vocabulary!
}

input VocabularyAddInput {
  stix_id: StixId
  x_opencti_stix_ids: [StixId]
  name: name_String_NotNull_minLength_1!
  description: String
  category: VocabularyCategory!
  created: DateTime
  modified: DateTime
  aliases: [String!]
  update: Boolean
}

scalar name_String_NotNull_minLength_1

type Case implements BasicObject & StixObject & StixCoreObject & StixDomainObject & Container {
  id: ID!
  standard_id: String!
  entity_type: String!
  parent_types: [String]!
  x_opencti_stix_ids: [StixId]
  is_inferred: Boolean!
  spec_version: String!
  created_at: DateTime!
  updated_at: DateTime!
  x_opencti_inferences: [Inference]
  createdBy: Identity
  objectMarking: MarkingDefinitionConnection
  objectOrganization: OrganizationConnection
  objectLabel: LabelConnection
  externalReferences(first: Int): ExternalReferenceConnection
  reports(first: Int): ReportConnection
  notes(first: Int): NoteConnection
  opinions(first: Int): OpinionConnection
  observedData(first: Int): ObservedDataConnection
  groupings(first: Int): GroupingConnection
  cases(first: Int): CaseConnection
  stixCoreRelationships(first: Int, after: ID, orderBy: StixCoreRelationshipsOrdering, orderMode: OrderingMode, fromId: StixRef, toId: StixRef, fromTypes: [String], toTypes: [String], relationship_type: String, startTimeStart: DateTime, startTimeStop: DateTime, stopTimeStart: DateTime, stopTimeStop: DateTime, firstSeenStart: DateTime, firstSeenStop: DateTime, lastSeenStart: DateTime, lastSeenStop: DateTime, confidences: [Int], search: String, filters: [StixCoreRelationshipsFiltering], filterMode: FilterMode): StixCoreRelationshipConnection
  stixCoreObjectsDistribution(relationship_type: [String], toTypes: [String], field: String!, startDate: DateTime, endDate: DateTime, dateAttribute: String, operation: StatsOperation!, limit: Int, order: String, types: [String], filters: [StixCoreObjectsFiltering], filterMode: FilterMode, search: String): [Distribution]
  stixCoreRelationshipsDistribution(field: String!, operation: StatsOperation!, startDate: DateTime, endDate: DateTime, dateAttribute: String, isTo: Boolean, limit: Int, order: String, elementWithTargetTypes: [String], fromId: [String], fromRole: String, fromTypes: [String], toId: [String], toRole: String, toTypes: [String], relationship_type: [String], confidences: [Int], search: String, filters: [StixCoreRelationshipsFiltering], filterMode: FilterMode): [Distribution]
  revoked: Boolean!
  confidence: Int
  lang: String
  created: DateTime
  modified: DateTime
  x_opencti_graph_data: String
  objectAssignee: AssigneeConnection
  objects(first: Int, after: ID, orderBy: StixObjectOrStixRelationshipsOrdering, orderMode: OrderingMode, filters: [StixObjectOrStixRelationshipsFiltering], filterMode: FilterMode, search: String, types: [String], all: Boolean): StixObjectOrStixRelationshipRefConnection
  relatedContainers(first: Int, after: ID, orderBy: ContainersOrdering, orderMode: OrderingMode, filters: [ContainersFiltering], filterMode: FilterMode, search: String, types: [String], viaTypes: [String]): ContainerConnection
  name: String!
  case_type: String!
  severity: String
  priority: String
  description: String
  rating: Int
  creator: Creator
  toStix: String
  importFiles(first: Int): FileConnection
  pendingFiles(first: Int): FileConnection
  exportFiles(first: Int): FileConnection
  editContext: [EditUserContext!]
  connectors(onlyAlive: Boolean): [Connector]
  jobs(first: Int): [Work]
  status: Status
  workflowEnabled: Boolean
}

enum CasesOrdering {
  name
  created
  modified
  context
  rating
  created_at
  updated_at
  creator
  createdBy
  markedBy
  x_opencti_workflow_id
  case_type
<<<<<<< HEAD
  confidence
=======
  priority
  severity
>>>>>>> 69686f3c
}

enum CasesFilter {
  name
  created
  modified
  context
  created_at
  updated_at
  creator
  createdBy
  markedBy
  labelledBy
  assigneeTo
  x_opencti_workflow_id
  rating
  case_type
<<<<<<< HEAD
  confidence
=======
  priority
  severity
>>>>>>> 69686f3c
}

input CasesFiltering {
  key: [CasesFilter!]!
  values: [String]
  operator: String
  filterMode: FilterMode
}

type CaseConnection {
  pageInfo: PageInfo!
  edges: [CaseEdge]
}

type CaseEdge {
  cursor: String!
  node: Case!
}

input CaseAddInput {
  stix_id: StixId
  x_opencti_stix_ids: [StixId]
  name: name_String_NotNull_minLength_2!
  case_type: String!
  severity: String
  priority: String
  rating: Int
  description: String
  confidence: Int
  revoked: Boolean
  lang: String
  objects: [String]
  createdBy: String
  objectMarking: [String]
  objectAssignee: [String]
  objectOrganization: [String]
  objectLabel: [String]
  externalReferences: [String]
  created: DateTime
  modified: DateTime
  file: Upload
  clientMutationId: String
  update: Boolean
}<|MERGE_RESOLUTION|>--- conflicted
+++ resolved
@@ -9373,12 +9373,9 @@
   markedBy
   x_opencti_workflow_id
   case_type
-<<<<<<< HEAD
   confidence
-=======
   priority
   severity
->>>>>>> 69686f3c
 }
 
 enum CasesFilter {
@@ -9396,12 +9393,9 @@
   x_opencti_workflow_id
   rating
   case_type
-<<<<<<< HEAD
   confidence
-=======
   priority
   severity
->>>>>>> 69686f3c
 }
 
 input CasesFiltering {
