--- conflicted
+++ resolved
@@ -334,7 +334,6 @@
                   <Switch color='primary' defaultChecked inputProps={{ 'aria-label': 'ant design' }} />
                   <Typography>Yes</Typography>
                 </div>
-<<<<<<< HEAD
                 <div>
                   <Typography
                     variant="h3"
@@ -355,22 +354,6 @@
                     <Switch color='primary' defaultChecked inputProps={{ 'aria-label': 'ant design' }} />
                     <Typography>Yes</Typography>
                   </div>
-=======
-              </div>
-              <div>
-                <Typography
-                  variant="h3"
-                  color="textSecondary"
-                  gutterBottom={true}
-                  style={{ float: 'left', marginTop: 20 }}
-                >
-                  {t('Publicity Accessible')}
-                </Typography>
-                <div style={{ float: 'left', margin: '21px 0 0 5px' }}>
-                  <Tooltip title={t('Publicity Accessible')} >
-                    <Information fontSize="inherit" color="disabled" />
-                  </Tooltip>
->>>>>>> 117b3a94
                 </div>
                 <div className="clearfix" />
                 <div style={{ display: 'flex', alignItems: 'center' }}>
