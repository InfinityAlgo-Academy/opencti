--- conflicted
+++ resolved
@@ -188,10 +188,7 @@
           ip_address_value
         }
         installed_operating_system{
-<<<<<<< HEAD
-=======
           name
->>>>>>> 3fab073d
           vendor_name
         }
         fqdn
