--- conflicted
+++ resolved
@@ -142,13 +142,8 @@
       ) {
         computingDeviceAssetList(
           search: $search
-<<<<<<< HEAD
-          limit: $count
-          # after: $cursor
-=======
           first: $first
           offset: $offset
->>>>>>> 1248eba6
           orderedBy: $orderedBy
           orderMode: $orderMode
           filters: $filters
