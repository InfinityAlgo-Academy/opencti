--- conflicted
+++ resolved
@@ -142,13 +142,8 @@
       ) {
         computingDeviceAssetList(
           search: $search
-<<<<<<< HEAD
-          first: $count
-          # after: $cursor
-=======
           first: $first
           offset: $offset
->>>>>>> 3d34e17a
           orderedBy: $orderedBy
           orderMode: $orderMode
           filters: $filters
