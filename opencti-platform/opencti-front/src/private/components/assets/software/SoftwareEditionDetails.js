--- conflicted
+++ resolved
@@ -18,12 +18,8 @@
 import { commitMutation } from '../../../../relay/environment';
 import { parse } from '../../../../utils/Time';
 import { adaptFieldValue } from '../../../../utils/String';
-<<<<<<< HEAD
 import TaskType from '../../common/form/TaskType';
-=======
 import SwitchField from '../../../../components/SwitchField';
-import DateTimePickerField from '../../../../components/DateTimePickerField';
->>>>>>> 810da090
 
 const styles = () => ({
   paper: {
@@ -260,13 +256,14 @@
                       <Information fontSize="inherit" color="disabled" />
                     </Tooltip>
                   </div>
-                  <Field
-                    component={TextField}
-                    variant='outlined'
-                    name="implementation_point"
-                    size='small'
-                    fullWidth={true}
-                  />
+                  <TaskType
+                    name='implementation_point'
+                    taskType='ImplementationPoint'
+                    fullWidth={true}
+                    variant='outlined'
+                    style={{ height: '38.09px' }}
+                    containerstyle={{ width: '100%' }}
+                  />                     
                 </Grid>
               </Grid>              
               <Grid container spacing={1}>
@@ -359,30 +356,14 @@
                       <Information fontSize="inherit" color="disabled" />
                     </Tooltip>
                   </div>
-<<<<<<< HEAD
-                  <TaskType
-                    name='implementation_point'
-                    taskType='ImplementationPoint'
-                    fullWidth={true}
-                    variant='outlined'
-                    style={{ height: '38.09px' }}
-                    containerstyle={{ width: '100%' }}
-                  />    
-                </div>
-=======
-                  <div className="clearfix" />
-                  <Field
-                    component={DateTimePickerField}
+                  <Field
+                    component={TextField}
                     variant='outlined'
                     name="last_scanned"
                     size='small'
-                    invalidDateMessage={t('The value must be a date (YYYY-MM-DD HH:MM)')}
-                    fullWidth={true}
-                    style={{ height: '38.09px' }}
-                    containerstyle={{ width: '100%' }}
-                  />
-                </Grid>
->>>>>>> 810da090
+                    fullWidth={true}
+                  />
+                </Grid>
               </Grid>
             </Grid>
           </Paper>
