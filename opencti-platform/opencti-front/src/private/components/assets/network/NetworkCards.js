/* eslint-disable */
/* refactor */
import React, { Component } from 'react';
import * as PropTypes from 'prop-types';
import { createPaginationContainer } from 'react-relay';
import graphql from 'babel-plugin-relay/macro';
import { pathOr } from 'ramda';
import CyioListCardsContent from '../../../../components/list_cards/CyioListCardsContent';
import { NetworkCard, NetworkCardDummy } from './NetworkCard';
import { setNumberOfElements } from '../../../../utils/Number';
import { QueryRenderer } from '../../../../relay/environment';
import StixDomainObjectBookmarks, {
  stixDomainObjectBookmarksQuery,
} from '../../common/stix_domain_objects/StixDomainObjectBookmarks';

const nbOfCardsToLoad = 50;

class NetworkCards extends Component {
  constructor(props) {
    super(props);
    this.state = {
      bookmarks: [],
      offset: 0,
    };
  }

  componentDidUpdate(prevProps) {
    setNumberOfElements(
      prevProps,
      this.props,
      'networkAssetList',
      this.props.setNumberOfElements.bind(this),
    );
  }

  handleSetBookmarkList(bookmarks) {
    this.setState({ bookmarks });
  }
  handleOffsetChange(){
    const incrementedOffset = this.state.offset += nbOfCardsToLoad;
    this.setState({ offset:incrementedOffset })
    this.props.relay.refetchConnection(nbOfCardsToLoad, null, {
      offset: this.state.offset,
      first: nbOfCardsToLoad,
    })
  }

  render() {
    const {
      initialLoading,
      relay,
      selectAll,
      onLabelClick,
      onToggleEntity,
      selectedElements,
    } = this.props;
    const { bookmarks, offset } = this.state;
    return (
    // <QueryRenderer
    //   query={stixDomainObjectBookmarksQuery}
    //   variables={{ types: ['Network'] }}
    //   render={({ props }) => (
    //     <div>
    //       <StixDomainObjectBookmarks
    //         data={props}
    //         onLabelClick={onLabelClick.bind(this)}
    //         setBookmarkList={this.handleSetBookmarkList.bind(this)}
    //       />
            <CyioListCardsContent
              initialLoading={initialLoading}
              loadMore={this.handleOffsetChange.bind(this)}
              hasMore={relay.hasMore.bind(this)}
              isLoading={relay.isLoading.bind(this)}
              dataList={pathOr([], ['networkAssetList', 'edges'], this.props.data)}
              globalCount={pathOr(
                nbOfCardsToLoad,
                ['networkAssetList', 'pageInfo', 'globalCount'],
                this.props.data,
              )}
              offset={offset}
              CardComponent={<NetworkCard />}
              DummyCardComponent={<NetworkCardDummy />}
              selectAll={selectAll}
              nbOfCardsToLoad={nbOfCardsToLoad}
              selectedElements={selectedElements}
              onLabelClick={onLabelClick.bind(this)}
              onToggleEntity={onToggleEntity.bind(this)}
              bookmarkList={bookmarks}
            />
    //     </div>
    //   )}
    // />
    );
  }
}

NetworkCards.propTypes = {
  data: PropTypes.object,
  relay: PropTypes.object,
  initialLoading: PropTypes.bool,
  onLabelClick: PropTypes.func,
  setNumberOfElements: PropTypes.func,
};

export const networkCardsQuery = graphql`
  query NetworkCardsPaginationQuery(
    $search: String
    $first: Int!
    $offset: Int!
    $cursor: ID
    $orderedBy: NetworkAssetOrdering
    $orderMode: OrderingMode
    $filters: [NetworkAssetFiltering]
  ) {
    ...NetworkCards_data
      @arguments(
        search: $search
        first: $first
        offset: $offset
        cursor: $cursor
        orderedBy: $orderedBy
        orderMode: $orderMode
        filters: $filters
      )
  }
`;

export default createPaginationContainer(
  NetworkCards,
  {
    data: graphql`
      fragment NetworkCards_data on Query
      @argumentDefinitions(
        search: { type: "String" }
        first: { type: "Int", defaultValue: 50 }
        offset: { type: "Int", defaultValue: 0 }
        cursor: { type: "ID" }
        orderedBy: { type: "NetworkAssetOrdering", defaultValue: name }
        orderMode: { type: "OrderingMode", defaultValue: asc }
        filters: { type: "[NetworkAssetFiltering]" }
      ) {
        networkAssetList(
          search: $search
<<<<<<< HEAD
          first: $count
=======
          first: $first
          offset: $offset
>>>>>>> 3d34e17a
          # after: $cursor
          orderedBy: $orderedBy
          orderMode: $orderMode
          filters: $filters
        ) @connection(key: "Pagination_networkAssetList") {
          edges {
            node {
              id
              # name
              description
              ...NetworkCard_node
            }
          }
          pageInfo {
            endCursor
            hasNextPage
            globalCount
          }
        }
      }
    `,
  },
  {
    direction: 'forward',
    getConnectionFromProps(props) {
      return props.data && props.data.networkAssetList;
    },
    getFragmentVariables(prevVars, totalCount) {
      return {
        ...prevVars,
        count: totalCount,
      };
    },
    getVariables(props, { count, cursor }, fragmentVariables) {
      return {
        search: fragmentVariables.search,
        first: fragmentVariables.first,
        offset: fragmentVariables.offset,
        count,
        cursor,
        orderedBy: fragmentVariables.orderedBy,
        orderMode: fragmentVariables.orderMode,
        filters: fragmentVariables.filters,
      };
    },
    query: networkCardsQuery,
  },
);<|MERGE_RESOLUTION|>--- conflicted
+++ resolved
@@ -141,12 +141,8 @@
       ) {
         networkAssetList(
           search: $search
-<<<<<<< HEAD
-          first: $count
-=======
           first: $first
           offset: $offset
->>>>>>> 3d34e17a
           # after: $cursor
           orderedBy: $orderedBy
           orderMode: $orderMode
