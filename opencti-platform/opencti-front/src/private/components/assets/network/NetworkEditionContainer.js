--- conflicted
+++ resolved
@@ -5,11 +5,8 @@
 import * as Yup from 'yup';
 import * as R from 'ramda';
 import graphql from 'babel-plugin-relay/macro';
-<<<<<<< HEAD
 import { createFragmentContainer } from 'react-relay';
 import { compose } from 'ramda';
-=======
->>>>>>> 4b07dc72
 import { Formik, Form, Field } from 'formik';
 import Dialog from '@material-ui/core/Dialog';
 import DialogContent from '@material-ui/core/DialogContent';
@@ -22,12 +19,6 @@
 import { withStyles } from '@material-ui/core/styles';
 import Typography from '@material-ui/core/Typography';
 import { Close, CheckCircleOutline } from '@material-ui/icons';
-<<<<<<< HEAD
-import { RelayProfiler } from 'relay-runtime';
-=======
-import { commitMutation as CM, createFragmentContainer } from 'react-relay';
-import environmentDarkLight from '../../../../relay/environmentDarkLight';
->>>>>>> 4b07dc72
 import inject18n from '../../../../components/i18n';
 import { adaptFieldValue } from '../../../../utils/String';
 import { dateFormat, parse } from '../../../../utils/Time';
