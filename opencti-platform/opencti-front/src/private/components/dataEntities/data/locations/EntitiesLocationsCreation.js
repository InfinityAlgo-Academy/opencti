--- conflicted
+++ resolved
@@ -104,12 +104,6 @@
   onSubmit(values, { setSubmitting, resetForm }) {
     const finalValues = R.pipe(
       R.dissoc('created'),
-<<<<<<< HEAD
-      values.address.length === 0
-      && R.dissoc('address'),
-      R.dissoc('email_addresses'),
-=======
->>>>>>> 72602ca0
       R.dissoc('modified'),
     )(values);
     CM(environmentDarkLight, {
