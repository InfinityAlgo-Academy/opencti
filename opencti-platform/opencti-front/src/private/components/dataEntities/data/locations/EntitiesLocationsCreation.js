import React, { Component } from 'react';
import * as PropTypes from 'prop-types';
import * as Yup from 'yup';
import * as R from 'ramda';
import { Formik, Form, Field } from 'formik';
import { withStyles } from '@material-ui/core/styles';
import Grid from '@material-ui/core/Grid';
import { Information } from 'mdi-material-ui';
import Typography from '@material-ui/core/Typography';
import Dialog from '@material-ui/core/Dialog';
import DialogTitle from '@material-ui/core/DialogTitle';
import Tooltip from '@material-ui/core/Tooltip';
import Button from '@material-ui/core/Button';
import DialogContent from '@material-ui/core/DialogContent';
import DialogContentText from '@material-ui/core/DialogContentText';
import Slide from '@material-ui/core/Slide';
import DialogActions from '@material-ui/core/DialogActions';
import graphql from 'babel-plugin-relay/macro';
import { dayStartDate, parse } from '../../../../../utils/Time';
import { commitMutation, QueryRenderer } from '../../../../../relay/environment';
import inject18n from '../../../../../components/i18n';
import SelectField from '../../../../../components/SelectField';
import TextField from '../../../../../components/TextField';
import DatePickerField from '../../../../../components/DatePickerField';
import MarkDownField from '../../../../../components/MarkDownField';
import { toastGenericError } from '../../../../../utils/bakedToast';
import NewAddressField from '../../../common/form/NewAddressField';
import TaskType from '../../../common/form/TaskType';
import DataAddressField from '../../../common/form/DataAddressField';
import EmailAddressField from '../../../common/form/EmailAddressField';
import { telephoneFormatRegex, emailAddressRegex } from '../../../../../utils/Network';

const styles = (theme) => ({
  dialogMain: {
    overflowY: 'hidden',
  },
  dialogClosebutton: {
    float: 'left',
    marginLeft: '15px',
    marginBottom: '20px',
  },
  dialogTitle: {
    padding: '24px 0 16px 24px',
  },
  dialogActions: {
    justifyContent: 'flex-start',
    padding: '10px 0 20px 22px',
  },
  dialogContent: {
    padding: '0 24px',
    marginBottom: '24px',
    overflowY: 'scroll',
    height: '650px',
  },
  buttonPopover: {
    textTransform: 'capitalize',
  },
  popoverDialog: {
    fontSize: '18px',
    lineHeight: '24px',
    color: theme.palette.header.text,
  },
});

const entitiesLocationsCreationMutation = graphql`
  mutation EntitiesLocationsCreationMutation($input: OscalLocationAddInput) {
    createOscalLocation (input: $input) {
      id
    }
  }
`;

const LocationCreationValidation = (t) => Yup.object().shape({
  name: Yup.string().required(t('This field is required')),
});
const Transition = React.forwardRef((props, ref) => (
  <Slide direction="up" ref={ref} {...props} />
));
Transition.displayName = 'TransitionSlide';
class EntitiesLocationsCreation extends Component {
  constructor(props) {
    super(props);
    this.state = {
      open: false,
      onSubmit: false,
      displayCancel: false,
    };
  }

  handleCancelButton() {
    this.setState({ displayCancel: false });
  }

  handleOpenCancelButton() {
    this.setState({ displayCancel: true });
  }

  handleOpen() {
    this.setState({ open: true });
  }

  onSubmit(values, { setSubmitting, resetForm }) {
    const adaptedValues = R.evolve(
      {
        address: () => values.address[0],
      },
      values,
    );
    const finalValues = R.pipe(
      R.dissoc('created'),
      R.dissoc('modified'),
<<<<<<< HEAD
    )(values);
    commitMutation({
=======
    )(adaptedValues);
    CM(environmentDarkLight, {
>>>>>>> cb5e34c2
      mutation: entitiesLocationsCreationMutation,
      variables: {
        input: finalValues,
      },
      setSubmitting,
      onCompleted: (data) => {
        setSubmitting(false);
        resetForm();
        this.props.handleLocationCreation();
        this.props.history.push('/data/entities/locations');
      },
      onError: (err) => {
        console.error(err);
        toastGenericError('Failed to create location');
      },
    });
    // commitMutation({
    //   mutation: entitiesLocationsCreationMutation,
    //   variables: {
    //     input: values,
    //   },
    // //   // updater: (store) => insertNode(
    // //   //   store,
    // //   //   'Pagination_threatActors',
    // //   //   this.props.paginationOptions,
    // //   //   'threatActorAdd',
    // //   // ),
    //   setSubmitting,
    //   onCompleted: () => {
    //     setSubmitting(false);
    //     resetForm();
    //     this.handleClose();
    //   },
    // });
  }

  handleClose() {
    this.setState({ open: false });
  }

  handleSubmit() {
    this.setState({ onSubmit: true });
  }

  onReset() {
    this.props.handleLocationCreation();
  }

  render() {
    const {
      t,
      classes,
      openDataCreation,
      handleLocationCreation,
      open,
      history,
    } = this.props;
    return (
      <>
        <Dialog
          open={openDataCreation}
          keepMounted={true}
          className={classes.dialogMain}
        >
          <Formik
            enableReinitialize={true}
            initialValues={{
              name: '',
              created: null,
              modified: null,
              description: '',
              address: [],
              location_type: '',
              location_class: '',
              email_addresses: [],
              telephone_numbers: [],
            }}
            validationSchema={LocationCreationValidation(t)}
            onSubmit={this.onSubmit.bind(this)}
            onReset={this.onReset.bind(this)}
          >
            {({
              submitForm,
              handleReset,
              isSubmitting,
              setFieldValue,
              values,
            }) => (
              <Form>
                <DialogTitle classes={{ root: classes.dialogTitle }}>{t('Location')}</DialogTitle>
                <DialogContent classes={{ root: classes.dialogContent }}>
                  <Grid container={true} spacing={3}>
                    <Grid item={true} xs={12}>
                      <div style={{ marginBottom: '10px' }}>
                        <Typography
                          variant="h3"
                          color="textSecondary"
                          gutterBottom={true}
                          style={{ float: 'left' }}
                        >
                          {t('Id')}
                        </Typography>
                        <div style={{ float: 'left', margin: '1px 0 0 5px' }}>
                          <Tooltip title={t('Id')} >
                            <Information fontSize="inherit" color="disabled" />
                          </Tooltip>
                        </div>
                        <div className="clearfix" />
                        <Field
                          component={TextField}
                          name="id"
                          fullWidth={true}
                          disabled={true}
                          size="small"
                          containerstyle={{ width: '100%' }}
                          variant='outlined'
                        />
                      </div>
                    </Grid>
                  </Grid>
                  <Grid container={true} spacing={3}>
                    <Grid item={true} xs={6}>
                      <div style={{ marginBottom: '12px' }}>
                        <Typography
                          variant="h3"
                          color="textSecondary"
                          gutterBottom={true}
                          style={{ float: 'left' }}
                        >
                          {t('Created Date')}
                        </Typography>
                        <div style={{ float: 'left', margin: '1px 0 0 5px' }}>
                          <Tooltip title={t('Created')} >
                            <Information fontSize="inherit" color="disabled" />
                          </Tooltip>
                        </div>
                        <div className="clearfix" />
                        <Field
                          component={DatePickerField}
                          name="created"
                          fullWidth={true}
                          disabled={true}
                          size="small"
                          containerstyle={{ width: '100%' }}
                          variant='outlined'
                          invalidDateMessage={t(
                            'The value must be a date (YYYY-MM-DD)',
                          )}
                          style={{ height: '38.09px' }}
                        />
                      </div>
                    </Grid>
                    <Grid item={true} xs={6}>
                      <div>
                        <Typography
                          variant="h3"
                          color="textSecondary"
                          gutterBottom={true}
                          style={{ float: 'left' }}
                        >
                          {t('Modified Date')}
                        </Typography>
                        <div style={{ float: 'left', margin: '1px 0 0 5px' }}>
                          <Tooltip title={t('Last Modified')} >
                            <Information fontSize="inherit" color="disabled" />
                          </Tooltip>
                        </div>
                        <div className="clearfix" />
                        <Field
                          component={DatePickerField}
                          name="modified"
                          fullWidth={true}
                          disabled={true}
                          size="small"
                          variant='outlined'
                          invalidDateMessage={t(
                            'The value must be a date (YYYY-MM-DD)',
                          )}
                          style={{ height: '38.09px' }}
                          containerstyle={{ width: '100%' }}
                        />
                      </div>
                    </Grid>
                    <Grid item={true} xs={12}>
                      <Typography
                        variant="h3"
                        color="textSecondary"
                        gutterBottom={true}
                        style={{ float: 'left' }}
                      >
                        {t('Name')}
                      </Typography>
                      <div style={{ float: 'left', margin: '1px 0 0 5px' }}>
                        <Tooltip title={t('Name')} >
                          <Information fontSize="inherit" color="disabled" />
                        </Tooltip>
                      </div>
                      <div className="clearfix" />
                      <Field
                        component={TextField}
                        name="name"
                        fullWidth={true}
                        size="small"
                        containerstyle={{ width: '100%' }}
                        variant='outlined'
                      />
                    </Grid>
                    <Grid xs={12} item={true}>
                      <Typography
                        variant="h3"
                        color="textSecondary"
                        gutterBottom={true}
                        style={{ float: 'left' }}
                      >
                        {t('Description')}
                      </Typography>
                      <div style={{ float: 'left', margin: '-1px 0 0 4px' }}>
                        <Tooltip title={t('Description')}>
                          <Information fontSize="inherit" color="disabled" />
                        </Tooltip>
                      </div>
                      <div className="clearfix" />
                      <Field
                        component={MarkDownField}
                        name='description'
                        fullWidth={true}
                        multiline={true}
                        rows='3'
                        variant='outlined'
                        containerstyle={{ width: '100%' }}
                      />
                    </Grid>
                    <Grid item={true} xs={6}>
                      <Typography
                        variant="h3"
                        color="textSecondary"
                        gutterBottom={true}
                        style={{ float: 'left' }}
                      >
                        {t('Location Type')}
                      </Typography>
                      <div style={{ float: 'left', margin: '1px 0 0 5px' }}>
                        <Tooltip title={t('Location Type')} >
                          <Information fontSize="inherit" color="disabled" />
                        </Tooltip>
                      </div>
                      <div className="clearfix" />
                      <TaskType
                        name='location_type'
                        taskType='OscalLocationType'
                        fullWidth={true}
                        variant='outlined'
                        style={{ height: '38.09px' }}
                        containerstyle={{ width: '100%' }}
                      />
                    </Grid>
                    <Grid item={true} xs={6}>
                      <Typography
                        variant="h3"
                        color="textSecondary"
                        gutterBottom={true}
                        style={{ float: 'left' }}
                      >
                        {t('Location Class')}
                      </Typography>
                      <div style={{ float: 'left', margin: '1px 0 0 5px' }}>
                        <Tooltip title={t('Location Class')} >
                          <Information fontSize="inherit" color="disabled" />
                        </Tooltip>
                      </div>
                      <div className="clearfix" />
                      <TaskType
                        name='location_class'
                        taskType='OscalLocationClass'
                        fullWidth={true}
                        variant='outlined'
                        style={{ height: '38.09px' }}
                        containerstyle={{ width: '100%' }}
                      />
                    </Grid>
                    <Grid item={true} xs={12}>
                      <NewAddressField
                        setFieldValue={setFieldValue}
                        values={values}
                        addressValues={values.address}
                        title='Address'
                        name='address'
                      />
                    </Grid>
                    <Grid item={true} xs={6}>
                      <DataAddressField
                        setFieldValue={setFieldValue}
                        values={values}
                        addressValues={values.telephone_numbers}
                        title='Telephone numbers'
                        name='telephone_numbers'
                        validation={telephoneFormatRegex}
                        helperText='Please enter a valid Telephone Number. Example: +17895551234 (10-15 digits)'
                      />
                      <div style={{ marginTop: '10px' }}>
                        <Typography
                          variant="h3"
                          color="textSecondary"
                          gutterBottom={true}
                          style={{ float: 'left' }}
                        >
                          {t('Marking')}
                        </Typography>
                        <div style={{ float: 'left', margin: '1px 0 0 5px' }}>
                          <Tooltip title={t('Marking')} >
                            <Information fontSize="inherit" color="disabled" />
                          </Tooltip>
                        </div>
                        <div className="clearfix" />
                        <Field
                          component={SelectField}
                          variant='outlined'
                          name="marking"
                          fullWidth={true}
                          style={{ height: '38.09px' }}
                          containerstyle={{ width: '100%' }}
                        />
                      </div>
                    </Grid>
                    <Grid item={true} xs={6}>
                      <EmailAddressField
                        setFieldValue={setFieldValue}
                        values={values}
                        addressValues={values.email_addresses}
                        title='Email Address'
                        name='email_addresses'
                        validation={emailAddressRegex}
                        helperText='Please enter a valid Email Address. Example: support@darklight.ai'
                      />
                    </Grid>
                  </Grid>
                </DialogContent>
                <DialogActions classes={{ root: classes.dialogClosebutton }}>
                  <Button
                    variant="outlined"
                    onClick={() => handleLocationCreation()}
                    classes={{ root: classes.buttonPopover }}
                  >
                    {t('Cancel')}
                  </Button>
                  <Button
                    variant="contained"
                    color="primary"
                    onClick={submitForm}
                    disabled={isSubmitting}
                    classes={{ root: classes.buttonPopover }}
                  >
                    {t('Submit')}
                  </Button>
                </DialogActions>
              </Form>
            )}
          </Formik>
        </Dialog>
      </>
    );
  }
}

EntitiesLocationsCreation.propTypes = {
  openDataCreation: PropTypes.bool,
  handleLocationCreation: PropTypes.func,
  classes: PropTypes.object,
  theme: PropTypes.object,
  t: PropTypes.func,
};

export default R.compose(
  inject18n,
  withStyles(styles, { withTheme: true }),
)(EntitiesLocationsCreation);<|MERGE_RESOLUTION|>--- conflicted
+++ resolved
@@ -109,13 +109,8 @@
     const finalValues = R.pipe(
       R.dissoc('created'),
       R.dissoc('modified'),
-<<<<<<< HEAD
-    )(values);
+    )(adaptedValues);
     commitMutation({
-=======
-    )(adaptedValues);
-    CM(environmentDarkLight, {
->>>>>>> cb5e34c2
       mutation: entitiesLocationsCreationMutation,
       variables: {
         input: finalValues,
