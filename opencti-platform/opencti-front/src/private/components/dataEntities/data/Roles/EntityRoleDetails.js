/* eslint-disable */
/* refactor */
import React, { Component } from 'react';
import * as PropTypes from 'prop-types';
import { compose } from 'ramda';
import { createFragmentContainer } from 'react-relay';
import graphql from 'babel-plugin-relay/macro';
import { withStyles } from '@material-ui/core/styles';
import Paper from '@material-ui/core/Paper';
import Typography from '@material-ui/core/Typography';
import { Grid, Switch, Tooltip } from '@material-ui/core';
import Markdown from 'react-markdown';
import remarkGfm from 'remark-gfm';
import remarkParse from 'remark-parse';
import inject18n from '../../../../../components/i18n';
import CyioCoreObjectLabelsView from '../../../common/stix_core_objects/CyioCoreObjectLabelsView';
const styles = (theme) => ({
  paper: {
    height: '100%',
    minHeight: '100%',
    margin: '10px 0 0 0',
    padding: '24px 24px 32px 24px',
    borderRadius: 6,
  },
  link: {
    textAlign: 'left',
    fontSize: '16px',
    font: 'DIN Next LT Pro',
  },
  chip: {
    color: theme.palette.header.text,
    height: 25,
    fontSize: 12,
    padding: '14px 12px',
    margin: '0 7px 7px 0',
    backgroundColor: theme.palette.header.background,
  },
  scrollBg: {
    background: theme.palette.header.background,
    width: '100%',
    color: 'white',
    padding: '10px 5px 10px 15px',
    borderRadius: '5px',
    lineHeight: '20px',
  },
  scrollDiv: {
    width: '100%',
    background: theme.palette.header.background,
    height: '223px',
    overflow: 'hidden',
    overflowY: 'scroll',
  },
  scrollObj: {
    color: theme.palette.header.text,
    fontFamily: 'sans-serif',
    padding: '0px',
    textAlign: 'left',
  },
  markingText: {
    background: theme.palette.header.text,
    color: 'black',
    width: '100px',
    textAlign: 'center',
    padding: '3px 0',
  }
});

class EntityRoleDetailsComponent extends Component {
  render() {
    const {
      t,
      classes,
      refreshQuery,
      role,
      fldt,
      history,
    } = this.props;
    return (
      <div style={{ height: '100%' }}>
        <Typography variant="h4" gutterBottom={true}>
          {t('Basic Information')}
        </Typography>
        <Paper classes={{ root: classes.paper }} elevation={2}>
          <Grid container={true} spacing={3}>
            <Grid item={true} xs={3}>
              <div>
                <Typography
                  variant="h3"
                  color="textSecondary"
                  gutterBottom={true}
                >
                  {t('Name')}
                </Typography>
                <div className="clearfix" />
<<<<<<< HEAD
                {/* TODO 'Add Name info' */}
                {t('')}
=======
                {role.name && t(role.name)}
>>>>>>> 77b29594
              </div>
              <div style={{ marginTop: '20px' }}>
                <Typography
                  variant="h3"
                  color="textSecondary"
                  gutterBottom={true}
                >
                  {t('Created')}
                </Typography>
                <div className="clearfix" />
                {role.created && fldt(role.created)}
              </div>
              <div style={{ marginTop: '20px' }}>
                <Typography
                  variant="h3"
                  color="textSecondary"
                  gutterBottom={true}
                >
                  {t('Short Name')}
                </Typography>
                <div className="clearfix" />
<<<<<<< HEAD
                {/* TODO ' Ad Short Name info' */}
                {t('')}
=======
                {role.short_name && t(role.short_name)}
>>>>>>> 77b29594
              </div>
              <div style={{ marginTop: '20px' }}>
                <Typography
                  variant="h3"
                  color="textSecondary"
                  gutterBottom={true}
                >
                  {t('Role Identifier')}
                </Typography>
                <div className="clearfix" />
                {role.role_identifier && t(role.role_identifier)}
              </div>
            </Grid>
            <Grid item={true} xs={4}>
              <div>
                <Typography
                  variant="h3"
                  color="textSecondary"
                  gutterBottom={true}
                >
                  {t('ID')}
                </Typography>
                <div className="clearfix" />
<<<<<<< HEAD
                {/* TODO 'Add ID' */}
                {t('')}
=======
                {role.id && t(role.id)}
>>>>>>> 77b29594
              </div>
              <div style={{ marginTop: '20px' }}>
                <Typography
                  variant="h3"
                  color="textSecondary"
                  gutterBottom={true}
                >
                  {t('Last Modified')}
                </Typography>
                <div className="clearfix" />
<<<<<<< HEAD
                {/* TODO: 'Add Last Modified' */}
                {t('')}
=======
                {role.modified && fldt(role.modified)}
>>>>>>> 77b29594
              </div>
            </Grid>
            <Grid item={true} xs={4}>
              <Typography
                variant="h3"
                color="textSecondary"
                gutterBottom={true}
              >
                {t('Description')}
              </Typography>
              <div className="clearfix" />
              <div className={classes.scrollBg}>
                <div className={classes.scrollDiv}>
                  <div className={classes.scrollObj}>
<<<<<<< HEAD
                    {/* TODO: 'Add Description' */}
                    {t('')}
=======
                    <Markdown
                      remarkPlugins={[remarkGfm, remarkParse]}
                      parserOptions={{ commonmark: true }}
                      className="markdown"
                    >
                      {role?.description && t(role?.description)}
                    </Markdown>
>>>>>>> 77b29594
                  </div>
                </div>
              </div>
            </Grid>
          </Grid>
          <Grid container={true} spacing={3}>
            <Grid item={true} xs={3}>
              <CyioCoreObjectLabelsView
                labels={role.labels}
                marginTop={0}
                refreshQuery={refreshQuery}
                id={role.id}
                typename={role.__typename}
              />
            </Grid>
            <Grid item={true} xs={4}>
              <Typography
                variant="h3"
                color="textSecondary"
                gutterBottom={true}
              >
                {t('Markings')}
              </Typography>
              <div className="clearfix" />
              {role?.markings && (
                <p className={classes.markingText}>
                  {t(role?.markings)}
                </p>
              )}
            </Grid>
          </Grid>
        </Paper>
      </div>
    );
  }
}

EntityRoleDetailsComponent.propTypes = {
  role: PropTypes.object,
  classes: PropTypes.object,
  refreshQuery: PropTypes.func,
  t: PropTypes.func,
  fldt: PropTypes.func,
};

const EntityRoleDetails = createFragmentContainer(
  EntityRoleDetailsComponent,
  {
    role: graphql`
      fragment EntityRoleDetails_role on OscalRole {
        __typename
        id
        entity_type
        created
        modified
        role_identifier
        name
        short_name
        description
        labels {
          __typename
          id
          name
          color
          entity_type
          description
        }
      }
    `,
  },
);

export default compose(inject18n, withStyles(styles))(EntityRoleDetails);<|MERGE_RESOLUTION|>--- conflicted
+++ resolved
@@ -92,12 +92,7 @@
                   {t('Name')}
                 </Typography>
                 <div className="clearfix" />
-<<<<<<< HEAD
-                {/* TODO 'Add Name info' */}
-                {t('')}
-=======
                 {role.name && t(role.name)}
->>>>>>> 77b29594
               </div>
               <div style={{ marginTop: '20px' }}>
                 <Typography
@@ -119,12 +114,7 @@
                   {t('Short Name')}
                 </Typography>
                 <div className="clearfix" />
-<<<<<<< HEAD
-                {/* TODO ' Ad Short Name info' */}
-                {t('')}
-=======
                 {role.short_name && t(role.short_name)}
->>>>>>> 77b29594
               </div>
               <div style={{ marginTop: '20px' }}>
                 <Typography
@@ -148,12 +138,7 @@
                   {t('ID')}
                 </Typography>
                 <div className="clearfix" />
-<<<<<<< HEAD
-                {/* TODO 'Add ID' */}
-                {t('')}
-=======
                 {role.id && t(role.id)}
->>>>>>> 77b29594
               </div>
               <div style={{ marginTop: '20px' }}>
                 <Typography
@@ -164,12 +149,7 @@
                   {t('Last Modified')}
                 </Typography>
                 <div className="clearfix" />
-<<<<<<< HEAD
-                {/* TODO: 'Add Last Modified' */}
-                {t('')}
-=======
                 {role.modified && fldt(role.modified)}
->>>>>>> 77b29594
               </div>
             </Grid>
             <Grid item={true} xs={4}>
@@ -184,10 +164,6 @@
               <div className={classes.scrollBg}>
                 <div className={classes.scrollDiv}>
                   <div className={classes.scrollObj}>
-<<<<<<< HEAD
-                    {/* TODO: 'Add Description' */}
-                    {t('')}
-=======
                     <Markdown
                       remarkPlugins={[remarkGfm, remarkParse]}
                       parserOptions={{ commonmark: true }}
@@ -195,7 +171,6 @@
                     >
                       {role?.description && t(role?.description)}
                     </Markdown>
->>>>>>> 77b29594
                   </div>
                 </div>
               </div>
