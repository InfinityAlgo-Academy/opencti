import React, { Component } from 'react';
import * as PropTypes from 'prop-types';
import { withRouter } from 'react-router-dom';
import * as R from 'ramda';
<<<<<<< HEAD
import Typography from '@material-ui/core/Typography';
import { QueryRenderer } from '../../../../../relay/environment';
=======
import { QueryRenderer as QR } from 'react-relay';
import QueryRendererDarkLight from '../../../../../relay/environmentDarkLight';
>>>>>>> 4b07dc72
import {
  buildViewParamsFromUrlAndStorage,
  convertFilters,
  saveViewParameters,
} from '../../../../../utils/ListParameters';
import inject18n from '../../../../../components/i18n';
import CyioListCards from '../../../../../components/list_cards/CyioListCards';
import CyioListLines from '../../../../../components/list_lines/CyioListLines';
import EntitiesExternalReferencesCards, {
  entitiesExternalReferencesCardsQuery,
} from './EntitiesExternalReferencesCards';
import EntitiesExternalReferencesLines, {
  entitiesExternalReferencesLinesQuery,
} from './EntitiesExternalReferencesLines';
import EntitiesExternalReferencesCreation from './EntitiesExternalReferencesCreation';
import { isUniqFilter } from '../../../common/lists/Filters';
import EntitiesExternalReferencesDeletion from './EntitiesExternalReferencesDeletion';
import { toastGenericError } from '../../../../../utils/bakedToast';
import ExternalReferenceEntityEdition from './ExternalReferenceEntityEdition';

class ExternalReferencesEntities extends Component {
  constructor(props) {
    super(props);
    const params = buildViewParamsFromUrlAndStorage(
      props.history,
      props.location,
      'view-external-reference',
    );
    this.state = {
      sortBy: R.propOr('source_name', 'sortBy', params),
      orderAsc: R.propOr(true, 'orderAsc', params),
      searchTerm: R.propOr('', 'searchTerm', params),
      view: R.propOr('cards', 'view', params),
      filters: R.propOr({}, 'filters', params),
      openExports: false,
      numberOfElements: { number: 0, symbol: '' },
      selectedElements: null,
      selectAll: false,
      openDataCreation: false,
      displayEdit: false,
      selectedExternalReferenceId: '',
    };
  }

  saveView() {
    this.handleRefresh();
    saveViewParameters(
      this.props.history,
      this.props.location,
      'view-external-reference',
      this.state,
    );
  }

  handleChangeView(mode) {
    this.setState({ view: mode }, () => this.saveView());
  }

  handleSearch(value) {
    this.setState({ searchTerm: value }, () => this.saveView());
  }

  handleSort(field, orderAsc) {
    this.setState({ sortBy: field, orderAsc }, () => this.saveView());
  }

  handleToggleExports() {
    this.setState({ openExports: !this.state.openExports });
  }

  handleToggleSelectAll() {
    this.setState({ selectAll: !this.state.selectAll, selectedElements: null });
  }

  handleClearSelectedElements() {
    this.setState({ selectAll: false, selectedElements: null });
  }

  handleExternalReferenceCreation() {
    this.setState({ openDataCreation: !this.state.openDataCreation });
  }

  handleRefresh() {
    this.props.history.push('/data/entities/external_references');
  }

  handleDisplayEdit(selectedElements) {
    let externalReferenceId = '';
    if (selectedElements) {
      externalReferenceId = (Object.entries(selectedElements)[0][1])?.id;
    }
    this.setState({
      displayEdit: !this.state.displayEdit,
      selectedExternalReferenceId: externalReferenceId,
    });
  }

  handleToggleSelectEntity(entity, event) {
    event.stopPropagation();
    event.preventDefault();
    const { selectedElements } = this.state;
    if (entity.id in (selectedElements || {})) {
      const newSelectedElements = R.omit([entity.id], selectedElements);
      this.setState({
        selectAll: false,
        selectedElements: newSelectedElements,
      });
    } else {
      const newSelectedElements = R.assoc(
        entity.id,
        entity,
        selectedElements || {},
      );
      this.setState({
        selectAll: false,
        selectedElements: newSelectedElements,
      });
    }
  }

  handleAddFilter(key, id, value, event = null) {
    if (event) {
      event.stopPropagation();
      event.preventDefault();
    }
    if (this.state.filters[key] && this.state.filters[key].length > 0) {
      this.setState(
        {
          filters: R.assoc(
            key,
            isUniqFilter(key)
              ? [{ id, value }]
              : R.uniqBy(R.prop('id'), [
                { id, value },
                ...this.state.filters[key],
              ]),
            this.state.filters,
          ),
        },
      );
    } else {
      this.setState(
        {
          filters: R.assoc(key, [{ id, value }], this.state.filters),
        },
      );
    }
  }

  handleRemoveFilter(key) {
    this.setState({ filters: R.dissoc(key, this.state.filters) }, () => this.saveView());
  }

  setNumberOfElements(numberOfElements) {
    this.setState({ numberOfElements });
  }

  renderCards(paginationOptions) {
    const {
      sortBy,
      orderAsc,
      searchTerm,
      filters,
      openExports,
      numberOfElements,
      selectedElements,
      selectAll,
    } = this.state;
    const dataColumns = {
      type: {
        label: 'Type',
      },
      source_name: {
        label: 'Source Name',
      },
      media_type: {
        label: 'Media Type',
      },
      url: {
        label: 'URL',
      },
      creation_date: {
        label: 'Creation Date',
      },
      marking: {
        label: 'Marking',
      },
    };
    return (
      <CyioListCards
        sortBy={sortBy}
        orderAsc={orderAsc}
        dataColumns={dataColumns}
        handleSort={this.handleSort.bind(this)}
        handleSearch={this.handleSearch.bind(this)}
        handleChangeView={this.handleChangeView.bind(this)}
        handleAddFilter={this.handleAddFilter.bind(this)}
        handleRemoveFilter={this.handleRemoveFilter.bind(this)}
        handleToggleExports={this.handleToggleExports.bind(this)}
        handleNewCreation={this.handleExternalReferenceCreation.bind(this)}
        handleClearSelectedElements={this.handleClearSelectedElements.bind(this)}
        handleDisplayEdit={this.handleDisplayEdit.bind(this)}
        selectedElements={selectedElements}
        selectAll={selectAll}
        CreateItemComponent={<EntitiesExternalReferencesCreation />}
        OperationsComponent={<EntitiesExternalReferencesDeletion />}
        openExports={openExports}
        filterEntityType="Entities"
        selectedDataEntity='external_references'
        keyword={searchTerm}
        filters={filters}
        paginationOptions={paginationOptions}
        numberOfElements={numberOfElements}
        availableFilterKeys={[
          'created_start_date',
          'created_end_date',
          'label_name',
        ]}
      >
        <QueryRenderer
          query={entitiesExternalReferencesCardsQuery}
          variables={{ first: 50, offset: 0, ...paginationOptions }}
          render={({ error, props }) => {
            if (error) {
              toastGenericError('Request Failed');
            }
            return (
              <EntitiesExternalReferencesCards
                data={props}
                extra={props}
                selectAll={selectAll}
                paginationOptions={paginationOptions}
                initialLoading={props === null}
                selectedElements={selectedElements}
                onLabelClick={this.handleAddFilter.bind(this)}
                setNumberOfElements={this.setNumberOfElements.bind(this)}
                onToggleEntity={this.handleToggleSelectEntity.bind(this)}
              />
            );
          }}
        />
      </CyioListCards>
    );
  }

  renderLines(paginationOptions) {
    const {
      sortBy,
      filters,
      orderAsc,
      selectAll,
      searchTerm,
      openExports,
      selectedElements,
      numberOfElements,
    } = this.state;
    const dataColumns = {
      type: {
        label: 'Type',
        width: '14%',
        isSortable: false,
      },
      source_name: {
        label: 'Source Name',
        width: '16%',
        isSortable: true,
      },
      media_type: {
        label: 'Media Type',
        width: '16%',
        isSortable: false,
      },
      url: {
        label: 'URL',
        width: '20%',
        isSortable: true,
      },
      created: {
        label: 'Creation Date',
        width: '12%',
        isSortable: true,
      },
      marking: {
        label: 'Marking',
        width: '12%',
        isSortable: true,
      },
    };
    return (
      <CyioListLines
        sortBy={sortBy}
        orderAsc={orderAsc}
        dataColumns={dataColumns}
        handleSort={this.handleSort.bind(this)}
        handleSearch={this.handleSearch.bind(this)}
        handleChangeView={this.handleChangeView.bind(this)}
        handleAddFilter={this.handleAddFilter.bind(this)}
        handleRemoveFilter={this.handleRemoveFilter.bind(this)}
        handleToggleExports={this.handleToggleExports.bind(this)}
        handleToggleSelectAll={this.handleToggleSelectAll.bind(this)}
        handleNewCreation={this.handleExternalReferenceCreation.bind(this)}
        handleClearSelectedElements={this.handleClearSelectedElements.bind(this)}
        handleDisplayEdit={this.handleDisplayEdit.bind(this)}
        selectedElements={selectedElements}
        CreateItemComponent={<EntitiesExternalReferencesCreation />}
        OperationsComponent={<EntitiesExternalReferencesDeletion />}
        openExports={openExports}
        selectAll={selectAll}
        filterEntityType='Entities'
        selectedDataEntity='external_references'
        keyword={searchTerm}
        filters={filters}
        paginationOptions={paginationOptions}
        numberOfElements={numberOfElements}
        availableFilterKeys={[
          'created_start_date',
          'created_end_date',
          'label_name',
        ]}
      >
        <QueryRenderer
          query={entitiesExternalReferencesLinesQuery}
          variables={{ first: 50, offset: 0, ...paginationOptions }}
          render={({ error, props }) => {
            if (error) {
              toastGenericError('Request Failed');
            }
            return (
              <EntitiesExternalReferencesLines
                data={props}
                selectAll={selectAll}
                dataColumns={dataColumns}
                initialLoading={props === null}
                selectedElements={selectedElements}
                paginationOptions={paginationOptions}
                onLabelClick={this.handleAddFilter.bind(this)}
                onToggleEntity={this.handleToggleSelectEntity.bind(this)}
                setNumberOfElements={this.setNumberOfElements.bind(this)}
              />
            );
          }}
        />
      </CyioListLines>
    );
  }

  render() {
    const {
      view,
      sortBy,
      orderAsc,
      searchTerm,
      filters,
      openDataCreation,
    } = this.state;
    const finalFilters = convertFilters(filters);
    const paginationOptions = {
      search: searchTerm,
      orderedBy: sortBy,
      orderMode: orderAsc ? 'asc' : 'desc',
      filters: finalFilters,
      filterMode: 'and',
    };
    return (
      <div>
        {view === 'cards' && this.renderCards(paginationOptions)}
        {view === 'lines' && this.renderLines(paginationOptions)}
        <EntitiesExternalReferencesCreation
          openDataCreation={openDataCreation}
          handleExternalReferenceCreation={this.handleExternalReferenceCreation.bind(this)}
          history={this.props.history}
        />
        <ExternalReferenceEntityEdition
          displayEdit={this.state.displayEdit}
          history={this.props.history}
          externalReferenceId={this.state.selectedExternalReferenceId}
          handleDisplayEdit={this.handleDisplayEdit.bind(this)}
        />
      </div>
    );
  }
}

ExternalReferencesEntities.propTypes = {
  t: PropTypes.func,
  history: PropTypes.object,
  location: PropTypes.object,
};

export default R.compose(inject18n, withRouter)(ExternalReferencesEntities);<|MERGE_RESOLUTION|>--- conflicted
+++ resolved
@@ -2,13 +2,7 @@
 import * as PropTypes from 'prop-types';
 import { withRouter } from 'react-router-dom';
 import * as R from 'ramda';
-<<<<<<< HEAD
-import Typography from '@material-ui/core/Typography';
 import { QueryRenderer } from '../../../../../relay/environment';
-=======
-import { QueryRenderer as QR } from 'react-relay';
-import QueryRendererDarkLight from '../../../../../relay/environmentDarkLight';
->>>>>>> 4b07dc72
 import {
   buildViewParamsFromUrlAndStorage,
   convertFilters,
