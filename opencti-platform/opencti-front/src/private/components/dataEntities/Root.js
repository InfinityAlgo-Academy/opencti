import React, { Component } from 'react';
import * as PropTypes from 'prop-types';
import { Switch, Redirect } from 'react-router-dom';
import { BoundaryRoute } from '../Error';
import Entities from './Entities';
import RolesEntities from './data/Roles/RolesEntities';
<<<<<<< HEAD
import AssessmentPlatformsEntities from './data/assessment_platform/AssessmentPlatformsEntities';
=======
import PartiesEntities from './data/parties/PartiesEntities';
import PartiesDataSource from './data/parties/PartiesDataSource';
import RootParty from './data/parties/Root';
import RolesTasks from './data/tasks/TasksEntities';
>>>>>>> c309e9c1
import RolesDataSource from './data/Roles/RolesDataSource';
import AssessmentPlatformsDataSource from './data/assessment_platform/AssessmentPlatformsDataSource';
import RootAssessmentPlatform from './data/assessment_platform/Root';
import RolesTasks from './data/tasks/TasksEntities';
import TasksDataSource from './data/tasks/TasksDataSource';
import DataSources from './DataSources';
import RootRole from './data/Roles/Root';
import RootTask from './data/tasks/Root';

class Root extends Component {
  render() {
    const { me } = this.props;
    return (
      <Switch>
        {/* Entities Section */}
        <BoundaryRoute
          exact
          path="/data"
          render={() => <Redirect to="/data/entities" />}
        />
        <BoundaryRoute
          exact
          path="/data/entities"
          component={Entities}
        />
        <BoundaryRoute
          exact
          path="/data/entities/roles"
          component={RolesEntities}
        />
        <BoundaryRoute
          exact
          path="/data/entities/assessment_platform"
          component={AssessmentPlatformsEntities}
        />
        <BoundaryRoute
          exact
          path="/data/entities/tasks"
          component={RolesTasks}
        />
        <BoundaryRoute
          exact
          path="/data/entities/roles/:roleId"
          render={(routeProps) => <RootRole {...routeProps} me={me} />}
        />
        <BoundaryRoute
          exact
          path="/data/entities/tasks/:taskId"
          render={(routeProps) => <RootTask {...routeProps} me={me} />}
        />

        {/* Data Source Section */}
        <BoundaryRoute
          exact
          path="/data/data source/roles"
          component={RolesDataSource}
        />
        <BoundaryRoute
          exact
<<<<<<< HEAD
          path="/data/data source/assessment_platform"
          component={AssessmentPlatformsDataSource}
=======
          path="/data/entities/parties"
          component={PartiesEntities}
        />
        <BoundaryRoute
          exact
          path="/data/data source/parties"
          component={PartiesDataSource}
>>>>>>> c309e9c1
        />
        <BoundaryRoute
          exact
          path="/data/data source/tasks"
          component={TasksDataSource}
        />
        <BoundaryRoute
          exact
          path="/data/data source"
          component={DataSources}
        />
        <BoundaryRoute
<<<<<<< HEAD
          exact
          path="/data/entities/assessment_platform/:assessmentPlatformId"
          render={(routeProps) => <RootAssessmentPlatform {...routeProps} me={me} />}
=======
          path="/data/entities/parties/:partyId"
          render={(routeProps) => <RootParty {...routeProps} me={me} />}
>>>>>>> c309e9c1
        />
        {/* <BoundaryRoute
          path="/data/data source/:dataSourceId"
          render={(routeProps) => <RootDevice {...routeProps} me={me} />}
        /> */}
      </Switch>
    );
  }
}

Root.propTypes = {
  me: PropTypes.object,
};

export default Root;<|MERGE_RESOLUTION|>--- conflicted
+++ resolved
@@ -4,14 +4,11 @@
 import { BoundaryRoute } from '../Error';
 import Entities from './Entities';
 import RolesEntities from './data/Roles/RolesEntities';
-<<<<<<< HEAD
 import AssessmentPlatformsEntities from './data/assessment_platform/AssessmentPlatformsEntities';
-=======
 import PartiesEntities from './data/parties/PartiesEntities';
 import PartiesDataSource from './data/parties/PartiesDataSource';
 import RootParty from './data/parties/Root';
 import RolesTasks from './data/tasks/TasksEntities';
->>>>>>> c309e9c1
 import RolesDataSource from './data/Roles/RolesDataSource';
 import AssessmentPlatformsDataSource from './data/assessment_platform/AssessmentPlatformsDataSource';
 import RootAssessmentPlatform from './data/assessment_platform/Root';
@@ -71,10 +68,11 @@
         />
         <BoundaryRoute
           exact
-<<<<<<< HEAD
           path="/data/data source/assessment_platform"
           component={AssessmentPlatformsDataSource}
-=======
+        />
+        <BoundaryRoute
+          exact
           path="/data/entities/parties"
           component={PartiesEntities}
         />
@@ -82,7 +80,6 @@
           exact
           path="/data/data source/parties"
           component={PartiesDataSource}
->>>>>>> c309e9c1
         />
         <BoundaryRoute
           exact
@@ -95,14 +92,14 @@
           component={DataSources}
         />
         <BoundaryRoute
-<<<<<<< HEAD
+          exact
+          path="/data/entities/parties/:partyId"
+          render={(routeProps) => <RootParty {...routeProps} me={me} />}
+        />
+        <BoundaryRoute
           exact
           path="/data/entities/assessment_platform/:assessmentPlatformId"
           render={(routeProps) => <RootAssessmentPlatform {...routeProps} me={me} />}
-=======
-          path="/data/entities/parties/:partyId"
-          render={(routeProps) => <RootParty {...routeProps} me={me} />}
->>>>>>> c309e9c1
         />
         {/* <BoundaryRoute
           path="/data/data source/:dataSourceId"
