import React, { Component } from 'react';
import * as PropTypes from 'prop-types';
import { Switch, Redirect } from 'react-router-dom';
import { BoundaryRoute } from '../Error';
import Entities from './Entities';
import RolesEntities from './data/Roles/RolesEntities';
import AssessmentPlatformsEntities from './data/assessment_platform/AssessmentPlatformsEntities';
import LocationsEntities from './data/locations/LocationsEntities';
import TasksEntities from './data/tasks/TasksEntities';
import PartiesEntities from './data/parties/PartiesEntities';
import RootParty from './data/parties/Root';
import RolesDataSource from './data/Roles/RolesDataSource';
import AssessmentPlatformsDataSource from './data/assessment_platform/AssessmentPlatformsDataSource';
import RootAssessmentPlatform from './data/assessment_platform/Root';
import TasksDataSource from './data/tasks/TasksDataSource';
import LocationsDataSource from './data/locations/LocationsDataSource';
import DataSources from './DataSources';
import RootRole from './data/Roles/Root';
import RootTask from './data/tasks/Root';
import RootLocation from './data/locations/Root';
import PartiesDataSource from './data/parties/PartiesDataSource';
import RootResponsibleParty from './data/responsibleParties/Root';
import ResponsiblePartiesEntities from './data/responsibleParties/ResponsiblePartiesEntities';
import ResponsiblePartiesDataSource from './data/responsibleParties/ResponsiblePartyDataSource';

class Root extends Component {
  render() {
    const { me } = this.props;
    return (
      <Switch>
        {/* Entities Section */}
        <BoundaryRoute
          exact
          path="/data"
          render={() => <Redirect to="/data/entities" />}
        />
        <BoundaryRoute
          exact
          path="/data/entities"
          component={Entities}
        />
        <BoundaryRoute
          exact
          path="/data/entities/roles"
          component={RolesEntities}
        />
        <BoundaryRoute
          exact
          path="/data/entities/tasks"
          component={TasksEntities}
        />
        <BoundaryRoute
          exact
          path="/data/entities/parties"
          component={PartiesEntities}
        />
        <BoundaryRoute
          exact
          path="/data/entities/locations"
          component={LocationsEntities}
        />
        <BoundaryRoute
          exact
          path="/data/entities/assessment_platform"
          component={AssessmentPlatformsEntities}
        />
        <BoundaryRoute
          exact
<<<<<<< HEAD
          path="/data/entities/parties"
          component={PartiesEntities}
=======
          path="/data/entities/responsible_parties"
          component={ResponsiblePartiesEntities}
>>>>>>> a7890451
        />

        {/* Data Source Section */}
        <BoundaryRoute
          exact
          path="/data/data source"
          component={DataSources}
        />
        <BoundaryRoute
          exact
          path="/data/data source/roles"
          component={RolesDataSource}
        />
        <BoundaryRoute
          exact
<<<<<<< HEAD
          path="/data/data source/locations"
          component={LocationsDataSource}
        />
        <BoundaryRoute
          exact
          path="/data/data source/assessment_platform"
          component={AssessmentPlatformsDataSource}
=======
          path="/data/data source/tasks"
          component={TasksDataSource}
>>>>>>> a7890451
        />
        <BoundaryRoute
          exact
          path="/data/data source/parties"
          component={PartiesDataSource}
        />
        <BoundaryRoute
          exact
          path="/data/data source/locations"
          component={LocationsDataSource}
        />
        <BoundaryRoute
          exact
          path="/data/data source/assessment_platform"
          component={AssessmentPlatformsDataSource}
        />
        <BoundaryRoute
          exact
          path="/data/data source/responsible_parties"
          component={ResponsiblePartiesDataSource}
        />

        {/* Entities Root Path Section */}

        <BoundaryRoute
          exact
          path="/data/entities/roles/:roleId"
          render={(routeProps) => <RootRole {...routeProps} me={me} />}
        />
        <BoundaryRoute
          exact
          path="/data/entities/tasks/:taskId"
          render={(routeProps) => <RootTask {...routeProps} me={me} />}
        />
        <BoundaryRoute
          exact
          path="/data/entities/parties/:partyId"
          render={(routeProps) => <RootParty {...routeProps} me={me} />}
        />
        <BoundaryRoute
<<<<<<< HEAD
          exact
          path="/data/entities/locations/:locationId"
          render={(routeProps) => <RootLocation {...routeProps} me={me} />}
        />
        <BoundaryRoute
          exact
          path="/data/entities/assessment_platform/:assessmentPlatformId"
          render={(routeProps) => <RootAssessmentPlatform {...routeProps} me={me} />}
=======
          path="/data/entities/locations/:locationId"
          render={(routeProps) => <RootLocation {...routeProps} me={me} />}
>>>>>>> a7890451
        />
        <BoundaryRoute
          path="/data/entities/responsible_parties/:respPartyId"
          render={(routeProps) => <RootResponsibleParty {...routeProps} me={me} />}
        />
        <BoundaryRoute
          exact
          path="/data/entities/assessment_platform/:assessmentPlatformId"
          render={(routeProps) => <RootAssessmentPlatform {...routeProps} me={me} />}
        />

        {/* Data Source Root Path Section */}
        {/* <BoundaryRoute
          path="/data/data source/:dataSourceId"
          render={(routeProps) => <RootDevice {...routeProps} me={me} />}
        /> */}
      </Switch>
    );
  }
}

Root.propTypes = {
  me: PropTypes.object,
};

export default Root;<|MERGE_RESOLUTION|>--- conflicted
+++ resolved
@@ -66,13 +66,8 @@
         />
         <BoundaryRoute
           exact
-<<<<<<< HEAD
-          path="/data/entities/parties"
-          component={PartiesEntities}
-=======
           path="/data/entities/responsible_parties"
           component={ResponsiblePartiesEntities}
->>>>>>> a7890451
         />
 
         {/* Data Source Section */}
@@ -88,18 +83,8 @@
         />
         <BoundaryRoute
           exact
-<<<<<<< HEAD
-          path="/data/data source/locations"
-          component={LocationsDataSource}
-        />
-        <BoundaryRoute
-          exact
-          path="/data/data source/assessment_platform"
-          component={AssessmentPlatformsDataSource}
-=======
           path="/data/data source/tasks"
           component={TasksDataSource}
->>>>>>> a7890451
         />
         <BoundaryRoute
           exact
@@ -140,19 +125,8 @@
           render={(routeProps) => <RootParty {...routeProps} me={me} />}
         />
         <BoundaryRoute
-<<<<<<< HEAD
-          exact
           path="/data/entities/locations/:locationId"
           render={(routeProps) => <RootLocation {...routeProps} me={me} />}
-        />
-        <BoundaryRoute
-          exact
-          path="/data/entities/assessment_platform/:assessmentPlatformId"
-          render={(routeProps) => <RootAssessmentPlatform {...routeProps} me={me} />}
-=======
-          path="/data/entities/locations/:locationId"
-          render={(routeProps) => <RootLocation {...routeProps} me={me} />}
->>>>>>> a7890451
         />
         <BoundaryRoute
           path="/data/entities/responsible_parties/:respPartyId"
