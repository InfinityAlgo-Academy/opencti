--- conflicted
+++ resolved
@@ -112,11 +112,7 @@
     const {
       t, cyioCoreObjectId, marginTop, data,
     } = this.props;
-<<<<<<< HEAD
-    const notes = R.pathOr([], ['cyioNotes', 'edges'], data);
-=======
     // const notes = R.pathOr([], ['cyioNotes', 'edges'], data);
->>>>>>> 0825b495
     const paginationOptions = {
       search: this.state.search,
     };
@@ -135,13 +131,7 @@
         {/* </Security> */}
         <div className="clearfix" />
         <Paper style={{ height: '100%', paddingTop: '15px' }} >
-<<<<<<< HEAD
-        {notes.map((noteEdge) => {
-          const note = noteEdge.node;
-          return (
-=======
           {data.map((note) => (
->>>>>>> 0825b495
             <CyioCoreObjectOrCyioCoreRelationshipNoteCard
               key={note.id}
               node={note}
