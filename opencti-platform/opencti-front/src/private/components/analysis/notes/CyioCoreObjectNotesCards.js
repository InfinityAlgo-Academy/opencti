--- conflicted
+++ resolved
@@ -114,15 +114,7 @@
 
   render() {
     const {
-<<<<<<< HEAD
-      t,
-      cyioCoreObjectId,
-      marginTop,
-      classes,
-      data,
-=======
       t, cyioCoreObjectId, marginTop, data, height, typename,
->>>>>>> 68a0a5f0
     } = this.props;
     // const notes = R.pathOr([], ['cyioNotes', 'edges'], data);
     const paginationOptions = {
