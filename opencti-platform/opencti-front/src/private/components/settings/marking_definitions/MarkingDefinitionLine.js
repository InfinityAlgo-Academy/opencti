--- conflicted
+++ resolved
@@ -12,7 +12,7 @@
 import inject18n from '../../../../components/i18n';
 import MarkingDefinitionPopover from './MarkingDefinitionPopover';
 
-const styles = theme => ({
+const styles = (theme) => ({
   item: {
     paddingLeft: 10,
     height: '100%',
@@ -49,13 +49,11 @@
       fd, classes, node, dataColumns, paginationOptions,
     } = this.props;
     return (
-<<<<<<< HEAD
       <ListItem classes={{ root: classes.item }} divider={true} button={true}>
-        <ListItemIcon classes={{ root: classes.itemIcon }}>
-=======
-      <ListItem classes={{ root: classes.item }} divider={true}>
-        <ListItemIcon style={{ color: node.color }} classes={{ root: classes.itemIcon }}>
->>>>>>> da8a4cc8
+        <ListItemIcon
+          style={{ color: node.color }}
+          classes={{ root: classes.itemIcon }}
+        >
           <CenterFocusStrong />
         </ListItemIcon>
         <ListItemText
