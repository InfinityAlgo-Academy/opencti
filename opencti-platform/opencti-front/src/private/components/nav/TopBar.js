import React, { useState } from 'react';
import * as PropTypes from 'prop-types';
import { withRouter, Link } from 'react-router-dom';
import { compose } from 'ramda';
import { withStyles } from '@material-ui/core/styles';
import AppBar from '@material-ui/core/AppBar';
import Toolbar from '@material-ui/core/Toolbar';
import IconButton from '@material-ui/core/IconButton';
import { AccountCircle } from '@material-ui/icons';
import { UploadNetworkOutline } from 'mdi-material-ui';
import Menu from '@material-ui/core/Menu';
import MenuItem from '@material-ui/core/MenuItem';
import Tooltip from '@material-ui/core/Tooltip';
import graphql from 'babel-plugin-relay/macro';
import logo from '../../../resources/images/logo.png';
import inject18n from '../../../components/i18n';
import SearchInput from '../../../components/SearchInput';
import TopMenuDashboard from './TopMenuDashboard';
import TopMenuSearch from './TopMenuSearch';
import TopMenuExplore from './TopMenuExplore';
import TopMenuExploreWorkspace from './TopMenuExploreWorkspace';
import TopMenuInvestigate from './TopMenuInvestigate';
import TopMenuInvestigateWorkspace from './TopMenuInvestigateWorkspace';
import TopMenuKnowledge from './TopMenuThreats';
import TopMenuThreatActor from './TopMenuThreatActor';
import TopMenuSector from './TopMenuSector';
import TopMenuIntrusionSet from './TopMenuIntrusionSet';
import TopMenuCampaign from './TopMenuCampaign';
import TopMenuIncident from './TopMenuIncident';
import TopMenuMalware from './TopMenuMalware';
import TopMenuTechniques from './TopMenuTechniques';
import TopMenuAttackPattern from './TopMenuAttackPattern';
import TopMenuCourseOfAction from './TopMenuCourseOfAction';
import TopMenuTool from './TopMenuTool';
import TopMenuVulnerability from './TopMenuVulnerability';
import TopMenuRegion from './TopMenuRegion';
import TopMenuSignatures from './TopMenuSignatures';
import TopMenuObservable from './TopMenuObservable';
import TopMenuIndicator from './TopMenuIndicator';
import TopMenuReports from './TopMenuReports';
import TopMenuReport from './TopMenuReport';
import TopMenuEntities from './TopMenuEntities';
import TopMenuCountry from './TopMenuCountry';
import TopMenuCity from './TopMenuCity';
import TopMenuOrganization from './TopMenuOrganization';
import TopMenuPerson from './TopMenuPerson';
import TopMenuConnectors from './TopMenuConnectors';
import TopMenuSettings from './TopMenuSettings';
import TopMenuProfile from './TopMenuProfile';
import { commitMutation } from '../../../relay/environment';
import Security, { KNOWLEDGE, KNOWLEDGE_KNASKIMPORT } from '../../../utils/Security';

const styles = (theme) => ({
  appBar: {
    width: '100%',
    zIndex: theme.zIndex.drawer + 1,
    backgroundColor: theme.palette.header.background,
    color: theme.palette.header.text,
  },
  flex: {
    flexGrow: 1,
  },
  logoButton: {
    marginLeft: -20,
    marginRight: 20,
  },
  logo: {
    cursor: 'pointer',
    height: 35,
  },
  progressBar: {
    height: 2,
  },
  menuContainer: {
    float: 'left',
  },
  searchContainer: {
    position: 'absolute',
    right: 125,
    top: 15,
  },
  button: {
    position: 'absolute',
    right: 55,
    top: 2,
  },
  menuButton: {
    position: 'absolute',
    right: 5,
    top: 2,
  },
});

const logoutMutation = graphql`
  mutation TopBarLogoutMutation {
    logout
  }
`;

const TopBar = ({
  t, classes, location, history, keyword,
}) => {
  const [menuOpen, setMenuOpen] = useState({ open: false, anchorEl: null });
  const handleOpenMenu = (event) => {
    event.preventDefault();
    setMenuOpen({ open: true, anchorEl: event.currentTarget });
  };
  const handleCloseMenu = () => {
    setMenuOpen({ open: false, anchorEl: null });
  };
  const handleLogout = () => {
    commitMutation({
      mutation: logoutMutation,
      variables: {},
      onCompleted: () => history.push('/login?message=You have successfully logged out'),
    });
  };
  const handleSearch = (searchKeyword) => {
    if (searchKeyword.length > 0) {
      // With need to double encode because of react router.
      // Waiting for history 5.0 integrated to react router.
      const encodeKey = encodeURIComponent(encodeURIComponent(searchKeyword));
      history.push(`/dashboard/search/${encodeKey}`);
    }
  };
  return (
    <AppBar position="fixed" className={classes.appBar}>
      <Toolbar>
        <IconButton
          classes={{ root: classes.logoButton }}
          color="inherit"
          aria-label="Menu"
          component={Link}
          to="/dashboard">
          <img src={logo} alt="logo" className={classes.logo} />
        </IconButton>
        <div className={classes.menuContainer}>
          {location.pathname === '/dashboard'
          || location.pathname === '/dashboard/entities'
          || location.pathname === '/dashboard/import' ? (
            <TopMenuDashboard />
            ) : (
              ''
            )}
          {location.pathname.includes('/dashboard/search/') ? (
            <TopMenuSearch />
          ) : (
            ''
          )}
          {location.pathname === '/dashboard/explore' ? (
            <TopMenuExplore />
          ) : (
            ''
          )}
          {location.pathname.includes('/dashboard/explore/') ? (
            <TopMenuExploreWorkspace />
          ) : (
            ''
          )}
          {location.pathname === '/dashboard/investigate' ? (
            <TopMenuInvestigate />
          ) : (
            ''
          )}
          {location.pathname.includes('/dashboard/investigate/') ? (
            <TopMenuInvestigateWorkspace />
          ) : (
            ''
          )}
          {location.pathname === '/dashboard/threats'
          || location.pathname.match('/dashboard/threats/[a-z_]+$') ? (
            <TopMenuKnowledge />
            ) : (
              ''
            )}
          {location.pathname.includes('/dashboard/threats/threat_actors/') ? (
            <TopMenuThreatActor />
          ) : (
            ''
          )}
          {location.pathname.includes(
            '/dashboard/threats/intrusion_sets/',
          ) ? (
            <TopMenuIntrusionSet />
            ) : (
              ''
            )}
          {location.pathname.includes('/dashboard/threats/campaigns/') ? (
            <TopMenuCampaign />
          ) : (
            ''
          )}
          {location.pathname.includes('/dashboard/threats/incidents/') ? (
            <TopMenuIncident />
          ) : (
            ''
          )}
          {location.pathname.includes('/dashboard/threats/malwares/') ? (
            <TopMenuMalware />
          ) : (
            ''
          )}
          {location.pathname === '/dashboard/techniques'
          || location.pathname.match('/dashboard/techniques/[a-z_]+$') ? (
            <TopMenuTechniques />
            ) : (
              ''
            )}
          {location.pathname.includes(
            '/dashboard/techniques/attack_patterns/',
          ) ? (
            <TopMenuAttackPattern />
            ) : (
              ''
            )}
          {location.pathname.includes(
            '/dashboard/techniques/courses_of_action/',
          ) ? (
            <TopMenuCourseOfAction />
            ) : (
              ''
            )}
          {location.pathname.includes('/dashboard/techniques/tools/') ? (
            <TopMenuTool />
          ) : (
            ''
          )}
          {location.pathname.includes(
            '/dashboard/techniques/vulnerabilities/',
          ) ? (
            <TopMenuVulnerability />
            ) : (
              ''
            )}
          {location.pathname === '/dashboard/signatures'
          || location.pathname.match('/dashboard/signatures/[a-z1-9_]+$') ? (
            <TopMenuSignatures />
            ) : (
              ''
            )}
          {location.pathname.includes('/dashboard/signatures/observables/') ? (
            <TopMenuObservable />
          ) : (
            ''
          )}
          {location.pathname.includes('/dashboard/signatures/indicators/') ? (
            <TopMenuIndicator />
          ) : (
            ''
          )}
          {location.pathname === '/dashboard/reports'
          || location.pathname.match('/dashboard/reports/[a-zA-Z1-9_-]+$') ? (
            <TopMenuReports />
            ) : (
              ''
            )}
          {location.pathname.includes('/dashboard/reports/all/') ? (
            <TopMenuReport />
          ) : (
            ''
          )}
          {location.pathname === '/dashboard/entities'
          || location.pathname.match('/dashboard/entities/[a-z_]+$') ? (
            <TopMenuEntities />
            ) : (
              ''
            )}
          {location.pathname.includes('/dashboard/entities/sectors/') ? (
            <TopMenuSector />
          ) : (
            ''
          )}
          {location.pathname.includes('/dashboard/entities/regions/') ? (
            <TopMenuRegion />
          ) : (
            ''
          )}
          {location.pathname.includes('/dashboard/entities/countries/') ? (
            <TopMenuCountry />
          ) : (
            ''
          )}
          {location.pathname.includes('/dashboard/entities/cities/') ? (
            <TopMenuCity />
          ) : (
            ''
          )}
          {location.pathname.includes(
            '/dashboard/entities/organizations/',
          ) ? (
            <TopMenuOrganization />
            ) : (
              ''
            )}
          {location.pathname.includes('/dashboard/entities/persons/') ? (
            <TopMenuPerson />
          ) : (
            ''
          )}
          {location.pathname === '/dashboard/connectors'
          || location.pathname.match('/dashboard/connectors/[a-z_]+$') ? (
            <TopMenuConnectors />
            ) : (
              ''
            )}
          {location.pathname.includes('/dashboard/settings') ? (
            <TopMenuSettings />
          ) : (
            ''
          )}
          {location.pathname === '/dashboard/profile' ? (
            <TopMenuProfile />
          ) : (
            ''
          )}
        </div>
<<<<<<< HEAD
        <Security roles={[KNOWLEDGE]}>
=======
        <Security needs={[KNOWLEDGE]}>
>>>>>>> ed2f4074
          <div className={classes.searchContainer}>
            <SearchInput onSubmit={handleSearch} keyword={keyword}/>
          </div>
        </Security>
<<<<<<< HEAD
        <Security roles={[KNOWLEDGE_KNASKIMPORT]}>
=======
        <Security needs={[KNOWLEDGE_KNASKIMPORT]}>
>>>>>>> ed2f4074
          <Tooltip title={t('Data import')}>
            <IconButton
              component={Link}
              to="/dashboard/import"
              variant={
                location.pathname === '/dashboard/import' ? 'contained' : 'text'
              }
              color={
                location.pathname === '/dashboard/import'
                  ? 'primary'
                  : 'inherit'
              }
              classes={{ root: classes.button }}>
              <UploadNetworkOutline fontSize="large" />
            </IconButton>
          </Tooltip>
        </Security>
        <IconButton size="medium"
          classes={{ root: classes.menuButton }}
<<<<<<< HEAD
=======
          aria-owns={menuOpen.open ? 'menu-appbar' : null}
          aria-haspopup="true"
>>>>>>> ed2f4074
          onClick={handleOpenMenu}
          color="inherit">
          <AccountCircle fontSize="large" />
        </IconButton>
        <Menu id="menu-appbar"
          style={{ marginTop: 40, zIndex: 2100 }}
          anchorEl={menuOpen.anchorEl}
          open={menuOpen.open}
          onClose={handleCloseMenu}>
          <MenuItem component={Link}
            to="/dashboard/profile"
            onClick={handleCloseMenu}>
            {t('Profile')}
          </MenuItem>
          <MenuItem onClick={handleLogout}>
            {t('Logout')}
          </MenuItem>
        </Menu>
      </Toolbar>
    </AppBar>
  );
};

TopBar.propTypes = {
  keyword: PropTypes.string,
  classes: PropTypes.object,
  location: PropTypes.object,
  t: PropTypes.func,
  history: PropTypes.object,
};

export default compose(
  inject18n,
  withRouter,
  withStyles(styles),
)(TopBar);<|MERGE_RESOLUTION|>--- conflicted
+++ resolved
@@ -314,20 +314,12 @@
             ''
           )}
         </div>
-<<<<<<< HEAD
-        <Security roles={[KNOWLEDGE]}>
-=======
         <Security needs={[KNOWLEDGE]}>
->>>>>>> ed2f4074
           <div className={classes.searchContainer}>
             <SearchInput onSubmit={handleSearch} keyword={keyword}/>
           </div>
         </Security>
-<<<<<<< HEAD
-        <Security roles={[KNOWLEDGE_KNASKIMPORT]}>
-=======
         <Security needs={[KNOWLEDGE_KNASKIMPORT]}>
->>>>>>> ed2f4074
           <Tooltip title={t('Data import')}>
             <IconButton
               component={Link}
@@ -347,11 +339,8 @@
         </Security>
         <IconButton size="medium"
           classes={{ root: classes.menuButton }}
-<<<<<<< HEAD
-=======
           aria-owns={menuOpen.open ? 'menu-appbar' : null}
           aria-haspopup="true"
->>>>>>> ed2f4074
           onClick={handleOpenMenu}
           color="inherit">
           <AccountCircle fontSize="large" />
