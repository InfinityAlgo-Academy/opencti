--- conflicted
+++ resolved
@@ -73,11 +73,7 @@
   },
   menuItem: {
     height: 40,
-<<<<<<< HEAD
-    padding: '6px 0 6px 20px',
-=======
     // padding: '6px 0 6px 20px',
->>>>>>> 587f71c4
   },
   lastItem: {
     bottom: 0,
@@ -102,11 +98,7 @@
     width: 255,
     paddingTop: 15,
     borderBottom: '1px solid rgba(255, 255, 255, 0.2)',
-<<<<<<< HEAD
-    padding: '6px 20px',
-=======
     padding: '6px 25px 6px 20px',
->>>>>>> 587f71c4
   },
   logoMain: {
     cursor: 'pointer',
@@ -125,21 +117,13 @@
   drawerButton: {
     position: 'absolute',
     left: '90%',
-<<<<<<< HEAD
-    top: '50%',
-=======
     top: '48%',
->>>>>>> 587f71c4
     zIndex: 2,
   },
   drawerButtonCollapsed: {
     position: 'absolute',
     left: '64%',
-<<<<<<< HEAD
-    top: '50%',
-=======
     top: '48%',
->>>>>>> 587f71c4
     zIndex: 2,
   },
   drawerButtonMargin: {
