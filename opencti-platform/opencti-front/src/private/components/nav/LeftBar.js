import React, { useContext, useState, useEffect } from 'react';
import * as PropTypes from 'prop-types';
import { withRouter, Link } from 'react-router-dom';
import { assoc, compose } from 'ramda';
import { withStyles } from '@material-ui/core/styles';
import Toolbar from '@material-ui/core/Toolbar';
import MenuList from '@material-ui/core/MenuList';
import MenuItem from '@material-ui/core/MenuItem';
import ListItemIcon from '@material-ui/core/ListItemIcon';
import ListItemText from '@material-ui/core/ListItemText';
import Divider from '@material-ui/core/Divider';
import Drawer from '@material-ui/core/Drawer';
import {
  DashboardOutlined,
<<<<<<< HEAD
  ExpandLess,
  ExpandMore,
  Language,
=======
>>>>>>> a2fd6855
} from '@material-ui/icons';
import FiberManualRecordIcon from '@material-ui/icons/FiberManualRecord';
import PersonIcon from '@material-ui/icons/Person';
import LocationCityIcon from '@material-ui/icons/LocationCity';
import {
  CogOutline,
  Database,
} from 'mdi-material-ui';
import Dialog from '@material-ui/core/Dialog';
import inject18n from '../../../components/i18n';
import Security, {
  KNOWLEDGE,
  SETTINGS,
  MODULES,
  TAXIIAPI_SETCOLLECTIONS,
  UserContext,
} from '../../../utils/Security';
import {
  getAccount,
} from '../../../services/account.service';
<<<<<<< HEAD
import Dialog from "@material-ui/core/Dialog";
import FeatureFlag from "../../../components/feature/FeatureFlag";
import { toastGenericError } from "../../../utils/bakedToast";
=======
import UserPreferencesModal from './UserPreferencesModal';
import FeatureFlag from '../../../components/feature/FeatureFlag';
import { toastGenericError } from '../../../utils/bakedToast';
>>>>>>> a2fd6855

const styles = (theme) => ({
  drawerPaper: {
    minHeight: '100vh',
    width: 255,
    backgroundColor: theme.palette.background.nav,
    backgroundImage: `url(${window.BASE_PATH}/static/Darklight_CyioLogo-Lock-Up.png)`,
    backgroundRepeat: 'no-repeat',
    backgroundPosition: '50% 70%;',
  },
  menuList: {
    marginTop: 20,
    marginBottom: 20,
  },
  lastItem: {
    bottom: 0,
  },
  logoButton: {
    marginLeft: -23,
    marginRight: 20,
  },
  logo: {
    cursor: 'pointer',
    height: 35,
  },
  toolbar: theme.mixins.toolbar,
  menuItem: {
    height: 40,
    padding: '6px 10px 6px 10px',
  },
  menuItemNested: {
    height: 30,
    padding: '6px 10px 6px 25px',
  },
  bottomNavigation: {
    position: 'absolute',
    bottom: 0,
    width: '100%',
    marginBottom: 40,
  },
});

const LeftBar = ({
  t, location, classes, clientId, history, setClientId,
}) => {
  const [open, setOpen] = useState({ activities: true, knowledge: true });
  const [user, setUser] = useState();
  const [currentOrg, setCurrentOrg] = useState();
  const [userPrefOpen, setUserPrefOpen] = useState(false);
  const toggle = (key) => setOpen(assoc(key, !open[key], open));
  const { me } = useContext(UserContext);

  useEffect(() => {
    if (clientId) {
      getAccount()
        .then((res) => {
          setUser({
            email: res.data.email,
            clients: res.data.clients,
            first_name: me.name,
            last_name: me.lastname,
          });
          localStorage.setItem('currentOrg', res.data.clients.find((obj) => obj.client_id === clientId).name);
          setCurrentOrg(res.data.clients.find((obj) => obj.client_id === clientId).name);
        }).catch((error) => {
          console.error(error);
          toastGenericError('Failed to get user information');
        });
    }
<<<<<<< HEAD
  }, [clientId])
=======
  }, [clientId]);
>>>>>>> a2fd6855

  const handleUserPrefOpen = () => {
    setUserPrefOpen(true);
  };

  const handleDialogClose = () => {
    setUserPrefOpen(null);
  };

  const cancelUserPref = () => {
    setUserPrefOpen(null);
  };

<<<<<<< HEAD
  const cancelUserPref = () => {
    setUserPrefOpen(null);
  }

=======
>>>>>>> a2fd6855
  return (
    <Drawer variant="permanent" classes={{ paper: classes.drawerPaper }}>
      <Toolbar />
      <MenuList component="nav" classes={{ root: classes.menuList }}>
        <MenuItem
          component={Link}
          to="/dashboard"
          selected={location.pathname === '/dashboard'}
          dense={false}
          classes={{ root: classes.menuItem }}
        >
          <ListItemIcon style={{ minWidth: 35 }}>
            <DashboardOutlined />
          </ListItemIcon>
          <ListItemText primary={t('Dashboard')} />
        </MenuItem>
        <Security needs={[KNOWLEDGE]}>
          <MenuItem
            dense={false}
            classes={{ root: classes.menuItem }}
            onClick={() => toggle('activities')}
          >
            <ListItemIcon style={{ minWidth: 35 }}>
              <svg xmlns="http://www.w3.org/2000/svg" width="24" height="24" viewBox="0 0 24 24"><path fill="#ffffff" d="M12 4.942c1.827 1.105 3.474 1.6 5 1.833v7.76c0 1.606-.415 1.935-5 4.76v-14.353zm9-1.942v11.535c0 4.603-3.203 5.804-9 9.465-5.797-3.661-9-4.862-9-9.465v-11.535c3.516 0 5.629-.134 9-3 3.371 2.866 5.484 3 9 3zm-2 1.96c-2.446-.124-4.5-.611-7-2.416-2.5 1.805-4.554 2.292-7 2.416v9.575c0 3.042 1.69 3.83 7 7.107 5.313-3.281 7-4.065 7-7.107v-9.575z" /></svg>
            </ListItemIcon>
            <ListItemText primary={t('Defender HQ')} />
          </MenuItem>
<<<<<<< HEAD
          <MenuList component="nav" disablePadding={true}>
=======
            <MenuList component="nav" disablePadding={true}>
              <MenuItem
                component={Link}
                to="/defender HQ/assets"
                selected={location.pathname.includes('/defender HQ/assets')}
                dense={false}
                classes={{ root: classes.menuItemNested }}
              >
                <ListItemIcon style={{ minWidth: 35 }}>
                  <FiberManualRecordIcon style={{ fontSize: '0.55rem' }}/>
                </ListItemIcon>
                <ListItemText primary={t('Assets')} data-cy='assets' />
              </MenuItem>
              <MenuItem
               disabled="true"
                component={Link}
                to="/dashboard/events"
                selected={location.pathname.includes('/dashboard/events')}
                dense={false}
                classes={{ root: classes.menuItemNested }}
              >
                <ListItemIcon style={{ minWidth: 35 }}>
                  <FiberManualRecordIcon style={{ fontSize: '0.55rem' }} />
                </ListItemIcon>
                <ListItemText primary={t('Information Systems')} data-cy='information systems' />
              </MenuItem>
            </MenuList>
          <MenuItem
            dense={false}
            classes={{ root: classes.menuItem }}
            onClick={() => toggle('knowledge')}
          >
            <ListItemIcon style={{ minWidth: 35 }}>
              <svg xmlns="http://www.w3.org/2000/svg" width="24" height="24" viewBox="0 0 24 24"><path fill="#ffffff" d="M18.905 14c-2.029 2.401-4.862 5.005-7.905 8-5.893-5.8-11-10.134-11-14.371 0-6.154 8.114-7.587 11-2.676 2.865-4.875 11-3.499 11 2.676 0 .784-.175 1.572-.497 2.371h-6.278c-.253 0-.486.137-.61.358l-.813 1.45-2.27-4.437c-.112-.219-.331-.364-.576-.38-.246-.016-.482.097-.622.299l-1.88 2.71h-1.227c-.346-.598-.992-1-1.732-1-1.103 0-2 .896-2 2s.897 2 2 2c.74 0 1.386-.402 1.732-1h1.956c.228 0 .441-.111.573-.297l.989-1.406 2.256 4.559c.114.229.343.379.598.389.256.011.496-.118.629-.337l1.759-2.908h8.013v2h-5.095z"/></svg>
            </ListItemIcon>
            <ListItemText primary={t('Activities')} />
          </MenuItem>
            <MenuList component="nav" disablePadding={true}>
              <MenuItem
                disabled="true"
                component={Link}
                to="/dashboard/threats"
                selected={location.pathname.includes('/dashboard/threats')}
                dense={false}
                classes={{ root: classes.menuItemNested }}
              >
                <ListItemIcon style={{ minWidth: 35 }}>
                  <FiberManualRecordIcon style={{ fontSize: '0.55rem' }} />
                </ListItemIcon>
                <ListItemText primary={t('Threats Assessment')} data-cy='threats assessment' />
              </MenuItem>
              <MenuItem
                component={Link}
                to="/activities/vulnerability assessment"
                selected={location.pathname.includes('/activities/vulnerability assessment')}
                dense={false}
                classes={{ root: classes.menuItemNested }}
              >
                <ListItemIcon style={{ minWidth: 35 }}>
                  <FiberManualRecordIcon style={{ fontSize: '0.55rem' }} />
                </ListItemIcon>
                <ListItemText primary={t('Vulnerability Assessment')} data-cy='vsac' />
              </MenuItem>
              <FeatureFlag tag={'RISK_ASSESSMENT'}>
                <MenuItem
                  component={Link}
                  to="/activities/risk assessment"
                  selected={location.pathname.includes('/activities/risk assessment')}
                  dense={false}
                  classes={{ root: classes.menuItemNested }}
                >
                  <ListItemIcon style={{ minWidth: 35 }}>
                    <FiberManualRecordIcon style={{ fontSize: '0.55rem' }} />
                  </ListItemIcon>
                  <ListItemText primary={t('Risk Assessment')} data-cy='risk assessment' />
                </MenuItem>
              </FeatureFlag>
            </MenuList>
        </Security>
      </MenuList>
      <Security needs={[SETTINGS, MODULES, KNOWLEDGE, TAXIIAPI_SETCOLLECTIONS]}>
        <Divider />
        <MenuList component="nav" classes={{ root: classes.menuList }}>
>>>>>>> a2fd6855
            <MenuItem
              component={Link}
              to="/defender HQ/assets"
              selected={location.pathname.includes('/defender HQ/assets')}
              dense={false}
              classes={{ root: classes.menuItemNested }}
            >
              <ListItemIcon style={{ minWidth: 35 }}>
                <FiberManualRecordIcon style={{ fontSize: '0.55rem' }} />
              </ListItemIcon>
<<<<<<< HEAD
              <ListItemText primary={t('Assets')} />
=======
              <ListItemText primary={t('Data')} data-cy='data' />
>>>>>>> a2fd6855
            </MenuItem>
            <MenuItem
              disabled="true"
              component={Link}
              to="/dashboard/events"
              selected={location.pathname.includes('/dashboard/events')}
              dense={false}
              classes={{ root: classes.menuItemNested }}
            >
              <ListItemIcon style={{ minWidth: 35 }}>
                <FiberManualRecordIcon style={{ fontSize: '0.55rem' }} />
              </ListItemIcon>
<<<<<<< HEAD
              <ListItemText primary={t('Information Systems')} />
            </MenuItem>
          </MenuList>
          <MenuItem
            dense={false}
            classes={{ root: classes.menuItem }}
            onClick={() => toggle('knowledge')}
          >
            <ListItemIcon style={{ minWidth: 35 }}>
              <svg xmlns="http://www.w3.org/2000/svg" width="24" height="24" viewBox="0 0 24 24"><path fill="#ffffff" d="M18.905 14c-2.029 2.401-4.862 5.005-7.905 8-5.893-5.8-11-10.134-11-14.371 0-6.154 8.114-7.587 11-2.676 2.865-4.875 11-3.499 11 2.676 0 .784-.175 1.572-.497 2.371h-6.278c-.253 0-.486.137-.61.358l-.813 1.45-2.27-4.437c-.112-.219-.331-.364-.576-.38-.246-.016-.482.097-.622.299l-1.88 2.71h-1.227c-.346-.598-.992-1-1.732-1-1.103 0-2 .896-2 2s.897 2 2 2c.74 0 1.386-.402 1.732-1h1.956c.228 0 .441-.111.573-.297l.989-1.406 2.256 4.559c.114.229.343.379.598.389.256.011.496-.118.629-.337l1.759-2.908h8.013v2h-5.095z" /></svg>
            </ListItemIcon>
            <ListItemText primary={t('Activities')} />
          </MenuItem>
          <MenuList component="nav" disablePadding={true}>
=======
              <ListItemText primary={t('Settings')} data-cy='settings' />
            </MenuItem>
            </MenuList>
            <MenuList component="nav" classes={{ root: classes.bottomNavigation }}>
>>>>>>> a2fd6855
            <MenuItem
              disabled="true"
              component={Link}
              to="/dashboard/threats"
              selected={location.pathname.includes('/dashboard/threats')}
              dense={false}
              classes={{ root: classes.menuItemNested }}
            >
              <ListItemIcon style={{ minWidth: 35 }}>
                <FiberManualRecordIcon style={{ fontSize: '0.55rem' }} />
              </ListItemIcon>
<<<<<<< HEAD
              <ListItemText primary={t('Threats Assessment')} />
=======
              <ListItemText primary={t(me.name)} data-cy='profile' />
>>>>>>> a2fd6855
            </MenuItem>
            <MenuItem
              component={Link}
              to="/activities/vulnerability assessment"
              selected={location.pathname.includes('/activities/vulnerability assessment')}
              dense={false}
              classes={{ root: classes.menuItemNested }}
            >
              <ListItemIcon style={{ minWidth: 35 }}>
                <FiberManualRecordIcon style={{ fontSize: '0.55rem' }} />
              </ListItemIcon>
<<<<<<< HEAD
              <ListItemText primary={t('Vulnerability Assessment')} />
=======
              <ListItemText primary={currentOrg} data-cy='organization' />
>>>>>>> a2fd6855
            </MenuItem>
            <FeatureFlag tag={"RISK_ASSESSMENT"}>
              <MenuItem
                component={Link}
                to="/activities/risk assessment"
                selected={location.pathname.includes('/activities/risk assessment')}
                dense={false}
                classes={{ root: classes.menuItemNested }}
              >
                <ListItemIcon style={{ minWidth: 35 }}>
                  <FiberManualRecordIcon style={{ fontSize: '0.55rem' }} />
                </ListItemIcon>
                <ListItemText primary={t('Risk Assessment')} />
              </MenuItem>
            </FeatureFlag>
          </MenuList>
        </Security>
      </MenuList>
      <Security needs={[SETTINGS, MODULES, KNOWLEDGE, TAXIIAPI_SETCOLLECTIONS]}>
        <Divider />
        <MenuList component="nav" classes={{ root: classes.menuList }}>
          <MenuItem
            component={Link}
            to={'/data'}
            selected={location.pathname.includes('/data')}
            dense={false}
            classes={{ root: classes.menuItem }}
          >
            <ListItemIcon style={{ minWidth: 35 }}>
              <Database />
            </ListItemIcon>
            <ListItemText primary={t('Data')} />
          </MenuItem>
          <MenuItem
            disabled="true"
            component={Link}
            to="/dashboard/settings"
            selected={location.pathname.includes('/dashboard/setings')}
            dense={false}
            classes={{ root: classes.menuItem }}
          >
            <ListItemIcon style={{ minWidth: 35 }}>
              <CogOutline />
            </ListItemIcon>
            <ListItemText primary={t('Settings')} />
          </MenuItem>
          <MenuItem
            component={Link}
            to={'/about'}
            selected={location.pathname.includes('/about')}
            dense={false}
            classes={{ root: classes.menuItem }}
          >
            <ListItemIcon style={{ minWidth: 35 }}>
              <Language />
            </ListItemIcon>
            <ListItemText primary={t('About')} />
          </MenuItem>
        </MenuList>
        <MenuList component="nav" classes={{ root: classes.bottomNavigation }}>
          <MenuItem
            // component={Link}
            // to="/dashboard/profile"
            selected={location.pathname.includes('/dashboard/profile')}
            dense={false}
            classes={{ root: classes.menuItem }}
          >
            <ListItemIcon style={{ minWidth: 35 }}>
              <PersonIcon />
            </ListItemIcon>
            <ListItemText primary={t(me.name)} />
          </MenuItem>
          <MenuItem
            onClick={() => handleUserPrefOpen()}
            dense={false}
            classes={{ root: classes.menuItem }}
          >
            <ListItemIcon style={{ minWidth: 35 }}>
              <LocationCityIcon />
            </ListItemIcon>
            <ListItemText primary={currentOrg} />
          </MenuItem>
        </MenuList>
      </Security>
      <Dialog
        open={userPrefOpen}
        onClose={() => handleDialogClose()}
        maxWidth="md"
      >
        <UserPreferencesModal
          me={me}
          user={user}
          isLoading="true"
          history={history}
          action={cancelUserPref}
          url={location.pathname}
          setClientId={setClientId}
        />
      </Dialog>
    </Drawer>
  );
};

LeftBar.propTypes = {
  location: PropTypes.object,
  classes: PropTypes.object,
  t: PropTypes.func,
  clientId: PropTypes.string,
};

export default compose(inject18n, withRouter, withStyles(styles))(LeftBar);<|MERGE_RESOLUTION|>--- conflicted
+++ resolved
@@ -12,12 +12,8 @@
 import Drawer from '@material-ui/core/Drawer';
 import {
   DashboardOutlined,
-<<<<<<< HEAD
-  ExpandLess,
-  ExpandMore,
+  TabSharp,
   Language,
-=======
->>>>>>> a2fd6855
 } from '@material-ui/icons';
 import FiberManualRecordIcon from '@material-ui/icons/FiberManualRecord';
 import PersonIcon from '@material-ui/icons/Person';
@@ -38,15 +34,9 @@
 import {
   getAccount,
 } from '../../../services/account.service';
-<<<<<<< HEAD
-import Dialog from "@material-ui/core/Dialog";
-import FeatureFlag from "../../../components/feature/FeatureFlag";
-import { toastGenericError } from "../../../utils/bakedToast";
-=======
 import UserPreferencesModal from './UserPreferencesModal';
 import FeatureFlag from '../../../components/feature/FeatureFlag';
 import { toastGenericError } from '../../../utils/bakedToast';
->>>>>>> a2fd6855
 
 const styles = (theme) => ({
   drawerPaper: {
@@ -116,11 +106,7 @@
           toastGenericError('Failed to get user information');
         });
     }
-<<<<<<< HEAD
-  }, [clientId])
-=======
   }, [clientId]);
->>>>>>> a2fd6855
 
   const handleUserPrefOpen = () => {
     setUserPrefOpen(true);
@@ -134,13 +120,6 @@
     setUserPrefOpen(null);
   };
 
-<<<<<<< HEAD
-  const cancelUserPref = () => {
-    setUserPrefOpen(null);
-  }
-
-=======
->>>>>>> a2fd6855
   return (
     <Drawer variant="permanent" classes={{ paper: classes.drawerPaper }}>
       <Toolbar />
@@ -168,93 +147,7 @@
             </ListItemIcon>
             <ListItemText primary={t('Defender HQ')} />
           </MenuItem>
-<<<<<<< HEAD
           <MenuList component="nav" disablePadding={true}>
-=======
-            <MenuList component="nav" disablePadding={true}>
-              <MenuItem
-                component={Link}
-                to="/defender HQ/assets"
-                selected={location.pathname.includes('/defender HQ/assets')}
-                dense={false}
-                classes={{ root: classes.menuItemNested }}
-              >
-                <ListItemIcon style={{ minWidth: 35 }}>
-                  <FiberManualRecordIcon style={{ fontSize: '0.55rem' }}/>
-                </ListItemIcon>
-                <ListItemText primary={t('Assets')} data-cy='assets' />
-              </MenuItem>
-              <MenuItem
-               disabled="true"
-                component={Link}
-                to="/dashboard/events"
-                selected={location.pathname.includes('/dashboard/events')}
-                dense={false}
-                classes={{ root: classes.menuItemNested }}
-              >
-                <ListItemIcon style={{ minWidth: 35 }}>
-                  <FiberManualRecordIcon style={{ fontSize: '0.55rem' }} />
-                </ListItemIcon>
-                <ListItemText primary={t('Information Systems')} data-cy='information systems' />
-              </MenuItem>
-            </MenuList>
-          <MenuItem
-            dense={false}
-            classes={{ root: classes.menuItem }}
-            onClick={() => toggle('knowledge')}
-          >
-            <ListItemIcon style={{ minWidth: 35 }}>
-              <svg xmlns="http://www.w3.org/2000/svg" width="24" height="24" viewBox="0 0 24 24"><path fill="#ffffff" d="M18.905 14c-2.029 2.401-4.862 5.005-7.905 8-5.893-5.8-11-10.134-11-14.371 0-6.154 8.114-7.587 11-2.676 2.865-4.875 11-3.499 11 2.676 0 .784-.175 1.572-.497 2.371h-6.278c-.253 0-.486.137-.61.358l-.813 1.45-2.27-4.437c-.112-.219-.331-.364-.576-.38-.246-.016-.482.097-.622.299l-1.88 2.71h-1.227c-.346-.598-.992-1-1.732-1-1.103 0-2 .896-2 2s.897 2 2 2c.74 0 1.386-.402 1.732-1h1.956c.228 0 .441-.111.573-.297l.989-1.406 2.256 4.559c.114.229.343.379.598.389.256.011.496-.118.629-.337l1.759-2.908h8.013v2h-5.095z"/></svg>
-            </ListItemIcon>
-            <ListItemText primary={t('Activities')} />
-          </MenuItem>
-            <MenuList component="nav" disablePadding={true}>
-              <MenuItem
-                disabled="true"
-                component={Link}
-                to="/dashboard/threats"
-                selected={location.pathname.includes('/dashboard/threats')}
-                dense={false}
-                classes={{ root: classes.menuItemNested }}
-              >
-                <ListItemIcon style={{ minWidth: 35 }}>
-                  <FiberManualRecordIcon style={{ fontSize: '0.55rem' }} />
-                </ListItemIcon>
-                <ListItemText primary={t('Threats Assessment')} data-cy='threats assessment' />
-              </MenuItem>
-              <MenuItem
-                component={Link}
-                to="/activities/vulnerability assessment"
-                selected={location.pathname.includes('/activities/vulnerability assessment')}
-                dense={false}
-                classes={{ root: classes.menuItemNested }}
-              >
-                <ListItemIcon style={{ minWidth: 35 }}>
-                  <FiberManualRecordIcon style={{ fontSize: '0.55rem' }} />
-                </ListItemIcon>
-                <ListItemText primary={t('Vulnerability Assessment')} data-cy='vsac' />
-              </MenuItem>
-              <FeatureFlag tag={'RISK_ASSESSMENT'}>
-                <MenuItem
-                  component={Link}
-                  to="/activities/risk assessment"
-                  selected={location.pathname.includes('/activities/risk assessment')}
-                  dense={false}
-                  classes={{ root: classes.menuItemNested }}
-                >
-                  <ListItemIcon style={{ minWidth: 35 }}>
-                    <FiberManualRecordIcon style={{ fontSize: '0.55rem' }} />
-                  </ListItemIcon>
-                  <ListItemText primary={t('Risk Assessment')} data-cy='risk assessment' />
-                </MenuItem>
-              </FeatureFlag>
-            </MenuList>
-        </Security>
-      </MenuList>
-      <Security needs={[SETTINGS, MODULES, KNOWLEDGE, TAXIIAPI_SETCOLLECTIONS]}>
-        <Divider />
-        <MenuList component="nav" classes={{ root: classes.menuList }}>
->>>>>>> a2fd6855
             <MenuItem
               component={Link}
               to="/defender HQ/assets"
@@ -265,11 +158,7 @@
               <ListItemIcon style={{ minWidth: 35 }}>
                 <FiberManualRecordIcon style={{ fontSize: '0.55rem' }} />
               </ListItemIcon>
-<<<<<<< HEAD
-              <ListItemText primary={t('Assets')} />
-=======
-              <ListItemText primary={t('Data')} data-cy='data' />
->>>>>>> a2fd6855
+              <ListItemText primary={t('Assets')} data-cy='assets' />
             </MenuItem>
             <MenuItem
               disabled="true"
@@ -282,8 +171,7 @@
               <ListItemIcon style={{ minWidth: 35 }}>
                 <FiberManualRecordIcon style={{ fontSize: '0.55rem' }} />
               </ListItemIcon>
-<<<<<<< HEAD
-              <ListItemText primary={t('Information Systems')} />
+              <ListItemText primary={t('Information Systems')} data-cy='information systems' />
             </MenuItem>
           </MenuList>
           <MenuItem
@@ -297,12 +185,6 @@
             <ListItemText primary={t('Activities')} />
           </MenuItem>
           <MenuList component="nav" disablePadding={true}>
-=======
-              <ListItemText primary={t('Settings')} data-cy='settings' />
-            </MenuItem>
-            </MenuList>
-            <MenuList component="nav" classes={{ root: classes.bottomNavigation }}>
->>>>>>> a2fd6855
             <MenuItem
               disabled="true"
               component={Link}
@@ -314,11 +196,7 @@
               <ListItemIcon style={{ minWidth: 35 }}>
                 <FiberManualRecordIcon style={{ fontSize: '0.55rem' }} />
               </ListItemIcon>
-<<<<<<< HEAD
-              <ListItemText primary={t('Threats Assessment')} />
-=======
-              <ListItemText primary={t(me.name)} data-cy='profile' />
->>>>>>> a2fd6855
+              <ListItemText primary={t('Threats Assessment')} data-cy='threats assessment' />
             </MenuItem>
             <MenuItem
               component={Link}
@@ -330,13 +208,9 @@
               <ListItemIcon style={{ minWidth: 35 }}>
                 <FiberManualRecordIcon style={{ fontSize: '0.55rem' }} />
               </ListItemIcon>
-<<<<<<< HEAD
-              <ListItemText primary={t('Vulnerability Assessment')} />
-=======
-              <ListItemText primary={currentOrg} data-cy='organization' />
->>>>>>> a2fd6855
-            </MenuItem>
-            <FeatureFlag tag={"RISK_ASSESSMENT"}>
+              <ListItemText primary={t('Vulnerability Assessment')} data-cy='vsac' />
+            </MenuItem>
+            <FeatureFlag tag={'RISK_ASSESSMENT'}>
               <MenuItem
                 component={Link}
                 to="/activities/risk assessment"
@@ -347,12 +221,83 @@
                 <ListItemIcon style={{ minWidth: 35 }}>
                   <FiberManualRecordIcon style={{ fontSize: '0.55rem' }} />
                 </ListItemIcon>
-                <ListItemText primary={t('Risk Assessment')} />
+                <ListItemText primary={t('Risk Assessment')} data-cy='risk assessment' />
               </MenuItem>
             </FeatureFlag>
           </MenuList>
         </Security>
       </MenuList>
+      <Security needs={[SETTINGS, MODULES, KNOWLEDGE, TAXIIAPI_SETCOLLECTIONS]}>
+        <Divider />
+        <MenuList component="nav" classes={{ root: classes.menuList }}>
+          <MenuItem
+            component={Link}
+            to="/defender HQ/assets"
+            selected={location.pathname.includes('/defender HQ/assets')}
+            dense={false}
+            classes={{ root: classes.menuItemNested }}
+          >
+            <ListItemIcon style={{ minWidth: 35 }}>
+              <FiberManualRecordIcon style={{ fontSize: '0.55rem' }} />
+            </ListItemIcon>
+            <ListItemText primary={t('Data')} data-cy='data' />
+          </MenuItem>
+          <MenuItem
+            disabled="true"
+            component={Link}
+            to="/dashboard/events"
+            selected={location.pathname.includes('/dashboard/events')}
+            dense={false}
+            classes={{ root: classes.menuItemNested }}
+          >
+            <ListItemIcon style={{ minWidth: 35 }}>
+              <FiberManualRecordIcon style={{ fontSize: '0.55rem' }} />
+            </ListItemIcon>
+            <ListItemText primary={t('Settings')} data-cy='settings' />
+          </MenuItem>
+        </MenuList>
+        <MenuList component="nav" classes={{ root: classes.bottomNavigation }}>
+          <MenuItem
+            disabled="true"
+            component={Link}
+            to="/dashboard/threats"
+            selected={location.pathname.includes('/dashboard/threats')}
+            dense={false}
+            classes={{ root: classes.menuItemNested }}
+          >
+            <ListItemIcon style={{ minWidth: 35 }}>
+              <FiberManualRecordIcon style={{ fontSize: '0.55rem' }} />
+            </ListItemIcon>
+            <ListItemText primary={t(me.name)} data-cy='profile' />
+          </MenuItem>
+          <MenuItem
+            component={Link}
+            to="/activities/vulnerability assessment"
+            selected={location.pathname.includes('/activities/vulnerability assessment')}
+            dense={false}
+            classes={{ root: classes.menuItemNested }}
+          >
+            <ListItemIcon style={{ minWidth: 35 }}>
+              <FiberManualRecordIcon style={{ fontSize: '0.55rem' }} />
+            </ListItemIcon>
+            <ListItemText primary={currentOrg} data-cy='organization' />
+          </MenuItem>
+          <FeatureFlag tag={'RISK_ASSESSMENT'}>
+            <MenuItem
+              component={Link}
+              to='/activities/risk assessment'
+              selected={location.pathname.includes('/activities/risk assessment')}
+              dense={false}
+              classes={{ root: classes.menuItemNested }}
+            >
+              <ListItemIcon style={{ minWidth: 35 }}>
+                <FiberManualRecordIcon style={{ fontSize: '0.55rem' }} />
+              </ListItemIcon>
+              <ListItemText primary={t('Risk Assessment')} />
+            </MenuItem>
+          </FeatureFlag>
+        </MenuList>
+      </Security>
       <Security needs={[SETTINGS, MODULES, KNOWLEDGE, TAXIIAPI_SETCOLLECTIONS]}>
         <Divider />
         <MenuList component="nav" classes={{ root: classes.menuList }}>
@@ -434,7 +379,7 @@
           setClientId={setClientId}
         />
       </Dialog>
-    </Drawer>
+    </Drawer >
   );
 };
 
