/* eslint-disable linebreak-style */
/* eslint-disable */
/* refactor */
import React, { useState } from 'react';
import * as PropTypes from 'prop-types';
import { withRouter, Link } from 'react-router-dom';
import { compose } from 'ramda';
import { withTheme, withStyles } from '@material-ui/core/styles';
import AppBar from '@material-ui/core/AppBar';
import Toolbar from '@material-ui/core/Toolbar';
import IconButton from '@material-ui/core/IconButton';
import {
  AccountCircleOutlined,
  ExploreOutlined,
  InsertChartOutlined,
} from '@material-ui/icons';
import { UploadOutline } from 'mdi-material-ui';
import Menu from '@material-ui/core/Menu';
import Divider from '@material-ui/core/Divider';
import MenuItem from '@material-ui/core/MenuItem';
import Tooltip from '@material-ui/core/Tooltip';
import { capitalize } from 'lodash';
import Breadcrumbs from '@material-ui/core/Breadcrumbs';
import graphql from 'babel-plugin-relay/macro';
import inject18n from '../../../components/i18n';
import SearchInput from '../../../components/SearchInput';
import TopMenuDashboard from './TopMenuDashboard';
import TopMenuSearch from './TopMenuSearch';
import TopMenuAnalysis from './TopMenuAnalysis';
import TopMenuReport from './TopMenuReport';
import TopMenuNote from './TopMenuNote';
import TopMenuOpinion from './TopMenuOpinion';
import TopMenuExternalReference from './TopMenuExternalReference';
import TopMenuEvents from './TopMenuEvents';
import TopMenuIncident from './TopMenuIncident';
import TopMenuObservedData from './TopMenuObservedData';
import TopMenuObservations from './TopMenuObservations';
import TopMenuIndicator from './TopMenuIndicator';
import TopMenuInfrastructure from './TopMenuInfrastructure';
import TopMenuStixCyberObservable from './TopMenuStixCyberObservable';
import TopMenuArtifact from './TopMenuArtifact';
import TopMenuThreats from './TopMenuThreats';
import TopMenuVSAC from './TopMenuVSAC';
//import TopMenuVsacCompare from './TopMenuVsacCompare';
//import TopMenuVsacExploreResults from './TopMenuVsacExploreResults';
//import TopMenuVsacViewCharts from './TopMenuVsacViewCharts';
import TopMenuAssets from './TopMenuAssets';
import TopMenuDataEntities from './TopMenuDataEntities';
import TopMenuDataRolesEntities from './TopMenuDataRolesEntities';
<<<<<<< HEAD
import TopMenuDataResponsiblePartiesEntities from './TopMenuDataResponsiblePartiesEntities';
=======
import TopMenuDataPartiesEntities from './TopMenuDataPartiesEntities';
>>>>>>> c309e9c1
import TopMenuDataTasksEntities from './TopMenuDataTasksEntities';
import TopMenuRiskAssessment from './TopMenuRiskAssessment';
import TopMenuThreatActor from './TopMenuThreatActor';
import TopMenuDevice from './TopMenuDevice';
import TopMenuOverviews from './TopMenuOverviews';
import TopMenuIntrusionSet from './TopMenuIntrusionSet';
import TopMenuNetwork from './TopMenuNetwork';
import TopMenuCampaign from './TopMenuCampaign';
import TopMenuSoftware from './TopMenuSoftware';
import TopMenuRemediations from './TopMenuRemediations';
import TopMenuArsenal from './TopMenuArsenal';
import TopMenuMalware from './TopMenuMalware';
import TopMenuTool from './TopMenuTool';
import TopMenuAttackPattern from './TopMenuAttackPattern';
import TopMenuVulnerability from './TopMenuVulnerability';
import TopMenuEntities from './TopMenuEntities';
import TopMenuSector from './TopMenuSector';
import TopMenuSystem from './TopMenuSystem';
import TopMenuOrganization from './TopMenuOrganization';
import TopMenuIndividual from './TopMenuIndividual';
import TopMenuRegion from './TopMenuRegion';
import TopMenuCountry from './TopMenuCountry';
import TopMenuCity from './TopMenuCity';
import TopMenuPosition from './TopMenuPosition';
import TopMenuData from './TopMenuData';
import TopMenuSettings from './TopMenuSettings';
import TopMenuProfile from './TopMenuProfile';
import { commitMutation } from '../../../relay/environment';
import Security, {
  KNOWLEDGE,
  KNOWLEDGE_KNASKIMPORT,
  EXPLORE,
} from '../../../utils/Security';
import TopMenuCourseOfAction from './TopMenuCourseOfAction';
import TopMenuWorkspacesDashboards from './TopMenuWorkspacesDashboards';
import TopMenuWorkspacesInvestigations from './TopMenuWorkspacesInvestigations';
import Filters from '../common/lists/Filters';

const styles = (theme) => ({
  appBar: {
    width: '100%',
    zIndex: theme.zIndex.drawer + 1,
    backgroundColor: theme.palette.header.background,
    color: theme.palette.header.text,
  },
  flex: {
    flexGrow: 1,
  },
  toolbar: {
    paddingRight: '0',
    alignItems: 'flex-end',
  },
  logo: {
    cursor: 'pointer',
    height: 35,
  },
  menuContainer: {
    float: 'left',
    width: '100%',
    marginBottom: '20px',
    marginLeft: -20,
    paddingLeft: '20px',
    position: 'relative',
    borderBottom: '1px solid #384057',
  },
  barRight: {
    position: 'absolute',
    right: 5,
    alignItems: 'flex-end',
    height: '100%',
  },
});

const logoutMutation = graphql`
  mutation TopBarMenuLogoutMutation {
    logout
  }
`;

const TopBarMenu = ({
  t, classes, location, history, keyword, theme,
}) => {
  const [menuOpen, setMenuOpen] = useState({ open: false, anchorEl: null });
  const breadCrumbPaths = location.pathname.substr(1).split('/');
  //   let linkPath = '';
  const handleOpenMenu = (event) => {
    event.preventDefault();
    setMenuOpen({ open: true, anchorEl: event.currentTarget });
  };
  const handleCloseMenu = () => {
    setMenuOpen({ open: false, anchorEl: null });
  };
  const handleLogout = () => {
    commitMutation({
      mutation: logoutMutation,
      variables: {},
      onCompleted: () => history.push('/'),
    });
  };
  const handleSearch = (searchKeyword) => {
    if (searchKeyword.length > 0) {
      // With need to double encode because of react router.
      // Waiting for history 5.0 integrated to react router.
      const encodeKey = encodeURIComponent(encodeURIComponent(searchKeyword));
      history.push(`/dashboard/search/${encodeKey}`);
    }
  };
  return (
    <div
      position="relative"
      className={classes.appBar}
      elevation={1}
      style={{ backgroundColor: theme.palette.header.background }}
    >
      <Toolbar
        style={{
          display: location.pathname.includes('/activities/risk assessment/risks') ? 'none' : 'block'
        }}
        className={classes.toolbar}
      >
        <div className={classes.menuContainer}>
          {(location.pathname === '/dashboard'
            || location.pathname === '/dashboard/import') && <TopMenuDashboard />}
          {location.pathname.includes('/dashboard/search') && <TopMenuSearch />}
          {(location.pathname === '/dashboard/analysis'
            || location.pathname.match('/dashboard/analysis/[a-z_]+$')) && (
              <TopMenuAnalysis />
            )}
          {location.pathname.includes('/dashboard/analysis/reports/') && (
            <TopMenuReport />
          )}
          {location.pathname.includes('/dashboard/analysis/notes/') && (
            <TopMenuNote />
          )}
          {location.pathname.includes('/dashboard/analysis/opinions/') && (
            <TopMenuOpinion />
          )}
          {location.pathname.includes(
            '/dashboard/analysis/external_references/',
          ) && <TopMenuExternalReference />}
          {(location.pathname === '/dashboard/events'
            || location.pathname.match('/dashboard/events/[a-z_]+$')) && (
              <TopMenuEvents />
            )}
          {location.pathname.includes('/dashboard/events/incidents/') && (
            <TopMenuIncident />
          )}
          {location.pathname.includes('/dashboard/events/observed_data/') && (
            <TopMenuObservedData />
          )}
          {location.pathname.includes('/dashboard/events/sightings/') && (
            <TopMenuEvents />
          )}
          {(location.pathname === '/dashboard/observations'
            || location.pathname.match('/dashboard/observations/[a-z_]+$')) && (
              <TopMenuObservations />
            )}
          {location.pathname.includes(
            '/dashboard/observations/indicators/',
          ) && <TopMenuIndicator />}
          {location.pathname.includes(
            '/dashboard/observations/infrastructures/',
          ) && <TopMenuInfrastructure />}
          {location.pathname.includes(
            '/dashboard/observations/observables/',
          ) && <TopMenuStixCyberObservable />}
          {location.pathname.includes('/dashboard/observations/artifacts/') && (
            <TopMenuArtifact />
          )}
          {(location.pathname === '/dashboard/threats'
            || location.pathname.match('/dashboard/threats/[a-z_]+$')) && (
              <TopMenuThreats />
            )}
          {location.pathname.includes('/dashboard/threats/threat_actors/') && (
            <TopMenuThreatActor />
          )}
          {location.pathname.includes('/dashboard/threats/intrusion_sets/') && (
            <TopMenuIntrusionSet />
          )}
          {location.pathname.includes('/dashboard/threats/campaigns/') && (
            <TopMenuCampaign />
          )}
          {(location.pathname === '/activities/vulnerability assessment/scans/explore results'
            || location.pathname.match('/activities/vulnerability assessment/scans/explore results')) && (
              <TopMenuVsacExploreResults />
            )}
          {(location.pathname === '/activities/vulnerability assessment/scans/view charts'
            || location.pathname.match('/activities/vulnerability assessment/scans/view charts')) && (
              <TopMenuVsacViewCharts />
            )}
          {(location.pathname === '/activities/vulnerability assessment/scans/compare analysis'
            || location.pathname.match('/activities/vulnerability assessment/scans/compare analysis')) && (
              <TopMenuVsacCompare />
            )}
          {(location.pathname === '/defender HQ/assets'
            || location.pathname.match('/defender HQ/assets/[a-z_]+$')) && (
              <TopMenuAssets />
            )}
          {(location.pathname === '/data/entities'
            || location.pathname === '/data/data source') && (
              <TopMenuDataEntities />
            )}
          {(location.pathname === '/data/entities/roles'
            || location.pathname === '/data/data source/roles') && (
              <TopMenuDataRolesEntities />
            )}
<<<<<<< HEAD
          {(location.pathname === '/data/entities/responsible_parties'
            || location.pathname === '/data/data source/responsible_parties') && (
              <TopMenuDataResponsiblePartiesEntities />
            )}
=======
          {(location.pathname === '/data/entities/parties'
          || location.pathname === '/data/data source/parties') && (
              <TopMenuDataPartiesEntities />
          )}
>>>>>>> c309e9c1
          {(location.pathname === '/data/entities/tasks'
            || location.pathname === '/data/data source/tasks') && (
              <TopMenuDataTasksEntities />
            )}
          {location.pathname.includes('/defender HQ/assets/devices/') && (
            <TopMenuDevice />
          )}
          {location.pathname.includes('/defender HQ/assets/network/') && (
            <TopMenuNetwork />
          )}
          {location.pathname.includes('/defender HQ/assets/software/') && (
            <TopMenuSoftware />
          )}
          {(location.pathname === '/dashboard/arsenal'
            || location.pathname.match('/dashboard/arsenal/[a-z_]+$')) && (
              <TopMenuArsenal />
            )}
          {location.pathname.includes('/dashboard/arsenal/malwares/') && (
            <TopMenuMalware />
          )}
          {location.pathname.includes('/dashboard/arsenal/tools/') && (
            <TopMenuTool />
          )}
          {location.pathname.includes(
            '/dashboard/arsenal/attack_patterns/',
          ) && <TopMenuAttackPattern />}
          {location.pathname.includes(
            '/dashboard/arsenal/courses_of_action/',
          ) && <TopMenuCourseOfAction />}
          {location.pathname.includes(
            '/dashboard/arsenal/vulnerabilities/',
          ) && <TopMenuVulnerability />}
          {(location.pathname === '/dashboard/entities'
            || location.pathname.match('/dashboard/entities/[a-z_]+$')) && (
              <TopMenuEntities />
            )}
          {location.pathname.includes('/dashboard/entities/sectors/') && (
            <TopMenuSector />
          )}
          {location.pathname.includes('/dashboard/entities/systems/') && (
            <TopMenuSystem />
          )}
          {location.pathname.includes('/dashboard/entities/organizations/') && (
            <TopMenuOrganization />
          )}
          {location.pathname.includes('/dashboard/entities/individuals/') && (
            <TopMenuIndividual />
          )}
          {location.pathname.includes('/dashboard/entities/regions/') && (
            <TopMenuRegion />
          )}
          {location.pathname.includes('/dashboard/entities/countries/') && (
            <TopMenuCountry />
          )}
          {location.pathname.includes('/dashboard/entities/cities/') && (
            <TopMenuCity />
          )}
          {location.pathname.includes('/dashboard/entities/positions/') && (
            <TopMenuPosition />
          )}
          {location.pathname.includes('/dashboard/data') ? <TopMenuData /> : ''}
          {location.pathname.includes('/dashboard/settings') && (
            <TopMenuSettings />
          )}
          {location.pathname.includes('/dashboard/workspaces/dashboards') && (
            <TopMenuWorkspacesDashboards />
          )}
          {location.pathname.includes(
            '/dashboard/workspaces/investigations',
          ) && <TopMenuWorkspacesInvestigations />}
          {location.pathname === '/dashboard/profile' ? <TopMenuProfile /> : ''}
        </div>
      </Toolbar>
    </div>
  );
};

TopBarMenu.propTypes = {
  keyword: PropTypes.string,
  theme: PropTypes.object,
  classes: PropTypes.object,
  location: PropTypes.object,
  t: PropTypes.func,
  history: PropTypes.object,
};

export default compose(
  inject18n,
  withRouter,
  withTheme,
  withStyles(styles),
)(TopBarMenu);<|MERGE_RESOLUTION|>--- conflicted
+++ resolved
@@ -47,11 +47,8 @@
 import TopMenuAssets from './TopMenuAssets';
 import TopMenuDataEntities from './TopMenuDataEntities';
 import TopMenuDataRolesEntities from './TopMenuDataRolesEntities';
-<<<<<<< HEAD
 import TopMenuDataResponsiblePartiesEntities from './TopMenuDataResponsiblePartiesEntities';
-=======
 import TopMenuDataPartiesEntities from './TopMenuDataPartiesEntities';
->>>>>>> c309e9c1
 import TopMenuDataTasksEntities from './TopMenuDataTasksEntities';
 import TopMenuRiskAssessment from './TopMenuRiskAssessment';
 import TopMenuThreatActor from './TopMenuThreatActor';
@@ -258,17 +255,14 @@
             || location.pathname === '/data/data source/roles') && (
               <TopMenuDataRolesEntities />
             )}
-<<<<<<< HEAD
           {(location.pathname === '/data/entities/responsible_parties'
             || location.pathname === '/data/data source/responsible_parties') && (
               <TopMenuDataResponsiblePartiesEntities />
             )}
-=======
           {(location.pathname === '/data/entities/parties'
           || location.pathname === '/data/data source/parties') && (
               <TopMenuDataPartiesEntities />
           )}
->>>>>>> c309e9c1
           {(location.pathname === '/data/entities/tasks'
             || location.pathname === '/data/data source/tasks') && (
               <TopMenuDataTasksEntities />
