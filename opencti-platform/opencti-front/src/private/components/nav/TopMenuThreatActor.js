import React, { Component } from 'react';
import * as PropTypes from 'prop-types';
import { Link, withRouter } from 'react-router-dom';
import { compose } from 'ramda';
import { withStyles } from '@material-ui/core/styles';
import Button from '@material-ui/core/Button';
import { ArrowForwardIos, Public } from '@material-ui/icons';
import inject18n from '../../../components/i18n';
import Security, { KNOWLEDGE_KNGETEXPORT, KNOWLEDGE_KNUPLOAD } from '../../../utils/Security';

const styles = (theme) => ({
  buttonHome: {
    marginRight: theme.spacing(2),
    padding: '2px 5px 2px 5px',
    minHeight: 20,
    textTransform: 'none',
    color: '#666666',
    backgroundColor: '#ffffff',
  },
  button: {
    marginRight: theme.spacing(2),
    padding: '2px 5px 2px 5px',
    minHeight: 20,
    minWidth: 20,
    textTransform: 'none',
  },
  icon: {
    marginRight: theme.spacing(1),
  },
  arrow: {
    verticalAlign: 'middle',
    marginRight: 10,
  },
});

class TopMenuThreatActor extends Component {
  render() {
    const {
      t,
      location,
      match: {
        params: { threatActorId },
      },
      classes,
    } = this.props;
    return (
      <div>
        <Button
          component={Link}
          to="/dashboard/threats/threat_actors"
          variant="contained"
          size="small"
          color="inherit"
          classes={{ root: classes.buttonHome }}
        >
          <Public className={classes.icon} fontSize="small" />
          {t('Threat actors')}
        </Button>
        <ArrowForwardIos color="inherit" classes={{ root: classes.arrow }} />
        <Button
          component={Link}
          to={`/dashboard/threats/threat_actors/${threatActorId}`}
          variant={
            location.pathname
            === `/dashboard/threats/threat_actors/${threatActorId}`
              ? 'contained'
              : 'text'
          }
          size="small"
          color={
            location.pathname
            === `/dashboard/threats/threat_actors/${threatActorId}`
              ? 'primary'
              : 'inherit'
          }
          classes={{ root: classes.button }}
        >
          {t('Overview')}
        </Button>
        <Button
          component={Link}
          to={`/dashboard/threats/threat_actors/${threatActorId}/reports`}
          variant={
            location.pathname
            === `/dashboard/threats/threat_actors/${threatActorId}/reports`
              ? 'contained'
              : 'text'
          }
          size="small"
          color={
            location.pathname
            === `/dashboard/threats/threat_actors/${threatActorId}/reports`
              ? 'primary'
              : 'inherit'
          }
          classes={{ root: classes.button }}
        >
          {t('Reports')}
        </Button>
        <Button
          component={Link}
          to={`/dashboard/threats/threat_actors/${threatActorId}/knowledge`}
          variant={
            location.pathname.includes(
              `/dashboard/threats/threat_actors/${threatActorId}/knowledge`,
            )
              ? 'contained'
              : 'text'
          }
          size="small"
          color={
            location.pathname.includes(
              `/dashboard/threats/threat_actors/${threatActorId}/knowledge`,
            )
              ? 'primary'
              : 'inherit'
          }
          classes={{ root: classes.button }}
        >
          {t('Knowledge')}
        </Button>
        <Button
          component={Link}
          to={`/dashboard/threats/threat_actors/${threatActorId}/indicators`}
          variant={
            location.pathname.includes(
              `/dashboard/threats/threat_actors/${threatActorId}/indicators`,
            )
              ? 'contained'
              : 'text'
          }
          size="small"
          color={
            location.pathname.includes(
              `/dashboard/threats/threat_actors/${threatActorId}/indicators`,
            )
              ? 'primary'
              : 'inherit'
          }
          classes={{ root: classes.button }}
        >
          {t('Indicators')}
        </Button>
<<<<<<< HEAD
        <Security roles={[KNOWLEDGE_KNUPLOAD, KNOWLEDGE_KNGETEXPORT]}>
=======
        <Security needs={[KNOWLEDGE_KNUPLOAD, KNOWLEDGE_KNGETEXPORT]}>
>>>>>>> 5ba70676
          <Button
              component={Link}
              to={`/dashboard/threats/threat_actors/${threatActorId}/files`}
              variant={
                  location.pathname === `/dashboard/threats/threat_actors/${threatActorId}/files`
                    ? 'contained'
                    : 'text'
              }
              size="small"
              color={
                  location.pathname === `/dashboard/threats/threat_actors/${threatActorId}/files`
                    ? 'primary'
                    : 'inherit'
              }
              classes={{ root: classes.button }}>
              {t('Files')}
          </Button>
        </Security>
      </div>
    );
  }
}

TopMenuThreatActor.propTypes = {
  classes: PropTypes.object,
  location: PropTypes.object,
  match: PropTypes.object,
  t: PropTypes.func,
  history: PropTypes.object,
};

export default compose(
  inject18n,
  withRouter,
  withStyles(styles),
)(TopMenuThreatActor);<|MERGE_RESOLUTION|>--- conflicted
+++ resolved
@@ -141,11 +141,7 @@
         >
           {t('Indicators')}
         </Button>
-<<<<<<< HEAD
-        <Security roles={[KNOWLEDGE_KNUPLOAD, KNOWLEDGE_KNGETEXPORT]}>
-=======
         <Security needs={[KNOWLEDGE_KNUPLOAD, KNOWLEDGE_KNGETEXPORT]}>
->>>>>>> 5ba70676
           <Button
               component={Link}
               to={`/dashboard/threats/threat_actors/${threatActorId}/files`}
