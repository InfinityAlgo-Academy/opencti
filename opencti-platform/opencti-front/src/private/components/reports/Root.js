import React, { Component } from 'react';
import * as PropTypes from 'prop-types';
import { Route, withRouter } from 'react-router-dom';
import graphql from 'babel-plugin-relay/macro';
import { QueryRenderer, requestSubscription } from '../../../relay/environment';
import TopBar from '../nav/TopBar';
import Report from './Report';
import ReportEntities from './ReportEntities';
import ReportKnowledge from './ReportKnowledge';
import ReportObservables from './ReportObservables';
import FileManager from '../common/files/FileManager';
import ReportHeader from './ReportHeader';
import Loader from '../../Loader';

const subscription = graphql`
  subscription RootReportSubscription($id: ID!) {
    stixDomainEntity(id: $id) {
      ... on Report {
        ...Report_report
        ...ReportKnowledgeGraph_report
        ...ReportEditionContainer_report
      }
      ...FileImportViewer_entity
      ...FileExportViewer_entity
    }
  }
`;

const reportQuery = graphql`
  query RootReportQuery($id: String!) {
    report(id: $id) {
      ...Report_report
      ...ReportHeader_report
      ...ReportOverview_report
      ...ReportDetails_report
      ...ReportKnowledge_report
      ...ReportEntities_report
<<<<<<< HEAD
      ...FileImportViewer_entity
      ...FileExportViewer_entity
      ...ReportObservables_report @arguments(relationType: $relationType)
=======
>>>>>>> fc971e6b
    }
    me {
      ...ReportKnowledge_me
    }
    connectorsForExport {
        ...FileManager_connectorsExport
    }
  }
`;

class RootReport extends Component {
  componentDidMount() {
    const {
      match: {
        params: { reportId },
      },
    } = this.props;
    const sub = requestSubscription({
      subscription,
      variables: { id: reportId },
    });
    this.setState({ sub });
  }

  componentWillUnmount() {
    this.state.sub.dispose();
  }

  render() {
    const {
      me,
      match: {
        params: { reportId },
      },
    } = this.props;
    return (
      <div>
        <TopBar me={me || null} />
        <QueryRenderer
          query={reportQuery}
          variables={{ id: reportId }}
          render={({ props }) => {
            if (props && props.report) {
              return (
                <div>
                  <Route
                    exact
                    path="/dashboard/reports/all/:reportId"
                    render={routeProps => (
                      <Report {...routeProps} report={props.report} />
                    )}
                  />
                  <Route
                    exact
                    path="/dashboard/reports/all/:reportId/entities"
                    render={routeProps => (
                      <ReportEntities
                        {...routeProps}
                        report={props.report}
                        me={props.me}
                      />
                    )}
                  />
                  <Route
                    exact
                    path="/dashboard/reports/all/:reportId/knowledge"
                    render={routeProps => (
                      <ReportKnowledge
                        {...routeProps}
                        report={props.report}
                        me={props.me}
                      />
                    )}
                  />
                  <Route exact path="/dashboard/reports/all/:reportId/observables"
                    render={routeProps => (
                      <ReportObservables {...routeProps} reportId={reportId} />
                    )}
                  />
                  <Route exact path="/dashboard/reports/all/:reportId/files"
                    render={routeProps => (
                        <React.Fragment>
                            <ReportHeader report={props.report} />
                            <FileManager {...routeProps} id={reportId}
                                         connectorsExport={props.connectorsForExport}
                                         entity={props.report}/>
                        </React.Fragment>
                    )}
                  />
                </div>
              );
            }
            return <Loader/>;
          }}
        />
      </div>
    );
  }
}

RootReport.propTypes = {
  children: PropTypes.node,
  match: PropTypes.object,
  me: PropTypes.object,
};

export default withRouter(RootReport);<|MERGE_RESOLUTION|>--- conflicted
+++ resolved
@@ -35,12 +35,8 @@
       ...ReportDetails_report
       ...ReportKnowledge_report
       ...ReportEntities_report
-<<<<<<< HEAD
       ...FileImportViewer_entity
       ...FileExportViewer_entity
-      ...ReportObservables_report @arguments(relationType: $relationType)
-=======
->>>>>>> fc971e6b
     }
     me {
       ...ReportKnowledge_me
@@ -89,14 +85,14 @@
                   <Route
                     exact
                     path="/dashboard/reports/all/:reportId"
-                    render={routeProps => (
+                    render={(routeProps) => (
                       <Report {...routeProps} report={props.report} />
                     )}
                   />
                   <Route
                     exact
                     path="/dashboard/reports/all/:reportId/entities"
-                    render={routeProps => (
+                    render={(routeProps) => (
                       <ReportEntities
                         {...routeProps}
                         report={props.report}
@@ -107,7 +103,7 @@
                   <Route
                     exact
                     path="/dashboard/reports/all/:reportId/knowledge"
-                    render={routeProps => (
+                    render={(routeProps) => (
                       <ReportKnowledge
                         {...routeProps}
                         report={props.report}
@@ -116,12 +112,12 @@
                     )}
                   />
                   <Route exact path="/dashboard/reports/all/:reportId/observables"
-                    render={routeProps => (
+                    render={(routeProps) => (
                       <ReportObservables {...routeProps} reportId={reportId} />
                     )}
                   />
                   <Route exact path="/dashboard/reports/all/:reportId/files"
-                    render={routeProps => (
+                    render={(routeProps) => (
                         <React.Fragment>
                             <ReportHeader report={props.report} />
                             <FileManager {...routeProps} id={reportId}
