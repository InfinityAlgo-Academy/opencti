/* eslint-disable */
import React, { Component } from "react";
import * as PropTypes from "prop-types";
import { withRouter } from "react-router-dom";
import * as R from "ramda";
import {
  buildViewParamsFromUrlAndStorage,
} from "../../../utils/ListParameters";
import { truncate } from "../../../utils/String";
import percentage from "../../../utils/percentage";
import inject18n from "../../../components/i18n";
import NewAnalysis from "./modals/NewAnalysis";
import Delete from "./modals/Delete";
import ExportCSV from "./modals/ExportCSV";
import GenerateReport from "./modals/GenerateReport";
import VulnerabilityScan from "./modals/VulnerabilityScan";
import DescriptionIcon from "@material-ui/icons/Description";
import AddIcon from "@material-ui/icons/Add";
import EditOutlinedIcon from "@material-ui/icons/EditOutlined";
import ExploreIcon from "@material-ui/icons/Explore";
import ShowChartIcon from "@material-ui/icons/ShowChart";
import DeleteIcon from "@material-ui/icons/Delete";
import IconButton from "@material-ui/core/IconButton";
import CloudUploadIcon from "@material-ui/icons/CloudUpload";
import ArrowDropDownIcon from "@material-ui/icons/ArrowDropDown";
import ImportExportIcon from "@material-ui/icons/ImportExport";
import CompareIcon from "@material-ui/icons/Compare";
import ScannerIcon from "@material-ui/icons/Scanner";
import PublishIcon from "@material-ui/icons/Publish";
import Popover from '@material-ui/core/Popover';
import Button from "@material-ui/core/Button";
import CardHeader from "@material-ui/core/CardHeader";
import CardActions from "@material-ui/core/CardActions";
import LinearProgress from '@material-ui/core/LinearProgress';
import Grid from "@material-ui/core/Grid";
import Paper from "@material-ui/core/Paper";
import List from "@material-ui/core/List";
import ListItem from "@material-ui/core/ListItem";
import ListItemIcon from "@material-ui/core/ListItemIcon";
import ListItemText from "@material-ui/core/ListItemText";
import ListItemSecondaryAction from "@material-ui/core/ListItemSecondaryAction";
import Typography from "@material-ui/core/Typography";
import CardContent from "@material-ui/core/CardContent";
import {deleteScan, fetchAllScans} from "../../../services/scan.service";
import {
  fetchAllAnalysis,
  getAnalysisSummary,
  exportAnalysisCsv,
  deleteAnalysis,
  createNewScanAnalysis,
  createVulnerabilityAssessmentReport,
} from "../../../services/analysis.service";
import MoreVertIcon from "@material-ui/icons/MoreVert";
import Menu from "@material-ui/core/Menu";
import MenuItem from "@material-ui/core/MenuItem";
import moment from "moment";
import Dialog from "@material-ui/core/Dialog";
import {
  ScatterChart,
  Scatter,
  XAxis,
  YAxis,
  ZAxis,
  ReferenceLine,
  Tooltip,
  ResponsiveContainer,
} from "recharts";
import Chip from "@material-ui/core/Chip";
<<<<<<< HEAD
import {toastSuccess} from "../../../utils/bakedToast";
=======
import DeleteScanVerify from "./modals/DeleteScanVerify";
>>>>>>> 85731f59

const classes = {
  root: {
    flexGrow: 1,
  },
  card: {
    width: "100%",
    marginBottom: 20,
    borderRadius: 6,
    position: "relative",
  },
  cardHeader: {
    marginBottom: "0",
  },
  paper: {
    margin: "10px 0 0 0",
    padding: 0,
    borderRadius: 6,
  },
  item: {
    height: 50,
    minHeight: 50,
    maxHeight: 50,
    paddingRight: 0,
  },
  itemText: {
    whiteSpace: "nowrap",
    overflow: "hidden",
    textOverflow: "ellipsis",
    paddingRight: 24,
  },
  itemIconSecondary: {
    marginRight: 0,
  },
  number: {
    marginTop: 10,
    float: "left",
    fontSize: 30,
  },
  title: {
    marginTop: 5,
    textTransform: "uppercase",
    fontSize: 12,
    fontWeight: 500,
  },
  icon: {
    position: "absolute",
    top: 35,
    right: 20,
  },
  graphContainer: {
    width: "100%",
    padding: "20px 20px 0 0",
  },
  labelsCloud: {
    width: "100%",
    height: 300,
  },
  label: {
    width: "100%",
    height: 100,
    padding: 15,
  },
  labelNumber: {
    fontSize: 30,
    fontWeight: 500,
  },
  labelValue: {
    fontSize: 15,
  },
  itemAuthor: {
    width: 200,
    minWidth: 200,
    maxWidth: 200,
    paddingRight: 24,
    whiteSpace: "nowrap",
    overflow: "hidden",
    textOverflow: "ellipsis",
    textAlign: "left",
  },
  itemType: {
    width: 100,
    minWidth: 100,
    maxWidth: 100,
    paddingRight: 24,
    whiteSpace: "nowrap",
    overflow: "hidden",
    textOverflow: "ellipsis",
    textAlign: "left",
  },
  itemDate: {
    width: 120,
    minWidth: 120,
    maxWidth: 120,
    paddingRight: 24,
    whiteSpace: "nowrap",
    overflow: "hidden",
    textOverflow: "ellipsis",
    textAlign: "left",
  },
};

function rand() {
  return Math.round(Math.random() * 20) - 10;
}

function getModalStyle() {
  const top = 50 + rand();
  const left = 50 + rand();

  return {
    top: `${top}%`,
    left: `${left}%`,
    transform: `translate(-${top}%, -${left}%)`,
  };
}

class Scans extends Component {

  constructor(props) {
    super(props);
    const params = buildViewParamsFromUrlAndStorage(
      props.history,
      props.location,
      `view-reports${props.objectId ? `-${props.objectId}` : ""}`
    );
    this.state = {
      sortBy: R.propOr("published", "sortBy", params),
      orderAsc: R.propOr(false, "orderAsc", params),
      searchTerm: R.propOr("", "searchTerm", params),
      view: R.propOr("lines", "view", params),
      filters: R.propOr({}, "filters", params),
      client_ID: null,
      openExports: false,
      numberOfElements: { number: 0, symbol: "" },
      selectedElements: null,
      selectAll: false,
      loadingScans: true,
      loadingAnalyses: true,
      dialogParams: null,
      vulnerabilityAnchorEl: null,
      sortByAnchorEl: null,
      popoverAnchorEl: null,
      analysisAnchorEl: null,
      renderScans: null,
      sortByLabel: "Scan Date",
      openDialog: false,
      openScanMenu: false,
      loadDialog: null,
      openedPopoverId: null,
      pendingAnalysis: null,
      scanAssociation: {}
    };
  }

  sortScansByReportDate(unSorted) {
    const scans = unSorted
      .slice()
      .sort((a, b) =>
        new Date(a.report_date) < new Date(b.report_date) ? 1 : -1
      );
    return scans;
  }

  refreshScans(){
    this.setState({ loadingScans: true });
    fetchAllScans(this.state.client_ID)
        .then((response) => {
          const scans = response.data;

          this.setState({ scans: scans });
          this.setState({ scansReportDate: this.sortScansByReportDate(scans) });
          this.setState({ renderScans: scans });
          this.setState({ loadingScans: false });
        })
        .catch((error) => {
          console.log(error);
        });
  }

  refreshAnalyses(){
    this.setState({ loadingAnalyses: true });
    fetchAllAnalysis(this.state.client_ID)
        .then((response) => {
          let analyses = response.data;
          let scatterPlotData = {};
          const associationTable = {}
          analyses.forEach(analysis =>{
            let associations = associationTable[analysis.scan.id]
            if(associations === undefined){
              associations = 1
            } else {
              associations++
            }
            associationTable[analysis.scan.id] = associations

            getAnalysisSummary(analysis.id,this.state.client_ID)
                .then((response) => {

                  let scatterPlot = [];
                  response.data.forEach((item) => {
                    if(item.cwe_name){
                      scatterPlot.push({ cwe_name: item.cwe_name, x: item.host_percent, y: item.score, score: item.score, host_count_total: item.host_count });
                    }
                  });

                  scatterPlotData[analysis.id] = scatterPlot

                  this.setState({scatterPlotData: scatterPlotData});

                })
                .catch((error) => {
                  console.log(error);
                })

          })
          this.setState({ scanAssociation: associationTable })
          this.setState({ analyses: analyses });
          this.setState({ loadingAnalyses: false });
        })
        .catch((error) => {
          console.log(error);
        });
  };

  componentDidMount() {
    this.setState({client_ID: localStorage.getItem('client_id')},function() {
      this.refreshScans(this.state.client_ID)
      this.refreshAnalyses(this.state.client_ID)
      const intervalId = setInterval(() => {
        this.refreshScans(this.state.client_ID)
        this.refreshAnalyses(this.state.client_ID)
      }, 30000)
      this.setState({refreshIntervalId: intervalId})
    });
  }

  componentWillUnmount() {
    clearInterval(this.state.refreshIntervalId)
  }

  render() {

    const { t, n, fsd, mtd, theme } = this.props;
    const {
      client_ID,
      scans,
      loadingScans,
      renderScans,
      scansReportDate,
      sortByLabel,
      loadingAnalyses,
      analyses,
      scatterPlotData,
      modalStyle,
      openDialog,
      openScanMenu,
      loadDialog,
      dialogParams,
      popoverAnchorEl,
      analysisAnchorEl,
      vulnerabilityAnchorEl,
      sortByAnchorEl,
      openedPopoverId,
      openAnalysisMenu,
      pendingAnalysis,
      scanAssociation
    } = this.state;

    const openPopover = Boolean(popoverAnchorEl);

    const handlePopoverOpen = (event, popoverId) => {
      this.setState({ popoverAnchorEl: event.currentTarget, openedPopoverId: popoverId });
    };

    const handlePopoverClose = () => {
      this.setState({ popoverAnchorEl: null, openedPopoverId: null });
    };

    const handleClick = (event) => {
      this.setState({ vulnerabilityAnchorEl: event.currentTarget });
    };

    const handleClose = () => {
      this.setState({ vulnerabilityAnchorEl: false });
    };

    const handleSortByClick = (event) => {
      this.setState({ sortByAnchorEl: event.currentTarget });
    };

    const handleSortByClose = () => {
      this.setState({ sortByAnchorEl: null });
    };

    const handleAnalysisClick = (event, analysis_id) => {
      this.setState({ analysisAnchorEl: event.currentTarget, openAnalysisMenu: analysis_id });
    };

    const handleScanClick =(event, scan_id) => {
      this.setState({vulnerabilityAnchorEl: event.currentTarget, openScanMenu: scan_id})
    }

    const handleAnalysisClose = () => {
      this.setState({ analysisByAnchorEl: null,  openAnalysisMenu: null});
    };

    const sortByReportDate = () => {
      this.setState({ sortByLabel: "Report Date" });
      this.setState({ renderScans: scansReportDate });
      this.setState({ sortByAnchorEl: null });
    };

    const sortByUploadDate = () => {
      this.setState({ sortByLabel: "Scan Date" });
      this.setState({ renderScans: scans });
      this.setState({ sortByAnchorEl: null });
    };

    const handleDialogOpen = (dialogParams) => {
      this.setState({ openDialog: true });
      this.setState({ dialogParams: dialogParams });
      this.setState({ vulnerabilityAnchorEl: null , openScanMenu: null});
      this.setState({ analysisAnchorEl: null });
      this.setState({ analysisByAnchorEl: null,  openAnalysisMenu: null});
    };

    const handleDialogClose = () => {
      this.setState({ openDialog: false });
      this.setState({ openScanMenu: null })
      this.setState({ openAnalysisMenu: null});
    };

    const handleLinkClink = (path, data) => {
      this.props.history.push({
        pathname: path,
        state: data
      });
    }

    const getCurrentScan = (id, scans) => {
      const scan = scans.find((i) => i.id === id);
      if (scan) {
        return scan;
      }
    }

    const onNewAnalysis = (id, client, params) => {
      const scanName = scans.filter((s) => s.id === params.scan_id)[0].scan_name
      createNewScanAnalysis(id, client, params)
        .then((response) => {
          toastSuccess("Creating New Analysis")
          handleDialogClose();
          this.setState({pendingAnalysis: scanName})
          setTimeout(() => {
            this.refreshAnalyses()
            this.setState({pendingAnalysis: null})
          }, 10000);
        })
        .catch((error) => {
          console.log(error);
        });

    };

    const onGenerateReport = (id, client, params) => {
      createVulnerabilityAssessmentReport(id, client, params)
        .then((response) => {
          toastSuccess("Report Request Submitted")
          this.setState({
            dialogParams: {
              modal: "Generate Report",
              success: true,
            },
          });
        })
        .catch((error) => {
          console.log(error);
        });
    };

    const onDeleteAnalysis = (id, client) => {
      deleteAnalysis(id, client)
        .then((response) => {
          toastSuccess("Analysis Deleted")
          handleDialogClose();
          this.refreshAnalyses();
        })
        .catch((error) => {
          console.log(error);
        });
    };

    const onExportAnalysis = (id, client) => {
      this.setState({
        dialogParams: { modal: "Export Data", isLoading: true },
      });
      exportAnalysisCsv(id, client)
        .then((response) => {
          toastSuccess("Export Request Submitted")
          this.setState({
            dialogParams: {
              modal: "Export Data",
              isLoading: false,
              success: true,
            },
          });
        })
        .catch((error) => {
          console.log(error);
        });
    };

    const rerenderParentCallback =() => {
      this.refreshAnalyses();
    }

    const handleDeleteScan = (event, id) => {
      const associations = scanAssociation[id];
      if(associations === undefined){
        deleteScan(id, client_ID)
          .then(() => {
            this.refreshScans()
          })
          .catch((err) => console.log(err))
      } else {
        const analysesToDelete = this.state.analyses.filter((a) => a.scan.id === id)
        handleDialogOpen({
          modal: "Scan Delete Verify",
          clientId: client_ID,
          scan: this.state.scans.filter((s) => s.id === id)[0],
          analyses: analysesToDelete,
          action: onDeleteComplete
        })
      }
    }

    const onDeleteComplete = () => {
      handleDialogClose()
      this.refreshScans()
      this.refreshAnalyses()
    }
    
    const renderDialogSwitch = () => {
      switch (this.state.dialogParams.modal) {
        case "New Analysis":
          return (
            <NewAnalysis
              id={this.state.dialogParams.id} // Scan ID
              isScan={this.state.dialogParams.isScan}
              client={this.state.dialogParams.client}
              onClose={handleDialogClose}
              action={onNewAnalysis}
            />
          );
        case "Generate Report":
          return (
            <GenerateReport
              id={this.state.dialogParams.id}
              client={this.state.dialogParams.client}
              scanName={this.state.dialogParams.scanName}
              success={this.state.dialogParams.success}
              onClose={handleDialogClose}
              action={onGenerateReport}
            />
          );
        case "Export Data":
          return (
            <ExportCSV
              id={this.state.dialogParams.id}
              client={this.state.dialogParams.client}
              isLoading={this.state.dialogParams.isLoading}
              success={this.state.dialogParams.success}
              onClose={handleDialogClose}
              action={onExportAnalysis}
            />
          );
        case "Delete Data":
          return (
            <Delete
              id={this.state.dialogParams.id}
              client={this.state.dialogParams.client}
              date={this.state.dialogParams.date}
              onClose={handleDialogClose}
              action={onDeleteAnalysis}
            />
          );
        case "Vulnerability Scan":
          return <VulnerabilityScan
            client_ID={this.state.client_ID}
            rerenderParentCallback={rerenderParentCallback}
            onClose={handleDialogClose}
          />;
        case "Scan Delete Verify":
            return <DeleteScanVerify
              clientId={this.state.dialogParams.clientId}
              scan={this.state.dialogParams.scan}
              analyses={this.state.dialogParams.analyses}
              onComplete={this.state.dialogParams.action}
              onClose={handleDialogClose}
            />
        default:
          return;
      }
    };

    const CustomTooltip = ({ active, payload, label }) => {
      if (active && payload && payload.length) {
        return (
          <div
            className="custom-tooltip"
            style={{backgroundColor: 'rgba(255, 255, 255, 0.1)', fontSize: 12, borderRadius: 10, border: 1, padding: 10}}>
            <p className="label" style={{paddingBottom: 5}}>{payload[0].payload.cwe_name}</p>
            <p className="weakness" style={{paddingBottom: 5}}>{`Weakness Score: ${payload[0].payload.score}`}</p>
            <p className="host" style={{paddingBottom: 5}}>{`Hosts with Weakness: ${payload[0].payload.host_count_total} (${payload[0].payload.x}%)`}</p>
          </div>
        );
      }
      return null;
    };

    return (
      <div>
        <Grid container={true} spacing={3}>
          <Grid item={true} xs={4}>
            <Typography variant="h4" gutterBottom={true}>
              {t("How Your Vulnerabilities are Prioritized")}
            </Typography>
            <Paper
              classes={{ root: classes.paper }}
              elevation={2}
              style={{ height: 350, marginBottom: 20 }}
            >
              <CardContent>
                <p>
                  Your software and hardware keep your enterprise running.
                  Software and hardware have weaknesses, and those weaknesses
                  have vulnerabilities. The underlying weaknesses in your system
                  are the target of the adversary attacks.
                </p>
                <p>
                  What is the likelihood that a weakness will be exploited? What
                  are the consequences if it is exploited? These two factors are
                  considered when your vulnerabilities are examined.
                  Vulnerabilities with a lower probability of being exploited
                  are discounted. Weaknesses that have severe negative business
                  consequences are escalated.
                </p>
                <p>
                  For further technical information visit{" "}
                  <a
                    href="https://cwe.mitre.org/cwraf/introduction.html"
                    rel="noopener noreferrer"
                    target="_blank"
                  >
                    cwe.mitre.org
                  </a>
                </p>
              </CardContent>
            </Paper>
          </Grid>
          <Grid item={true} xs={8}>
            <Typography variant="h4" gutterBottom={true}>
              {t("Vulnerability Scans")}
            </Typography>
            <Paper
              classes={{ root: classes.paper }}
              elevation={2}
              style={{ height: 350 }}
            >
              <CardContent style={{ height: 290, overflow: "hidden" }}>
                <CardHeader
                  style={{ padding: 0 }}
                  action={
                    <div>
                      <Button
                        color="primary"
                        style={{ marginTop: 0, marginBottom: 0 }}
                        className={classes.button}
                        endIcon={<ArrowDropDownIcon />}
                        onClick={handleSortByClick}
                      >
                        Sort By: {sortByLabel}
                      </Button>
                      <Menu
                        id="simple-menu"
                        anchorEl={sortByAnchorEl}
                        keepMounted
                        open={sortByAnchorEl}
                        onClose={() => this.setState({ sortByAnchorEl: null })}
                      >
                        <MenuItem onClick={() => sortByReportDate()}>
                          <ListItemIcon>
                            <ScannerIcon fontSize="small" />
                          </ListItemIcon>
                          Scan Date
                        </MenuItem>
                        <MenuItem onClick={() => sortByUploadDate()}>
                          <ListItemIcon>
                            <PublishIcon fontSize="small" />
                          </ListItemIcon>
                          Upload Date
                        </MenuItem>
                      </Menu>
                    </div>
                  }
                />
                <List style={{ maxHeight: "100%", overflow: "auto" }}>
                  {!loadingScans ? (
                    this.state.renderScans.map((scan, i) => {
                      return (
                        <ListItem
                          key={scan.id}
                          onMouseEnter={(e) => handlePopoverOpen(e, scan.id)}
                          onMouseLeave={(e) => handlePopoverClose()}
                        >
                          <ListItemText primary={scan.scan_name} />
                          <ListItemSecondaryAction>
                            <IconButton
                              edge="end"
                              onClick={(e) => handleScanClick(e, scan.id)}
                            >
                              <MoreVertIcon />
                            </IconButton>
                            <Menu
                              id={"vulnerability-simple-menu-" + scan.id}
                              anchorEl={this.state.vulnerabilityAnchorEl}
                              open={openScanMenu === scan.id}
                              onClose={() => {
                                this.setState({vulnerabilityAnchorEl: null, openScanMenu: null})
                              }}
                            >
                              <MenuItem
                                onClick={() =>
                                  handleDialogOpen({
                                    modal: "New Analysis",
                                    id: scan.id,
                                    isScan: true,
                                    client: client_ID,
                                  })
                                }
                              >
                                <ListItemIcon>
                                  <AddIcon fontSize="small" />
                                </ListItemIcon>
                                New Analysis
                              </MenuItem>
                              <MenuItem
                                onClick={() => handleDialogOpen({ modal: "Rename" })}
                              >
                                <ListItemIcon>
                                  <EditOutlinedIcon fontSize="small" />
                                </ListItemIcon>
                                Rename
                              </MenuItem>
                              <MenuItem
                                onClick={(e) => handleDeleteScan(e, scan.id)}
                              >
                                <ListItemIcon>
                                  <DeleteIcon fontSize="small" />
                                </ListItemIcon>
                                Delete
                              </MenuItem>
                            </Menu>
                          </ListItemSecondaryAction>
                          <Popover
                            id="mouse-over-popover"
                            className={classes.popover}
                            classes={{
                              paper: classes.paper,
                            }}
                            style={{ pointerEvents: 'none'}}
                            open={openedPopoverId === scan.id}
                            anchorEl={popoverAnchorEl}
                            anchorOrigin={{
                              vertical: 'bottom',
                              horizontal: 'left',
                            }}
                            transformOrigin={{
                              vertical: 'bottom',
                              horizontal: 'left',
                            }}
                            onClose={handlePopoverClose}
                            disableRestoreFocus
                          >
                            <List>
                              <ListItem>Report Name: {scan.report_name} </ListItem>
                              <ListItem>Policy Name: {scan.policy_name} </ListItem>
                              <ListItem>Scan Date: {scan.report_date}</ListItem>
                              <ListItem>Uploaded: {scan.upload_date}</ListItem>
                              <ListItem>Total Vulnerabilities: {scan.total_cve}</ListItem>
                              <ListItem>Unique Vulnerabilities: {scan.unique_cve}</ListItem>
                              <ListItem>Total Records: {scan.record_count_total}</ListItem>
                              <ListItem>...with vulnerabilities:
                                {scan.vulnerability_count}
                                {scan.record_count_total > 0 &&
                                  ` (${percentage(
                                    scan.vulnerability_count,
                                    scan.record_count_total
                                  )}%)`}
                              </ListItem>
                              <ListItem>Total Hosts: {scan.host_count_total}</ListItem>
                              <ListItem>...with vulnerabilities:
                                {scan.host_count}
                                {scan.host_count_total > 0 &&
                                  ` (${percentage(scan.host_count, scan.host_count_total)}%)`}
                              </ListItem>
                              <ListItem>Cyio Analysis {scan.analysis_count}</ListItem>
                            </List>
                          </Popover>
                        </ListItem>

                      );
                    })
                  ) : (
                    <ListItem className="card-body bg-secondary">
                      No Scans
                    </ListItem>
                  )}
                </List>
              </CardContent>
              <CardActions style={{ justifyContent: "center" }}>
                <Button
                  variant="contained"
                  color="primary"
                  startIcon={<CloudUploadIcon />}
                  onClick={() =>
                    handleDialogOpen({ modal: "Vulnerability Scan" })
                  }
                >
                  Upload a Vulnerability Scan
                </Button>
              </CardActions>
            </Paper>
          </Grid>
        </Grid>
        {
          pendingAnalysis && (
            <Chip
              size="small"
              style={{height: '17px', fontSize: '0.9em', marginBottom: '10px', textAlign: 'center'}}
              label={`Pending Analysis: ${pendingAnalysis}`}
            />
          )
        }
        <Typography variant="h4" gutterBottom={true}>
          Analyses
          { loadingAnalyses ? <LinearProgress /> : null }
        </Typography>
        <Grid container={true} spacing={3}>
          {!loadingAnalyses ? (
            analyses.map((analysis, i) => {
              return (
                <Grid item={true} xs={4}>
                  <Paper
                    classes={{ root: classes.paper }}
                    elevation={2}
                    style={{ marginBottom: 20 }}
                  >
                    <CardHeader
                      style={{ padding: 16 }}
                      action={
                        <div>
                          <IconButton
                            aria-label="settings"
                            onClick={(e) => handleAnalysisClick(e, analysis.id)}
                          >
                            <MoreVertIcon />
                          </IconButton>
                              {(scatterPlotData && scatterPlotData[analysis.id]) ? (
                              <Menu
                                  id="simple-menu"
                                  anchorEl={analysisAnchorEl}
                                  open={openAnalysisMenu === analysis.id}
                                  onClose={() =>
                                      this.setState({analysisAnchorEl: null, openAnalysisMenu: null})
                                  }
                              >
                                <MenuItem
                                    onClick={() =>
                                        handleLinkClink('/dashboard/vsac/scans/exploreresults',
                                            {
                                              analysis: analysis,
                                              client: client_ID,
                                              scan: getCurrentScan(analysis.scan.id, scans)
                                            })}
                                >
                                  <ListItemIcon>
                                    <ExploreIcon fontSize="small"/>
                                  </ListItemIcon>
                                  Explore Results
                                </MenuItem>
                                <MenuItem
                                    onClick={() =>
                                        handleLinkClink('/dashboard/vsac/scans/viewcharts',
                                            {
                                              analysis_id: analysis.id,
                                              analyses,
                                            })
                                    }
                                >
                                  <ListItemIcon>
                                    <ShowChartIcon fontSize="small"/>
                                  </ListItemIcon>
                                  View Charts
                                </MenuItem>
                                <MenuItem
                                    onClick={() =>
                                        handleLinkClink('/dashboard/vsac/scans/compare',
                                            {
                                              analyses,
                                              scatterPlotData: scatterPlotData
                                            }
                                        )}
                                >
                                  <ListItemIcon>
                                    <CompareIcon fontSize="small"/>
                                  </ListItemIcon>
                                  Compare
                                </MenuItem>
                                <MenuItem
                                    onClick={() =>
                                        handleDialogOpen({
                                          modal: "Generate Report",
                                          id: analysis.id,
                                          client: client_ID,
                                          scanName: analysis.scan.scan_name,
                                          success: false,
                                        })
                                    }
                                >
                                  <ListItemIcon>
                                    <DescriptionIcon fontSize="small"/>
                                  </ListItemIcon>
                                  Generate Report
                                </MenuItem>
                                <MenuItem
                                    onClick={() =>
                                        handleDialogOpen({
                                          modal: "Export Data",
                                          id: analysis.id,
                                          client: client_ID,
                                          isLoading: false,
                                          success: false,
                                        })
                                    }
                                >
                                  <ListItemIcon>
                                    <ImportExportIcon fontSize="small"/>
                                  </ListItemIcon>
                                  Export Data (CVS)
                                </MenuItem>
                                <MenuItem
                                    onClick={() =>
                                        handleDialogOpen({
                                          modal: "New Analysis",
                                          id: analysis.id,
                                          isScan: false,
                                          client: client_ID,
                                        })
                                    }
                                >
                                  <ListItemIcon>
                                    <AddIcon fontSize="small"/>
                                  </ListItemIcon>
                                  New Analysis
                                </MenuItem>
                                <MenuItem
                                    onClick={() =>
                                        handleDialogOpen({
                                          modal: "Delete Data",
                                          id: analysis.id,
                                          client: client_ID,
                                          date: analysis.completed_date,
                                        })
                                    }
                                >
                                  <ListItemIcon>
                                    <DeleteIcon fontSize="small"/>
                                  </ListItemIcon>
                                  Delete Analysis
                                </MenuItem>
                              </Menu>
                              ) : (
                                <Menu
                                  id="simple-menu"
                                  anchorEl={analysisAnchorEl}
                                  open={openAnalysisMenu === analysis.id}
                                  onClose={() =>
                                    this.setState({analysisAnchorEl: null, openAnalysisMenu: null})
                                  }
                                >
                                  <MenuItem
                                    onClick={() =>
                                      handleDialogOpen({
                                        modal: "Delete Data",
                                        id: analysis.id,
                                        client: client_ID,
                                        date: analysis.completed_date,
                                      })
                                    }
                                  >
                                    <ListItemIcon>
                                      <DeleteIcon fontSize="small"/>
                                    </ListItemIcon>
                                    Delete Analysis
                                  </MenuItem>
                                </Menu>
                                )
                            }
                        </div>
                        }
                      title={truncate(t(analysis.scan.scan_name),30)}
                      subheader={moment(analysis.completed_date).fromNow()}
                    />
                    <CardContent>
                      {(scatterPlotData && scatterPlotData[analysis.id]) && (
                        <ResponsiveContainer width="100%" aspect={1}>
                          <ScatterChart
                            width={200}
                            height={200}
                            margin={{
                              top: 0,
                              right: 0,
                              bottom: 20,
                              left: 0,
                            }}
                          >
                            <XAxis
                              type="number"
                              dataKey="x"
                              label= {{
                                value: "% of Hosts with Weakness",
                                fill: 'white',
                              }}
                              domain={[-200, 200]}
                              tick={false}
                            />
                            <YAxis
                              type="number"
                              dataKey="y"
                              label={{
                                value: 'Weakness Score',
                                angle: -90,
                                fill: 'white',
                              }}
                              domain={[-200, 200]}
                              tick={false}
                            />
                            <ZAxis range={[250]} />
                            <ReferenceLine x={0} stroke="white" />
                            <ReferenceLine y={0} stroke="white" />
                            <Tooltip
                              content={<CustomTooltip />}
                              cursor={false}
                            />
                            <Scatter
                              name={analysis.scan.scan_name}
                              data={scatterPlotData[analysis.id]}
                              fill="#49B8FC"
                            />
                          </ScatterChart>
                        </ResponsiveContainer>
                      )}
                      {analysis.completed_date && (
                        <Chip
                          size="small"
                          style={{ margin: 3 }}
                          label={moment(analysis.completed_date).fromNow()}
                        />
                      )}
                      {analysis.weakness_range && (
                        <Chip
                          size="small"
                          style={{ margin: 3 }}
                          label={`Top  ${analysis.weakness_range}`}
                        />
                      )}
                      {analysis.vulnerability_range && (
                        <Chip
                          size="small"
                          style={{ margin: 3 }}
                          label={`Previous ${analysis.vulnerability_range} Years`}
                        />
                      )}
                      {analysis.vignette_name && (
                        <Chip
                          size="small"
                          style={{ margin: 3 }}
                          label={analysis.vignette_name}
                        />
                      )}
                    </CardContent>
                    { (scatterPlotData && scatterPlotData[analysis.id]) && (
                      <CardActions style={{justifyContent: "right"}}>
                        <Button
                            disabled={loadingAnalyses}
                            variant="contained"
                            color="primary"
                            startIcon={<CloudUploadIcon/>}
                            onClick={() =>
                                handleLinkClink('/dashboard/vsac/scans/exploreresults',
                                    {
                                      analysis,
                                      client: client_ID,
                                      scan: getCurrentScan(analysis.scan.id, scans)
                                    })}
                        >
                          Explore Results
                        </Button>
                      </CardActions>
                    )}
                  </Paper>
                </Grid>
              );
            })
          ) : (
            <Grid item={true} xs={12}>
              <Paper
                classes={{ root: classes.paper }}
                elevation={2}
                style={{ height: 350 }}
              >
                No analyses
              </Paper>
            </Grid>
          )}
          <Dialog
            open={openDialog}
            maxWidth="md"
          >
            <div>{dialogParams && renderDialogSwitch()}</div>
          </Dialog>
        </Grid>
      </div>
    );
  }
}

Scans.propTypes = {
  objectId: PropTypes.string,
  authorId: PropTypes.string,
  t: PropTypes.func,
  match: PropTypes.object,
  history: PropTypes.object,
  location: PropTypes.object,
  displayCreate: PropTypes.bool,
  onChangeOpenExports: PropTypes.func,
};

export default R.compose(inject18n, withRouter)(Scans);<|MERGE_RESOLUTION|>--- conflicted
+++ resolved
@@ -66,11 +66,8 @@
   ResponsiveContainer,
 } from "recharts";
 import Chip from "@material-ui/core/Chip";
-<<<<<<< HEAD
 import {toastSuccess} from "../../../utils/bakedToast";
-=======
 import DeleteScanVerify from "./modals/DeleteScanVerify";
->>>>>>> 85731f59
 
 const classes = {
   root: {
