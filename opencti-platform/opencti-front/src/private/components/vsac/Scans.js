/* eslint-disable */
import React, { Component } from "react";
import * as PropTypes from "prop-types";
import { withRouter } from "react-router-dom";
import * as R from "ramda";
import {
  buildViewParamsFromUrlAndStorage,
} from "../../../utils/ListParameters";
import { truncate } from "../../../utils/String";
import percentage from "../../../utils/percentage";
import inject18n from "../../../components/i18n";
import NewAnalysis from "./modals/NewAnalysis";
import Delete from "./modals/Delete";
import ExportCSV from "./modals/ExportCSV";
import GenerateReport from "./modals/GenerateReport";
import VulnerabilityScan from "./modals/VulnerabilityScan";
import DescriptionIcon from "@material-ui/icons/Description";
import AddIcon from "@material-ui/icons/Add";
import EditOutlinedIcon from "@material-ui/icons/EditOutlined";
import ExploreIcon from "@material-ui/icons/Explore";
import ShowChartIcon from "@material-ui/icons/ShowChart";
import DeleteIcon from "@material-ui/icons/Delete";
import IconButton from "@material-ui/core/IconButton";
import CloudUploadIcon from "@material-ui/icons/CloudUpload";
import ArrowDropDownIcon from "@material-ui/icons/ArrowDropDown";
import ImportExportIcon from "@material-ui/icons/ImportExport";
import CompareIcon from "@material-ui/icons/Compare";
import ScannerIcon from "@material-ui/icons/Scanner";
import PublishIcon from "@material-ui/icons/Publish";
import Popover from '@material-ui/core/Popover';
import Button from "@material-ui/core/Button";
import CardHeader from "@material-ui/core/CardHeader";
import CardActions from "@material-ui/core/CardActions";
import LinearProgress from '@material-ui/core/LinearProgress';
import Grid from "@material-ui/core/Grid";
import Paper from "@material-ui/core/Paper";
import List from "@material-ui/core/List";
import ListItem from "@material-ui/core/ListItem";
import ListItemIcon from "@material-ui/core/ListItemIcon";
import ListItemText from "@material-ui/core/ListItemText";
import ListItemSecondaryAction from "@material-ui/core/ListItemSecondaryAction";
import Typography from "@material-ui/core/Typography";
import CardContent from "@material-ui/core/CardContent";
import { fetchAllScans } from "../../../services/scan.service";
import {
  fetchAllAnalysis,
  getAnalysisSummary,
  exportAnalysisCsv,
  deleteAnalysis,
  createNewScanAnalysis,
  createVulnerabilityAssesmentReport,
} from "../../../services/analysis.service";
import MoreVertIcon from "@material-ui/icons/MoreVert";
import Menu from "@material-ui/core/Menu";
import MenuItem from "@material-ui/core/MenuItem";
import moment from "moment";
import Dialog from "@material-ui/core/Dialog";
import {
  ScatterChart,
  Scatter,
  XAxis,
  YAxis,
  ZAxis,
  ReferenceLine,
  Tooltip,
  ResponsiveContainer,
} from "recharts";
import Chip from "@material-ui/core/Chip";
import DeleteScanVerify from "./modals/DeleteScanVerify";

const classes = {
  root: {
    flexGrow: 1,
  },
  card: {
    width: "100%",
    marginBottom: 20,
    borderRadius: 6,
    position: "relative",
  },
  cardHeader: {
    marginBottom: "0",
  },
  paper: {
    margin: "10px 0 0 0",
    padding: 0,
    borderRadius: 6,
  },
  item: {
    height: 50,
    minHeight: 50,
    maxHeight: 50,
    paddingRight: 0,
  },
  itemText: {
    whiteSpace: "nowrap",
    overflow: "hidden",
    textOverflow: "ellipsis",
    paddingRight: 24,
  },
  itemIconSecondary: {
    marginRight: 0,
  },
  number: {
    marginTop: 10,
    float: "left",
    fontSize: 30,
  },
  title: {
    marginTop: 5,
    textTransform: "uppercase",
    fontSize: 12,
    fontWeight: 500,
  },
  icon: {
    position: "absolute",
    top: 35,
    right: 20,
  },
  graphContainer: {
    width: "100%",
    padding: "20px 20px 0 0",
  },
  labelsCloud: {
    width: "100%",
    height: 300,
  },
  label: {
    width: "100%",
    height: 100,
    padding: 15,
  },
  labelNumber: {
    fontSize: 30,
    fontWeight: 500,
  },
  labelValue: {
    fontSize: 15,
  },
  itemAuthor: {
    width: 200,
    minWidth: 200,
    maxWidth: 200,
    paddingRight: 24,
    whiteSpace: "nowrap",
    overflow: "hidden",
    textOverflow: "ellipsis",
    textAlign: "left",
  },
  itemType: {
    width: 100,
    minWidth: 100,
    maxWidth: 100,
    paddingRight: 24,
    whiteSpace: "nowrap",
    overflow: "hidden",
    textOverflow: "ellipsis",
    textAlign: "left",
  },
  itemDate: {
    width: 120,
    minWidth: 120,
    maxWidth: 120,
    paddingRight: 24,
    whiteSpace: "nowrap",
    overflow: "hidden",
    textOverflow: "ellipsis",
    textAlign: "left",
  },
};

function rand() {
  return Math.round(Math.random() * 20) - 10;
}

function getModalStyle() {
  const top = 50 + rand();
  const left = 50 + rand();

  return {
    top: `${top}%`,
    left: `${left}%`,
    transform: `translate(-${top}%, -${left}%)`,
  };
}

class Scans extends Component {

  constructor(props) {
    super(props);
    const params = buildViewParamsFromUrlAndStorage(
      props.history,
      props.location,
      `view-reports${props.objectId ? `-${props.objectId}` : ""}`
    );
    this.state = {
      sortBy: R.propOr("published", "sortBy", params),
      orderAsc: R.propOr(false, "orderAsc", params),
      searchTerm: R.propOr("", "searchTerm", params),
      view: R.propOr("lines", "view", params),
      filters: R.propOr({}, "filters", params),
      client_ID: null,
      openExports: false,
      numberOfElements: { number: 0, symbol: "" },
      selectedElements: null,
      selectAll: false,
      loadingScans: true,
      loadingAnalyses: true,
      dialogParams: null,
      vulnerabilityAnchorEl: null,
      sortByAnchorEl: null,
      popoverAnchorEl: null,
      analysisAnchorEl: null,
      renderScans: null,
      sortByLabel: "Scan Date",
      openDialog: false,
      openScanMenu: false,
      loadDialog: null,
      openedPopoverId: null,
      pendingAnalysis: null,
      scanAssociation: {}
    };
  }

  sortScansByReportDate(unSorted) {
    const scans = unSorted
      .slice()
      .sort((a, b) =>
        new Date(a.report_date) < new Date(b.report_date) ? 1 : -1
      );
    return scans;
  }

<<<<<<< HEAD
  refreshScans(){
    this.setState({ loadingScans: true });
    fetchAllScans(this.state.client_ID)
=======
  doFetchAllScans(clientId){
    fetchAllScans(clientId)
>>>>>>> 8ea871f8
        .then((response) => {
          const scans = response.data;

          this.setState({ scans: scans });
          this.setState({ scansReportDate: this.sortScansByReportDate(scans) });
          this.setState({ renderScans: scans });
          this.setState({ loadingScans: false });
        })
        .catch((error) => {
          console.log(error);
        });
  }

<<<<<<< HEAD
  refreshAnalyses(){
    this.setState({ loadingAnalyses: true });
    fetchAllAnalysis(this.state.client_ID)
        .then((response) => {
          let analyses = response.data;
          let scatterPlotData = [];
          const associationTable = {}
          analyses.forEach(analysis =>{
            let associations = associationTable[analysis.scan.id]
            if(associations === undefined){
              associations = 1
            } else {
              associations++
            }
            associationTable[analysis.scan.id] = associations

            getAnalysisSummary(analysis.id,this.state.client_ID)
                .then((response) => {

                  let scatterPlot = [];
                  response.data.forEach((item) => {
                    scatterPlot.push({ cwe_name: item.cwe_name, x: item.host_percent, y: item.score, score: item.score, host_count_total: item.host_count });
                  });

                  scatterPlotData.push(scatterPlot)

                  this.setState({scatterPlotData: scatterPlotData});

                })
                .catch((error) => {
                  console.log(error);
                })

=======
  doFetchAllAnalysis(clientId){
    fetchAllAnalysis(clientId)
        .then((response) => {
          let analyses = response.data;
          let scatterPlotData = {};

          analyses.forEach(analysis =>{
            getAnalysisSummary(analysis.id, clientId)
                .then((response) => {
                  let scatterPlot = [];

                  response.data.forEach((item) => {
                    if(item.cwe_name){
                      scatterPlot.push({ cwe_name: item.cwe_name, x: item.host_percent, y: item.score, score: item.score, host_count_total: item.host_count });
                    }
                  });

                  scatterPlotData[analysis.id] = scatterPlot.length > 0 ? scatterPlot : null

                  this.setState({scatterPlotData: scatterPlotData});
                })
                .catch((error) => {
                  console.log(error);
                })
>>>>>>> 8ea871f8
          })
          this.setState({ scanAssociation: associationTable })
          this.setState({ analyses: analyses });
          this.setState({ loadingAnalyses: false });
        })
        .catch((error) => {
          console.log(error);
        });
<<<<<<< HEAD
  };

  componentDidMount() {
    this.setState({client_ID: localStorage.getItem('client_id')},function() {
      this.refreshScans()
      this.refreshAnalyses()
=======
  }

  componentDidMount() {
    this.setState({client_ID: localStorage.getItem('client_id')},function() {
      this.doFetchAllScans(this.state.client_ID)
      this.doFetchAllAnalysis(this.state.client_ID)
      const intervalId = setInterval(() => {
        this.doFetchAllScans(this.state.client_ID)
        this.doFetchAllAnalysis(this.state.client_ID)
      }, 30000)
      this.setState({refreshIntervalId: intervalId})
>>>>>>> 8ea871f8
    });
  }

  componentWillUnmount() {
    clearInterval(this.state.refreshIntervalId)
  }

  render() {

    const { t, n, fsd, mtd, theme } = this.props;
    const {
      client_ID,
      scans,
      loadingScans,
      renderScans,
      scansReportDate,
      sortByLabel,
      loadingAnalyses,
      analyses,
      scatterPlotData,
      client_ID,
      modalStyle,
      openDialog,
      openScanMenu,
      loadDialog,
      dialogParams,
      popoverAnchorEl,
      analysisAnchorEl,
      vulnerabilityAnchorEl,
      sortByAnchorEl,
      openedPopoverId,
      openAnalysisMenu,
      pendingAnalysis,
      scanAssociation
    } = this.state;

    const openPopover = Boolean(popoverAnchorEl);

    const handlePopoverOpen = (event, popoverId) => {
      this.setState({ popoverAnchorEl: event.currentTarget, openedPopoverId: popoverId });
    };

    const handlePopoverClose = () => {
      this.setState({ popoverAnchorEl: null, openedPopoverId: null });
    };

    const handleClick = (event) => {
      this.setState({ vulnerabilityAnchorEl: event.currentTarget });
    };

    const handleClose = () => {
      this.setState({ vulnerabilityAnchorEl: false });
    };

    const handleSortByClick = (event) => {
      this.setState({ sortByAnchorEl: event.currentTarget });
    };

    const handleSortByClose = () => {
      this.setState({ sortByAnchorEl: null });
    };

    const handleAnalysisClick = (event, analysis_id) => {
      this.setState({ analysisAnchorEl: event.currentTarget, openAnalysisMenu: analysis_id });
    };

    const handleScanClick =(event, scan_id) => {
      this.setState({vulnerabilityAnchorEl: event.currentTarget, openScanMenu: scan_id})
    }

    const handleAnalysisClose = () => {
      this.setState({ analysisByAnchorEl: null,  openAnalysisMenu: null});
    };

    const sortByReportDate = () => {
      this.setState({ sortByLabel: "Report Date" });
      this.setState({ renderScans: scansReportDate });
      this.setState({ sortByAnchorEl: null });
    };

    const sortByUploadDate = () => {
      this.setState({ sortByLabel: "Scan Date" });
      this.setState({ renderScans: scans });
      this.setState({ sortByAnchorEl: null });
    };

    const handleDialogOpen = (dialogParams) => {
      this.setState({ openDialog: true });
      this.setState({ dialogParams: dialogParams });
      this.setState({ vulnerabilityAnchorEl: null , openScanMenu: null});
      this.setState({ analysisAnchorEl: null });
      this.setState({ analysisByAnchorEl: null,  openAnalysisMenu: null});
    };

    const handleDialogClose = () => {
      this.setState({ openDialog: false });
      this.setState({ openScanMenu: null })
      this.setState({ openAnalysisMenu: null});
    };

    const handleLinkClink = (path, data) => {
      this.props.history.push({
        pathname: path,
        state: data
      });
    }

    const getCurrentScan = (id, scans) => {
      const scan = scans.find((i) => i.id === id);
      if (scan) {
        return scan;
      }
    }

    const onNewAnalysis = (id, client, params) => {
      const scanName = scans.filter((s) => s.id === params.scan_id)[0].scan_name
      this.setState({pendingAnalysis: scanName})
      createNewScanAnalysis(id, client, params)
        .then((response) => {
          handleDialogClose();
          setTimeout(() => {
            this.refreshAnalyses()
            this.setState({pendingAnalysis: null})
          }, 10000);
        })
        .catch((error) => {
          console.log(error);
        });

    };

    const onGenerateReport = (id, client, params) => {
      createVulnerabilityAssesmentReport(id, client, params)
        .then((response) => {
          this.setState({
            dialogParams: {
              modal: "Generate Report",
              success: true,
            },
          });
        })
        .catch((error) => {
          console.log(error);
        });
    };

    const onDeleteAnalysis = (id, client) => {
      deleteAnalysis(id, client)
        .then((response) => {
          handleDialogClose();
          this.refreshAnalyses();
        })
        .catch((error) => {
          console.log(error);
        });
    };

    const onExportAnalysis = (id, client) => {
      this.setState({
        dialogParams: { modal: "Export Data", isLoading: true },
      });
      exportAnalysisCsv(id, client)
        .then((response) => {
          this.setState({
            dialogParams: {
              modal: "Export Data",
              isLoading: false,
              success: true,
            },
          });
        })
        .catch((error) => {
          console.log(error);
        });
    };

<<<<<<< HEAD
    const rerenderParentCallback =() => {
      this.refreshAnalyses();
    }

    const handleDeleteScan = (event, id) => {
      const associations = scanAssociation[id];
      if(associations === undefined){
        deleteScan(id, client_ID)
          .then(() => {
            this.refreshScans()
=======
    const refreshAnalysis = () => {
      this.setState({ loadingScans: true });
      this.setState({ loadingAnalyses: true });
      fetchAllScans(client_ID)
        .then((response) => {
          const scans = response.data;

          this.setState({ scans: scans });
          this.setState({ scansReportDate: this.sortScansByReportDate(scans) });
          this.setState({ renderScans: scans });
          this.setState({ loadingScans: false });
        })
        .catch((error) => {
          console.log(error);
        });
      fetchAllAnalysis(client_ID)
        .then((response) => {
          let analyses = response.data;
          let scatterPlotData = {};

          analyses.forEach(analysis =>{
            getAnalysisSummary(analysis.id, client_ID)
              .then((response) => {

                let scatterPlot = [];
                response.data.forEach((item) => {
                  if(item.cwe_name){
                    scatterPlot.push({ cwe_name: item.cwe_name, x: item.host_percent, y: item.score, score: item.score, host_count_total: item.host_count });
                  }
                });

                scatterPlotData[analysis.id] = scatterPlot.length > 0 ? scatterPlot : null

                this.setState({scatterPlotData: scatterPlotData});
              })
              .catch((error) => {
                console.log(error);
              })
>>>>>>> 8ea871f8
          })
          .catch((err) => console.log(err))
      } else {
        const analysesToDelete = this.state.analyses.filter((a) => a.scan.id === id)
        handleDialogOpen({
          modal: "Scan Delete Verify",
          clientId: client_ID,
          scan: this.state.scans.filter((s) => s.id === id)[0],
          analyses: analysesToDelete,
          action: onDeleteComplete
        })
      }
    }

    const onDeleteComplete = () => {
      handleDialogClose()
      this.refreshScans()
      this.refreshAnalyses()
    }
    
    const renderDialogSwitch = () => {
      switch (dialogParams.modal) {
        case "New Analysis":
          return (
            <NewAnalysis
              id={dialogParams.id} // Scan ID
              isScan={dialogParams.isScan}
              client={dialogParams.client}
              onClose={handleDialogClose}
              action={onNewAnalysis}
            />
          );
        case "Generate Report":
          return (
            <GenerateReport
              id={dialogParams.id}
              client={dialogParams.client}
              scanName={dialogParams.scanName}
              success={dialogParams.success}
              onClose={handleDialogClose}
              action={onGenerateReport}
            />
          );
        case "Export Data":
          return (
            <ExportCSV
              id={dialogParams.id}
              client={dialogParams.client}
              isLoading={dialogParams.isLoading}
              success={dialogParams.success}
              onClose={handleDialogClose}
              action={onExportAnalysis}
            />
          );
        case "Delete Data":
          return (
            <Delete
              id={dialogParams.id}
              client={dialogParams.client}
              date={dialogParams.date}
              onClose={handleDialogClose}
              action={onDeleteAnalysis}
            />
          );
        case "Vulnerability Scan":
          return <VulnerabilityScan
            client_ID={client_ID}
            rerenderParentCallback={rerenderParentCallback}
            onClose={handleDialogClose}
          />;
        case "Scan Delete Verify":
            return <DeleteScanVerify
              clientId={this.state.dialogParams.clientId}
              scan={this.state.dialogParams.scan}
              analyses={this.state.dialogParams.analyses}
              onComplete={this.state.dialogParams.action}
              onClose={handleDialogClose}
            />
        default:
          return;
      }
    };

    const CustomTooltip = ({ active, payload, label }) => {
      if (active && payload && payload.length) {
        return (
          <div
            className="custom-tooltip"
            style={{backgroundColor: 'rgba(255, 255, 255, 0.1)', fontSize: 12, borderRadius: 10, border: 1, padding: 10}}>
            <p className="label" style={{paddingBottom: 5}}>{payload[0].payload.cwe_name}</p>
            <p className="weakness" style={{paddingBottom: 5}}>{`Weakness Score: ${payload[0].payload.score}`}</p>
            <p className="host" style={{paddingBottom: 5}}>{`Hosts with Weakness: ${payload[0].payload.host_count_total} (${payload[0].payload.x}%)`}</p>
          </div>
        );
      }
      return null;
    };

    return (
      <div>
        <Grid container={true} spacing={3}>
          <Grid item={true} xs={4}>
            <Typography variant="h4" gutterBottom={true}>
              {t("How Your Vulnerabilities are Prioritized")}
            </Typography>
            <Paper
              classes={{ root: classes.paper }}
              elevation={2}
              style={{ height: 350, marginBottom: 20 }}
            >
              <CardContent>
                <p>
                  Your software and hardware keep your enterprise running.
                  Software and hardware have weaknesses, and those weaknesses
                  have vulnerabilities. The underlying weaknesses in your system
                  are the target of the adversary attacks.
                </p>
                <p>
                  What is the likelihood that a weakness will be exploited? What
                  are the consequences if it is exploited? These two factors are
                  considered when your vulnerabilities are examined.
                  Vulnerabilities with a lower probability of being exploited
                  are discounted. Weaknesses that have severe negative business
                  consequences are escalated.
                </p>
                <p>
                  For further technical information visit{" "}
                  <a
                    href="https://cwe.mitre.org/cwraf/introduction.html"
                    rel="noopener noreferrer"
                    target="_blank"
                  >
                    cwe.mitre.org
                  </a>
                </p>
              </CardContent>
            </Paper>
          </Grid>
          <Grid item={true} xs={8}>
            <Typography variant="h4" gutterBottom={true}>
              {t("Vulnerability Scans")}
            </Typography>
            <Paper
              classes={{ root: classes.paper }}
              elevation={2}
              style={{ height: 350 }}
            >
              <CardContent style={{ height: 290, overflow: "hidden" }}>
                <CardHeader
                  style={{ padding: 0 }}
                  action={
                    <div>
                      <Button
                        color="primary"
                        style={{ marginTop: 0, marginBottom: 0 }}
                        className={classes.button}
                        endIcon={<ArrowDropDownIcon />}
                        onClick={handleSortByClick}
                      >
                        Sort By: {sortByLabel}
                      </Button>
                      <Menu
                        id="simple-menu"
                        anchorEl={sortByAnchorEl}
                        keepMounted
                        open={sortByAnchorEl}
                        onClose={() => this.setState({ sortByAnchorEl: null })}
                      >
                        <MenuItem onClick={() => sortByReportDate()}>
                          <ListItemIcon>
                            <ScannerIcon fontSize="small" />
                          </ListItemIcon>
                          Scan Date
                        </MenuItem>
                        <MenuItem onClick={() => sortByUploadDate()}>
                          <ListItemIcon>
                            <PublishIcon fontSize="small" />
                          </ListItemIcon>
                          Upload Date
                        </MenuItem>
                      </Menu>
                    </div>
                  }
                />
                <List style={{ maxHeight: "100%", overflow: "auto" }}>
                  {!loadingScans ? (
                    this.state.renderScans.map((scan, i) => {
                      return (
                        <ListItem
                          key={scan.id}
                          onMouseEnter={(e) => handlePopoverOpen(e, scan.id)}
                          onMouseLeave={(e) => handlePopoverClose()}
                        >
                          <ListItemText primary={scan.scan_name} />
                          <ListItemSecondaryAction>
                            <IconButton
                              edge="end"
                              onClick={(e) => handleScanClick(e, scan.id)}
                            >
                              <MoreVertIcon />
                            </IconButton>
                            <Menu
                              id={"vulnerability-simple-menu-" + scan.id}
<<<<<<< HEAD
                              anchorEl={this.state.vulnerabilityAnchorEl}
                              open={openScanMenu === scan.id}
                              onClose={() => {
                                this.setState({vulnerabilityAnchorEl: null, openScanMenu: null})
                              }}
=======
                              anchorEl={vulnerabilityAnchorEl}
                              open={vulnerabilityAnchorEl}
                              onClose={handleClose}
>>>>>>> 8ea871f8
                            >
                              <MenuItem
                                onClick={() =>
                                  handleDialogOpen({
                                    modal: "New Analysis",
                                    id: scan.id,
                                    isScan: true,
                                    client: client_ID,
                                  })
                                }
                              >
                                <ListItemIcon>
                                  <AddIcon fontSize="small" />
                                </ListItemIcon>
                                New Analysis
                              </MenuItem>
                              <MenuItem
                                onClick={() => handleDialogOpen({ modal: "Rename" })}
                              >
                                <ListItemIcon>
                                  <EditOutlinedIcon fontSize="small" />
                                </ListItemIcon>
                                Rename
                              </MenuItem>
                              <MenuItem
                                onClick={(e) => handleDeleteScan(e, scan.id)}
                              >
                                <ListItemIcon>
                                  <DeleteIcon fontSize="small" />
                                </ListItemIcon>
                                Delete
                              </MenuItem>
                            </Menu>
                          </ListItemSecondaryAction>
                          <Popover
                            id="mouse-over-popover"
                            className={classes.popover}
                            classes={{
                              paper: classes.paper,
                            }}
                            style={{ pointerEvents: 'none'}}
                            open={openedPopoverId === scan.id}
                            anchorEl={popoverAnchorEl}
                            anchorOrigin={{
                              vertical: 'bottom',
                              horizontal: 'left',
                            }}
                            transformOrigin={{
                              vertical: 'bottom',
                              horizontal: 'left',
                            }}
                            onClose={handlePopoverClose}
                            disableRestoreFocus
                          >
                            <List>
                              <ListItem>Report Name: {scan.report_name} </ListItem>
                              <ListItem>Policy Name: {scan.policy_name} </ListItem>
                              <ListItem>Scan Date: {scan.report_date}</ListItem>
                              <ListItem>Uploaded: {scan.upload_date}</ListItem>
                              <ListItem>Total Vulnerabilities: {scan.total_cve}</ListItem>
                              <ListItem>Unique Vulnerabilities: {scan.unique_cve}</ListItem>
                              <ListItem>Total Records: {scan.record_count_total}</ListItem>
                              <ListItem>...with vulnerabilities:
                                {scan.vulnerability_count}
                                {scan.record_count_total > 0 &&
                                  ` (${percentage(
                                    scan.vulnerability_count,
                                    scan.record_count_total
                                  )}%)`}
                              </ListItem>
                              <ListItem>Total Hosts: {scan.host_count_total}</ListItem>
                              <ListItem>...with vulnerabilities:
                                {scan.host_count}
                                {scan.host_count_total > 0 &&
                                  ` (${percentage(scan.host_count, scan.host_count_total)}%)`}
                              </ListItem>
                              <ListItem>Cyio Analysis {scan.analysis_count}</ListItem>
                            </List>
                          </Popover>
                        </ListItem>

                      );
                    })
                  ) : (
                    <ListItem className="card-body bg-secondary">
                      No Scans
                    </ListItem>
                  )}
                </List>
              </CardContent>
              <CardActions style={{ justifyContent: "center" }}>
                <Button
                  variant="contained"
                  color="primary"
                  startIcon={<CloudUploadIcon />}
                  onClick={() =>
                    handleDialogOpen({ modal: "Vulnerability Scan" })
                  }
                >
                  Upload a Vulnerability Scan
                </Button>
              </CardActions>
            </Paper>
          </Grid>
        </Grid>
        {
          pendingAnalysis && (
            <Chip
              size="small"
              style={{height: '17px', fontSize: '0.9em', marginBottom: '10px', textAlign: 'center'}}
              label={`Pending Analysis: ${pendingAnalysis}`}
            />
          )
        }
        <Typography variant="h4" gutterBottom={true}>
          Analyses
          { loadingAnalyses ? <LinearProgress /> : null }
        </Typography>
        <Grid container={true} spacing={3}>
          {!loadingAnalyses ? (
            analyses.map((analysis, i) => {
              return (
                <Grid item={true} xs={4}>
                  <Paper
                    classes={{ root: classes.paper }}
                    elevation={2}
                    style={{ marginBottom: 20 }}
                  >
                    <CardHeader
                      style={{ padding: 16 }}
                      action={
                        <div>
                          <IconButton
                            aria-label="settings"
                            onClick={(e) => handleAnalysisClick(e, analysis.id)}
                          >
                            <MoreVertIcon />
                          </IconButton>
                              {(scatterPlotData && scatterPlotData[analysis.id]) ? (
                              <Menu
                                  id="simple-menu"
                                  anchorEl={analysisAnchorEl}
                                  open={openAnalysisMenu === analysis.id}
                                  onClose={() =>
                                      this.setState({analysisAnchorEl: null, openAnalysisMenu: null})
                                  }
                              >
                                <MenuItem
                                    onClick={() =>
                                        handleLinkClink('/dashboard/vsac/scans/exploreresults',
                                            {
                                              analysis: analysis,
                                              client: client_ID,
                                              scan: getCurrentScan(analysis.scan.id, scans)
                                            })}
                                >
                                  <ListItemIcon>
                                    <ExploreIcon fontSize="small"/>
                                  </ListItemIcon>
                                  Explore Results
                                </MenuItem>
                                <MenuItem
                                    onClick={() =>
                                        handleLinkClink('/dashboard/vsac/scans/viewcharts',
                                            {
                                              analysis_id: analysis.id,
                                              analyses,
                                            })
                                    }
                                >
                                  <ListItemIcon>
                                    <ShowChartIcon fontSize="small"/>
                                  </ListItemIcon>
                                  View Charts
                                </MenuItem>
                                <MenuItem
                                    onClick={() =>
                                        handleLinkClink('/dashboard/vsac/scans/compare',
                                            {
                                              analyses,
                                              scatterPlotData: scatterPlotData
                                            }
                                        )}
                                >
                                  <ListItemIcon>
                                    <CompareIcon fontSize="small"/>
                                  </ListItemIcon>
                                  Compare
                                </MenuItem>
                                <MenuItem
                                    onClick={() =>
                                        handleDialogOpen({
                                          modal: "Generate Report",
                                          id: analysis.id,
                                          client: client_ID,
                                          scanName: analysis.scan.scan_name,
                                          success: false,
                                        })
                                    }
                                >
                                  <ListItemIcon>
                                    <DescriptionIcon fontSize="small"/>
                                  </ListItemIcon>
                                  Generate Report
                                </MenuItem>
                                <MenuItem
                                    onClick={() =>
                                        handleDialogOpen({
                                          modal: "Export Data",
                                          id: analysis.id,
                                          client: client_ID,
                                          isLoading: false,
                                          success: false,
                                        })
                                    }
                                >
                                  <ListItemIcon>
                                    <ImportExportIcon fontSize="small"/>
                                  </ListItemIcon>
                                  Export Data (CVS)
                                </MenuItem>
                                <MenuItem
                                    onClick={() =>
                                        handleDialogOpen({
                                          modal: "New Analysis",
                                          id: analysis.id,
                                          isScan: false,
                                          client: client_ID,
                                        })
                                    }
                                >
                                  <ListItemIcon>
                                    <AddIcon fontSize="small"/>
                                  </ListItemIcon>
                                  New Analysis
                                </MenuItem>
                                <MenuItem
                                    onClick={() =>
                                        handleDialogOpen({
                                          modal: "Delete Data",
                                          id: analysis.id,
                                          client: client_ID,
                                          date: analysis.completed_date,
                                        })
                                    }
                                >
                                  <ListItemIcon>
                                    <DeleteIcon fontSize="small"/>
                                  </ListItemIcon>
                                  Delete Analysis
                                </MenuItem>
                              </Menu>
                              ) : (
                                <Menu
                                  id="simple-menu"
                                  anchorEl={analysisAnchorEl}
                                  open={openAnalysisMenu === analysis.id}
                                  onClose={() =>
                                    this.setState({analysisAnchorEl: null, openAnalysisMenu: null})
                                  }
                                >
                                  <MenuItem
                                    onClick={() =>
                                      handleDialogOpen({
                                        modal: "Delete Data",
                                        id: analysis.id,
                                        client: client_ID,
                                        date: analysis.completed_date,
                                      })
                                    }
                                  >
                                    <ListItemIcon>
                                      <DeleteIcon fontSize="small"/>
                                    </ListItemIcon>
                                    Delete Analysis
                                  </MenuItem>
                                </Menu>
                                )
                            }
                        </div>
                        }
                      title={truncate(t(analysis.scan.scan_name),30)}
                      subheader={moment(analysis.completed_date).fromNow()}
                    />
                    <CardContent>
                      {(scatterPlotData && scatterPlotData[analysis.id]) && (
                        <ResponsiveContainer width="100%" aspect={1}>
                          <ScatterChart
                            width={200}
                            height={200}
                            margin={{
                              top: 0,
                              right: 0,
                              bottom: 20,
                              left: 0,
                            }}
                          >
                            <XAxis
                              type="number"
                              dataKey="x"
                              label= {{
                                value: "% of Hosts with Weakness",
                                fill: 'white',
                              }}
                              domain={[-200, 200]}
                              tick={false}
                            />
                            <YAxis
                              type="number"
                              dataKey="y"
                              label={{
                                value: 'Weakness Score',
                                angle: -90,
                                fill: 'white',
                              }}
                              domain={[-200, 200]}
                              tick={false}
                            />
                            <ZAxis range={[250]} />
                            <ReferenceLine x={0} stroke="white" />
                            <ReferenceLine y={0} stroke="white" />
                            <Tooltip
                              content={<CustomTooltip />}
                              cursor={false}
                            />
                            <Scatter
                              name={analysis.scan.scan_name}
                              data={scatterPlotData[analysis.id]}
                              fill="#49B8FC"
                            />
                          </ScatterChart>
                        </ResponsiveContainer>
                      )}
                      {analysis.completed_date && (
                        <Chip
                          size="small"
                          style={{ margin: 3 }}
                          label={moment(analysis.completed_date).fromNow()}
                        />
                      )}
                      {analysis.weakness_range && (
                        <Chip
                          size="small"
                          style={{ margin: 3 }}
                          label={`Top  ${analysis.weakness_range}`}
                        />
                      )}
                      {analysis.vulnerability_range && (
                        <Chip
                          size="small"
                          style={{ margin: 3 }}
                          label={`Previous ${analysis.vulnerability_range} Years`}
                        />
                      )}
                      {analysis.vignette_name && (
                        <Chip
                          size="small"
                          style={{ margin: 3 }}
                          label={analysis.vignette_name}
                        />
                      )}
                    </CardContent>
                    { (scatterPlotData && scatterPlotData[analysis.id]) && (
                      <CardActions style={{justifyContent: "right"}}>
                        <Button
                            disabled={loadingAnalyses}
                            variant="contained"
                            color="primary"
                            startIcon={<CloudUploadIcon/>}
                            onClick={() =>
                                handleLinkClink('/dashboard/vsac/scans/exploreresults',
                                    {
                                      analysis,
                                      client: client_ID,
                                      scan: getCurrentScan(analysis.scan.id, scans)
                                    })}
                        >
                          Explore Results
                        </Button>
                      </CardActions>
                    )}
                  </Paper>
                </Grid>
              );
            })
          ) : (
            <Grid item={true} xs={12}>
              <Paper
                classes={{ root: classes.paper }}
                elevation={2}
                style={{ height: 350 }}
              >
                No analyses
              </Paper>
            </Grid>
          )}
          <Dialog
            open={openDialog}
            maxWidth="md"
          >
            <div>{dialogParams && renderDialogSwitch()}</div>
          </Dialog>
        </Grid>
      </div>
    );
  }
}

Scans.propTypes = {
  objectId: PropTypes.string,
  authorId: PropTypes.string,
  t: PropTypes.func,
  match: PropTypes.object,
  history: PropTypes.object,
  location: PropTypes.object,
  displayCreate: PropTypes.bool,
  onChangeOpenExports: PropTypes.func,
};

export default R.compose(inject18n, withRouter)(Scans);<|MERGE_RESOLUTION|>--- conflicted
+++ resolved
@@ -231,14 +231,9 @@
     return scans;
   }
 
-<<<<<<< HEAD
   refreshScans(){
     this.setState({ loadingScans: true });
     fetchAllScans(this.state.client_ID)
-=======
-  doFetchAllScans(clientId){
-    fetchAllScans(clientId)
->>>>>>> 8ea871f8
         .then((response) => {
           const scans = response.data;
 
@@ -252,13 +247,12 @@
         });
   }
 
-<<<<<<< HEAD
   refreshAnalyses(){
     this.setState({ loadingAnalyses: true });
     fetchAllAnalysis(this.state.client_ID)
         .then((response) => {
           let analyses = response.data;
-          let scatterPlotData = [];
+          let scatterPlotData = {};
           const associationTable = {}
           analyses.forEach(analysis =>{
             let associations = associationTable[analysis.scan.id]
@@ -274,7 +268,9 @@
 
                   let scatterPlot = [];
                   response.data.forEach((item) => {
-                    scatterPlot.push({ cwe_name: item.cwe_name, x: item.host_percent, y: item.score, score: item.score, host_count_total: item.host_count });
+                    if(item.cwe_name){
+                      scatterPlot.push({ cwe_name: item.cwe_name, x: item.host_percent, y: item.score, score: item.score, host_count_total: item.host_count });
+                    }
                   });
 
                   scatterPlotData.push(scatterPlot)
@@ -286,32 +282,6 @@
                   console.log(error);
                 })
 
-=======
-  doFetchAllAnalysis(clientId){
-    fetchAllAnalysis(clientId)
-        .then((response) => {
-          let analyses = response.data;
-          let scatterPlotData = {};
-
-          analyses.forEach(analysis =>{
-            getAnalysisSummary(analysis.id, clientId)
-                .then((response) => {
-                  let scatterPlot = [];
-
-                  response.data.forEach((item) => {
-                    if(item.cwe_name){
-                      scatterPlot.push({ cwe_name: item.cwe_name, x: item.host_percent, y: item.score, score: item.score, host_count_total: item.host_count });
-                    }
-                  });
-
-                  scatterPlotData[analysis.id] = scatterPlot.length > 0 ? scatterPlot : null
-
-                  this.setState({scatterPlotData: scatterPlotData});
-                })
-                .catch((error) => {
-                  console.log(error);
-                })
->>>>>>> 8ea871f8
           })
           this.setState({ scanAssociation: associationTable })
           this.setState({ analyses: analyses });
@@ -320,15 +290,7 @@
         .catch((error) => {
           console.log(error);
         });
-<<<<<<< HEAD
   };
-
-  componentDidMount() {
-    this.setState({client_ID: localStorage.getItem('client_id')},function() {
-      this.refreshScans()
-      this.refreshAnalyses()
-=======
-  }
 
   componentDidMount() {
     this.setState({client_ID: localStorage.getItem('client_id')},function() {
@@ -339,7 +301,6 @@
         this.doFetchAllAnalysis(this.state.client_ID)
       }, 30000)
       this.setState({refreshIntervalId: intervalId})
->>>>>>> 8ea871f8
     });
   }
 
@@ -360,7 +321,6 @@
       loadingAnalyses,
       analyses,
       scatterPlotData,
-      client_ID,
       modalStyle,
       openDialog,
       openScanMenu,
@@ -516,7 +476,6 @@
         });
     };
 
-<<<<<<< HEAD
     const rerenderParentCallback =() => {
       this.refreshAnalyses();
     }
@@ -527,46 +486,6 @@
         deleteScan(id, client_ID)
           .then(() => {
             this.refreshScans()
-=======
-    const refreshAnalysis = () => {
-      this.setState({ loadingScans: true });
-      this.setState({ loadingAnalyses: true });
-      fetchAllScans(client_ID)
-        .then((response) => {
-          const scans = response.data;
-
-          this.setState({ scans: scans });
-          this.setState({ scansReportDate: this.sortScansByReportDate(scans) });
-          this.setState({ renderScans: scans });
-          this.setState({ loadingScans: false });
-        })
-        .catch((error) => {
-          console.log(error);
-        });
-      fetchAllAnalysis(client_ID)
-        .then((response) => {
-          let analyses = response.data;
-          let scatterPlotData = {};
-
-          analyses.forEach(analysis =>{
-            getAnalysisSummary(analysis.id, client_ID)
-              .then((response) => {
-
-                let scatterPlot = [];
-                response.data.forEach((item) => {
-                  if(item.cwe_name){
-                    scatterPlot.push({ cwe_name: item.cwe_name, x: item.host_percent, y: item.score, score: item.score, host_count_total: item.host_count });
-                  }
-                });
-
-                scatterPlotData[analysis.id] = scatterPlot.length > 0 ? scatterPlot : null
-
-                this.setState({scatterPlotData: scatterPlotData});
-              })
-              .catch((error) => {
-                console.log(error);
-              })
->>>>>>> 8ea871f8
           })
           .catch((err) => console.log(err))
       } else {
@@ -588,13 +507,13 @@
     }
     
     const renderDialogSwitch = () => {
-      switch (dialogParams.modal) {
+      switch (this.state.dialogParams.modal) {
         case "New Analysis":
           return (
             <NewAnalysis
-              id={dialogParams.id} // Scan ID
-              isScan={dialogParams.isScan}
-              client={dialogParams.client}
+              id={this.state.dialogParams.id} // Scan ID
+              isScan={this.state.dialogParams.isScan}
+              client={this.state.dialogParams.client}
               onClose={handleDialogClose}
               action={onNewAnalysis}
             />
@@ -602,10 +521,10 @@
         case "Generate Report":
           return (
             <GenerateReport
-              id={dialogParams.id}
-              client={dialogParams.client}
-              scanName={dialogParams.scanName}
-              success={dialogParams.success}
+              id={this.state.dialogParams.id}
+              client={this.state.dialogParams.client}
+              scanName={this.state.dialogParams.scanName}
+              success={this.state.dialogParams.success}
               onClose={handleDialogClose}
               action={onGenerateReport}
             />
@@ -613,10 +532,10 @@
         case "Export Data":
           return (
             <ExportCSV
-              id={dialogParams.id}
-              client={dialogParams.client}
-              isLoading={dialogParams.isLoading}
-              success={dialogParams.success}
+              id={this.state.dialogParams.id}
+              client={this.state.dialogParams.client}
+              isLoading={this.state.dialogParams.isLoading}
+              success={this.state.dialogParams.success}
               onClose={handleDialogClose}
               action={onExportAnalysis}
             />
@@ -624,16 +543,16 @@
         case "Delete Data":
           return (
             <Delete
-              id={dialogParams.id}
-              client={dialogParams.client}
-              date={dialogParams.date}
+              id={this.state.dialogParams.id}
+              client={this.state.dialogParams.client}
+              date={this.state.dialogParams.date}
               onClose={handleDialogClose}
               action={onDeleteAnalysis}
             />
           );
         case "Vulnerability Scan":
           return <VulnerabilityScan
-            client_ID={client_ID}
+            client_ID={this.state.client_ID}
             rerenderParentCallback={rerenderParentCallback}
             onClose={handleDialogClose}
           />;
@@ -770,17 +689,11 @@
                             </IconButton>
                             <Menu
                               id={"vulnerability-simple-menu-" + scan.id}
-<<<<<<< HEAD
                               anchorEl={this.state.vulnerabilityAnchorEl}
                               open={openScanMenu === scan.id}
                               onClose={() => {
                                 this.setState({vulnerabilityAnchorEl: null, openScanMenu: null})
                               }}
-=======
-                              anchorEl={vulnerabilityAnchorEl}
-                              open={vulnerabilityAnchorEl}
-                              onClose={handleClose}
->>>>>>> 8ea871f8
                             >
                               <MenuItem
                                 onClick={() =>
