--- conflicted
+++ resolved
@@ -273,7 +273,7 @@
                       scatterPlot.push({ cwe_name: item.cwe_name, x: item.host_percent, y: item.score, score: item.score, host_count_total: item.host_count });
                     }
                   });
-
+                  if(scatterPlot.length === 0) return;
                   scatterPlotData[analysis.id] = scatterPlot
 
                   this.setState({scatterPlotData: scatterPlotData});
@@ -978,117 +978,6 @@
                                 </Menu>
                                 )
                             }
-<<<<<<< HEAD
-                          >
-                            <MenuItem
-                              onClick={() =>
-                                handleLinkClink('/dashboard/vsac/scans/exploreresults',
-                                  { analysis: analysis,
-                                    client:
-                                      this.state.client_ID,
-                                    scan: getCurrentScan(analysis.scan.id, scans)
-                                  })}
-
-                            >
-                              <ListItemIcon>
-                                <ExploreIcon fontSize="small" />
-                              </ListItemIcon>
-                              Explore Results
-                            </MenuItem>
-                            <MenuItem
-                              onClick={() =>
-                                handleLinkClink('/dashboard/vsac/scans/viewcharts',
-                                  { 
-                                    index: i,
-                                    analysis_id: analysis.id,
-                                    analysises: this.state.analysises,
-                                  })}
-                            >
-                              <ListItemIcon>
-                                <ShowChartIcon fontSize="small" />
-                              </ListItemIcon>
-                              View Charts
-                            </MenuItem>
-                            <MenuItem
-                              onClick={() =>
-                                handleLinkClink('/dashboard/vsac/scans/compare',
-                                  { analysises: this.state.analysises,
-                                    scatterPlotData: this.state.scatterPlotData
-                                  })}
-                            >
-                              <ListItemIcon>
-                                <CompareIcon fontSize="small" />
-                              </ListItemIcon>
-                              Compare
-                            </MenuItem>
-                            <MenuItem
-                              onClick={() =>
-                                handleDialogOpen({
-                                  modal: "Generate Report",
-                                  id: analysis.id,
-                                  client:
-                                    this.state.client_ID,
-                                  scanName: analysis.scan.scan_name,
-                                  success: false,
-                                })
-                              }
-                            >
-                              <ListItemIcon>
-                                <DescriptionIcon fontSize="small" />
-                              </ListItemIcon>
-                              Generate Report
-                            </MenuItem>
-                            <MenuItem
-                              onClick={() =>
-                                handleDialogOpen({
-                                  modal: "Export Data",
-                                  id: analysis.id,
-                                  client:
-                                    this.state.client_ID,
-                                  isLoading: false,
-                                  success: false,
-                                })
-                              }
-                            >
-                              <ListItemIcon>
-                                <ImportExportIcon fontSize="small" />
-                              </ListItemIcon>
-                              Export Data (CVS)
-                            </MenuItem>
-                            <MenuItem
-                              onClick={() =>
-                                handleDialogOpen({
-                                  modal: "New Analysis",
-                                  id: analysis.id,
-                                  client:
-                                    this.state.client_ID,
-                                })
-                              }
-                            >
-                              <ListItemIcon>
-                                <AddIcon fontSize="small" />
-                              </ListItemIcon>
-                              New Analysis
-                            </MenuItem>
-                            <MenuItem
-                              onClick={() =>
-                                handleDialogOpen({
-                                  modal: "Delete Data",
-                                  id: analysis.id,
-                                  client:
-                                    this.state.client_ID,
-                                  date: analysis.completed_date,
-                                })
-                              }
-                            >
-                              <ListItemIcon>
-                                <DeleteIcon fontSize="small" />
-                              </ListItemIcon>
-                              Delete Analysis
-                            </MenuItem>
-                          </Menu>
-=======
->>>>>>> 61b8fbd8
                         </div>
                         }
                       title={truncate(t(analysis.scan.scan_name),30)}
