/* eslint-disable */
import React, { Component } from "react";
import * as PropTypes from "prop-types";
import { withRouter } from "react-router-dom";
import * as R from "ramda";
import {
  buildViewParamsFromUrlAndStorage,
} from "../../../utils/ListParameters";
import { truncate } from "../../../utils/String";
import percentage from "../../../utils/percentage";
import inject18n from "../../../components/i18n";
import NewAnalysis from "./modals/NewAnalysis";
import Delete from "./modals/Delete";
import ExportCSV from "./modals/ExportCSV";
import GenerateReport from "./modals/GenerateReport";
import VulnerabilityScan from "./modals/VulnerabilityScan";
import DescriptionIcon from "@material-ui/icons/Description";
import AddIcon from "@material-ui/icons/Add";
import EditOutlinedIcon from "@material-ui/icons/EditOutlined";
import ExploreIcon from "@material-ui/icons/Explore";
import ShowChartIcon from "@material-ui/icons/ShowChart";
import DeleteIcon from "@material-ui/icons/Delete";
import IconButton from "@material-ui/core/IconButton";
import CloudUploadIcon from "@material-ui/icons/CloudUpload";
import ArrowDropDownIcon from "@material-ui/icons/ArrowDropDown";
import ImportExportIcon from "@material-ui/icons/ImportExport";
import CompareIcon from "@material-ui/icons/Compare";
import ScannerIcon from "@material-ui/icons/Scanner";
import PublishIcon from "@material-ui/icons/Publish";
import Popover from '@material-ui/core/Popover';
import Button from "@material-ui/core/Button";
import CardHeader from "@material-ui/core/CardHeader";
import CardActions from "@material-ui/core/CardActions";
import LinearProgress from '@material-ui/core/LinearProgress';
import Grid from "@material-ui/core/Grid";
import Paper from "@material-ui/core/Paper";
import List from "@material-ui/core/List";
import ListItem from "@material-ui/core/ListItem";
import ListItemIcon from "@material-ui/core/ListItemIcon";
import ListItemText from "@material-ui/core/ListItemText";
import ListItemSecondaryAction from "@material-ui/core/ListItemSecondaryAction";
import Typography from "@material-ui/core/Typography";
import CardContent from "@material-ui/core/CardContent";
import {deleteScan, fetchAllScans} from "../../../services/scan.service";
import {
  fetchAllAnalysis,
  getAnalysisSummary,
  exportAnalysisCsv,
  deleteAnalysis,
  createNewScanAnalysis,
  createVulnerabilityAssessmentReport,
} from "../../../services/analysis.service";
import MoreVertIcon from "@material-ui/icons/MoreVert";
import Menu from "@material-ui/core/Menu";
import MenuItem from "@material-ui/core/MenuItem";
import moment from "moment";
import Dialog from "@material-ui/core/Dialog";
import {
  ScatterChart,
  Scatter,
  XAxis,
  YAxis,
  ZAxis,
  ReferenceLine,
  Tooltip,
  ResponsiveContainer,
} from "recharts";
import Chip from "@material-ui/core/Chip";
import {toastSuccess} from "../../../utils/bakedToast";
import DeleteScanVerify from "./modals/DeleteScanVerify";

const classes = {
  root: {
    flexGrow: 1,
  },
  card: {
    width: "100%",
    marginBottom: 20,
    borderRadius: 6,
    position: "relative",
  },
  cardHeader: {
    marginBottom: "0",
  },
  paper: {
    margin: "10px 0 0 0",
    padding: 0,
    borderRadius: 6,
  },
  item: {
    height: 50,
    minHeight: 50,
    maxHeight: 50,
    paddingRight: 0,
  },
  itemText: {
    whiteSpace: "nowrap",
    overflow: "hidden",
    textOverflow: "ellipsis",
    paddingRight: 24,
  },
  itemIconSecondary: {
    marginRight: 0,
  },
  number: {
    marginTop: 10,
    float: "left",
    fontSize: 30,
  },
  title: {
    marginTop: 5,
    textTransform: "uppercase",
    fontSize: 12,
    fontWeight: 500,
  },
  icon: {
    position: "absolute",
    top: 35,
    right: 20,
  },
  graphContainer: {
    width: "100%",
    padding: "20px 20px 0 0",
  },
  labelsCloud: {
    width: "100%",
    height: 300,
  },
  label: {
    width: "100%",
    height: 100,
    padding: 15,
  },
  labelNumber: {
    fontSize: 30,
    fontWeight: 500,
  },
  labelValue: {
    fontSize: 15,
  },
  itemAuthor: {
    width: 200,
    minWidth: 200,
    maxWidth: 200,
    paddingRight: 24,
    whiteSpace: "nowrap",
    overflow: "hidden",
    textOverflow: "ellipsis",
    textAlign: "left",
  },
  itemType: {
    width: 100,
    minWidth: 100,
    maxWidth: 100,
    paddingRight: 24,
    whiteSpace: "nowrap",
    overflow: "hidden",
    textOverflow: "ellipsis",
    textAlign: "left",
  },
  itemDate: {
    width: 120,
    minWidth: 120,
    maxWidth: 120,
    paddingRight: 24,
    whiteSpace: "nowrap",
    overflow: "hidden",
    textOverflow: "ellipsis",
    textAlign: "left",
  },
};

function rand() {
  return Math.round(Math.random() * 20) - 10;
}

function getModalStyle() {
  const top = 50 + rand();
  const left = 50 + rand();

  return {
    top: `${top}%`,
    left: `${left}%`,
    transform: `translate(-${top}%, -${left}%)`,
  };
}

class Scans extends Component {

  constructor(props) {
    super(props);
    const params = buildViewParamsFromUrlAndStorage(
      props.history,
      props.location,
      `view-reports${props.objectId ? `-${props.objectId}` : ""}`
    );
    this.state = {
      sortBy: R.propOr("published", "sortBy", params),
      orderAsc: R.propOr(false, "orderAsc", params),
      searchTerm: R.propOr("", "searchTerm", params),
      view: R.propOr("lines", "view", params),
      filters: R.propOr({}, "filters", params),
      client_ID: null,
      openExports: false,
      numberOfElements: { number: 0, symbol: "" },
      selectedElements: null,
      selectAll: false,
      loadingScans: true,
      loadingAnalyses: true,
      dialogParams: null,
      vulnerabilityAnchorEl: null,
      sortByAnchorEl: null,
      popoverAnchorEl: null,
      analysisAnchorEl: null,
      renderScans: null,
      sortByLabel: "Scan Date",
      openDialog: false,
      openScanMenu: false,
      loadDialog: null,
      openedPopoverId: null,
      pendingAnalysis: null,
      scanAssociation: {}
    };
  }

  sortScansByReportDate(unSorted) {
    const scans = unSorted
      .slice()
      .sort((a, b) =>
        new Date(a.report_date) < new Date(b.report_date) ? 1 : -1
      );
    return scans;
  }

  refreshScans(){
    this.setState({ loadingScans: true });
    fetchAllScans(this.state.client_ID)
        .then((response) => {
          const scans = response.data;

          this.setState({ scans: scans });
          this.setState({ scansReportDate: this.sortScansByReportDate(scans) });
          this.setState({ renderScans: scans });
          this.setState({ loadingScans: false });
        })
        .catch((error) => {
          console.log(error);
        });
  }

  refreshAnalyses(){
    this.setState({ loadingAnalyses: true });
    fetchAllAnalysis(this.state.client_ID)
        .then((response) => {
          let analyses = response.data;
          let scatterPlotData = {};
          const associationTable = {}
          analyses.forEach(analysis =>{
            let associations = associationTable[analysis.scan.id]
            if(associations === undefined){
              associations = 1
            } else {
              associations++
            }
            associationTable[analysis.scan.id] = associations

            getAnalysisSummary(analysis.id,this.state.client_ID)
                .then((response) => {

                  let scatterPlot = [];
                  response.data.forEach((item) => {
                    if(item.cwe_name){
                      scatterPlot.push({ cwe_name: item.cwe_name, x: item.host_percent, y: item.score, score: item.score, host_count_total: item.host_count });
                    }
                  });

                  scatterPlotData[analysis.id] = scatterPlot

                  this.setState({scatterPlotData: scatterPlotData});

                })
                .catch((error) => {
                  console.log(error);
                })

          })
          this.setState({ scanAssociation: associationTable })
          this.setState({ analyses: analyses });
          this.setState({ loadingAnalyses: false });
        })
        .catch((error) => {
          console.log(error);
        });
  };

  componentDidMount() {
    this.setState({client_ID: localStorage.getItem('client_id')},function() {
      this.refreshScans(this.state.client_ID)
      this.refreshAnalyses(this.state.client_ID)
      const intervalId = setInterval(() => {
        this.refreshScans(this.state.client_ID)
        this.refreshAnalyses(this.state.client_ID)
      }, 30000)
      this.setState({refreshIntervalId: intervalId})
    });
  }

  componentWillUnmount() {
    clearInterval(this.state.refreshIntervalId)
  }

  render() {

    const { t, n, fsd, mtd, theme } = this.props;
    const {
      client_ID,
      scans,
      loadingScans,
      renderScans,
      scansReportDate,
      sortByLabel,
      loadingAnalyses,
      analyses,
      scatterPlotData,
      modalStyle,
      openDialog,
      openScanMenu,
      loadDialog,
      dialogParams,
      popoverAnchorEl,
      analysisAnchorEl,
      vulnerabilityAnchorEl,
      sortByAnchorEl,
      openedPopoverId,
      openAnalysisMenu,
      pendingAnalysis,
      scanAssociation
    } = this.state;

    const openPopover = Boolean(popoverAnchorEl);

    const handlePopoverOpen = (event, popoverId) => {
      this.setState({ popoverAnchorEl: event.currentTarget, openedPopoverId: popoverId });
    };

    const handlePopoverClose = () => {
      this.setState({ popoverAnchorEl: null, openedPopoverId: null });
    };

    const handleClick = (event) => {
      this.setState({ vulnerabilityAnchorEl: event.currentTarget });
    };

    const handleClose = () => {
      this.setState({ vulnerabilityAnchorEl: false });
    };

    const handleSortByClick = (event) => {
      this.setState({ sortByAnchorEl: event.currentTarget });
    };

    const handleSortByClose = () => {
      this.setState({ sortByAnchorEl: null });
    };

    const handleAnalysisClick = (event, analysis_id) => {
      this.setState({ analysisAnchorEl: event.currentTarget, openAnalysisMenu: analysis_id });
    };

    const handleScanClick =(event, scan_id) => {
      this.setState({vulnerabilityAnchorEl: event.currentTarget, openScanMenu: scan_id})
    }

    const handleAnalysisClose = () => {
      this.setState({ analysisByAnchorEl: null,  openAnalysisMenu: null});
    };

    const sortByReportDate = () => {
      this.setState({ sortByLabel: "Report Date" });
      this.setState({ renderScans: scansReportDate });
      this.setState({ sortByAnchorEl: null });
    };

    const sortByUploadDate = () => {
      this.setState({ sortByLabel: "Scan Date" });
      this.setState({ renderScans: scans });
      this.setState({ sortByAnchorEl: null });
    };

    const handleDialogOpen = (dialogParams) => {
      this.setState({ openDialog: true });
      this.setState({ dialogParams: dialogParams });
      this.setState({ vulnerabilityAnchorEl: null , openScanMenu: null});
      this.setState({ analysisAnchorEl: null });
      this.setState({ analysisByAnchorEl: null,  openAnalysisMenu: null});
    };

    const handleDialogClose = () => {
      this.setState({ openDialog: false });
      this.setState({ openScanMenu: null })
      this.setState({ openAnalysisMenu: null});
    };

    const handleLinkClink = (path, data) => {
      this.props.history.push({
        pathname: path,
        state: data
      });
    }

    const getCurrentScan = (id, scans) => {
      const scan = scans.find((i) => i.id === id);
      if (scan) {
        return scan;
      }
    }

    const onNewAnalysis = (id, client, params) => {
      const scanName = scans.filter((s) => s.id === params.scan_id)[0].scan_name
      createNewScanAnalysis(id, client, params)
        .then((response) => {
          toastSuccess("Creating New Analysis")
          handleDialogClose();
          this.setState({pendingAnalysis: scanName})
          setTimeout(() => {
            this.refreshAnalyses()
            this.setState({pendingAnalysis: null})
          }, 10000);
        })
        .catch((error) => {
          console.log(error);
        });

    };

    const onGenerateReport = (id, client, params) => {
      createVulnerabilityAssessmentReport(id, client, params)
        .then((response) => {
          toastSuccess("Report Request Submitted")
          this.setState({
            dialogParams: {
              modal: "Generate Report",
              success: true,
            },
          });
        })
        .catch((error) => {
          console.log(error);
        });
    };

    const onDeleteAnalysis = (id, client) => {
      deleteAnalysis(id, client)
        .then((response) => {
          toastSuccess("Analysis Deleted")
          handleDialogClose();
          this.refreshAnalyses();
        })
        .catch((error) => {
          console.log(error);
        });
    };

    const onExportAnalysis = (id, client) => {
      this.setState({
        dialogParams: { modal: "Export Data", isLoading: true },
      });
      exportAnalysisCsv(id, client)
        .then((response) => {
          toastSuccess("Export Request Submitted")
          this.setState({
            dialogParams: {
              modal: "Export Data",
              isLoading: false,
              success: true,
            },
          });
        })
        .catch((error) => {
          console.log(error);
        });
    };

    const rerenderParentCallback =() => {
      this.refreshAnalyses();
    }

    const handleDeleteScan = (event, id) => {
      const associations = scanAssociation[id];
      if(associations === undefined){
        deleteScan(id, client_ID)
          .then(() => {
            this.refreshScans()
          })
          .catch((err) => console.log(err))
      } else {
        const analysesToDelete = this.state.analyses.filter((a) => a.scan.id === id)
        handleDialogOpen({
          modal: "Scan Delete Verify",
          clientId: client_ID,
          scan: this.state.scans.filter((s) => s.id === id)[0],
          analyses: analysesToDelete,
          action: onDeleteComplete
        })
      }
    }

    const onDeleteComplete = () => {
      handleDialogClose()
      this.refreshScans()
      this.refreshAnalyses()
    }
    
    const renderDialogSwitch = () => {
      switch (this.state.dialogParams.modal) {
        case "New Analysis":
          return (
            <NewAnalysis
              id={this.state.dialogParams.id} // Scan ID
              isScan={this.state.dialogParams.isScan}
              client={this.state.dialogParams.client}
              onClose={handleDialogClose}
              action={onNewAnalysis}
            />
          );
        case "Generate Report":
          return (
            <GenerateReport
              id={this.state.dialogParams.id}
              client={this.state.dialogParams.client}
              scanName={this.state.dialogParams.scanName}
              success={this.state.dialogParams.success}
              onClose={handleDialogClose}
              action={onGenerateReport}
            />
          );
        case "Export Data":
          return (
            <ExportCSV
              id={this.state.dialogParams.id}
              client={this.state.dialogParams.client}
              isLoading={this.state.dialogParams.isLoading}
              success={this.state.dialogParams.success}
              onClose={handleDialogClose}
              action={onExportAnalysis}
            />
          );
        case "Delete Data":
          return (
            <Delete
              id={this.state.dialogParams.id}
              client={this.state.dialogParams.client}
              date={this.state.dialogParams.date}
              onClose={handleDialogClose}
              action={onDeleteAnalysis}
            />
          );
        case "Vulnerability Scan":
          return <VulnerabilityScan
            client_ID={this.state.client_ID}
            rerenderParentCallback={rerenderParentCallback}
            onClose={handleDialogClose}
          />;
        case "Scan Delete Verify":
            return <DeleteScanVerify
              clientId={this.state.dialogParams.clientId}
              scan={this.state.dialogParams.scan}
              analyses={this.state.dialogParams.analyses}
              onComplete={this.state.dialogParams.action}
              onClose={handleDialogClose}
            />
        default:
          return;
      }
    };

    const CustomTooltip = ({ active, payload, label }) => {
      if (active && payload && payload.length) {
        return (
          <div
            className="custom-tooltip"
            style={{backgroundColor: 'rgba(255, 255, 255, 0.1)', fontSize: 12, borderRadius: 10, border: 1, padding: 10}}>
            <p className="label" style={{paddingBottom: 5}}>{payload[0].payload.cwe_name}</p>
            <p className="weakness" style={{paddingBottom: 5}}>{`Weakness Score: ${payload[0].payload.score}`}</p>
            <p className="host" style={{paddingBottom: 5}}>{`Hosts with Weakness: ${payload[0].payload.host_count_total} (${payload[0].payload.x}%)`}</p>
          </div>
        );
      }
      return null;
    };

    return (
      <div>
        <Grid container={true} spacing={3}>
          <Grid item={true} xs={4}>
            <Typography variant="h4" gutterBottom={true}>
              {t("How Your Vulnerabilities are Prioritized")}
            </Typography>
            <Paper
              classes={{ root: classes.paper }}
              elevation={2}
              style={{ height: 350, marginBottom: 20 }}
            >
              <CardContent>
                <p>
                  Your software and hardware keep your enterprise running.
                  Software and hardware have weaknesses, and those weaknesses
                  have vulnerabilities. The underlying weaknesses in your system
                  are the target of the adversary attacks.
                </p>
                <p>
                  What is the likelihood that a weakness will be exploited? What
                  are the consequences if it is exploited? These two factors are
                  considered when your vulnerabilities are examined.
                  Vulnerabilities with a lower probability of being exploited
                  are discounted. Weaknesses that have severe negative business
                  consequences are escalated.
                </p>
                <p>
                  For further technical information visit{" "}
                  <a
                    href="https://cwe.mitre.org/cwraf/introduction.html"
                    rel="noopener noreferrer"
                    target="_blank"
                  >
                    cwe.mitre.org
                  </a>
                </p>
              </CardContent>
            </Paper>
          </Grid>
          <Grid item={true} xs={8}>
            <Typography variant="h4" gutterBottom={true}>
              {t("Vulnerability Scans")}
            </Typography>
            <Paper
              classes={{ root: classes.paper }}
              elevation={2}
              style={{ height: 350 }}
            >
              <CardContent style={{ height: 290, overflow: "hidden" }}>
                <CardHeader
                  style={{ padding: 0 }}
                  action={
                    <div>
                      <Button
                        color="primary"
                        style={{ marginTop: 0, marginBottom: 0 }}
                        className={classes.button}
                        endIcon={<ArrowDropDownIcon />}
                        onClick={handleSortByClick}
                      >
                        Sort By: {sortByLabel}
                      </Button>
                      <Menu
                        id="simple-menu"
                        anchorEl={sortByAnchorEl}
                        keepMounted
                        open={sortByAnchorEl}
                        onClose={() => this.setState({ sortByAnchorEl: null })}
                      >
                        <MenuItem onClick={() => sortByReportDate()}>
                          <ListItemIcon>
                            <ScannerIcon fontSize="small" />
                          </ListItemIcon>
                          Scan Date
                        </MenuItem>
                        <MenuItem onClick={() => sortByUploadDate()}>
                          <ListItemIcon>
                            <PublishIcon fontSize="small" />
                          </ListItemIcon>
                          Upload Date
                        </MenuItem>
                      </Menu>
                    </div>
                  }
                />
                <List style={{ maxHeight: "100%", overflow: "auto" }}>
                  {!loadingScans ? (
<<<<<<< HEAD
                    renderScans.map((scan, i) => {

                      let NoResults = false;
                      let Invalid = false;

                      if(scan.status == 'NoResults'){
                        NoResults = true;
                      }

                      if(scan.status === 'invalid'){
                        Invalid = true;
                      }

=======
                    this.state.renderScans.map((scan, i) => {
>>>>>>> 61b8fbd8
                      return (
                        <ListItem
                          key={scan.id}
                          onMouseEnter={(e) => handlePopoverOpen(e, scan.id)}
                          onMouseLeave={(e) => handlePopoverClose()}
                          className={NoResults ? "NoResults" : "", Invalid ? "Invalid" : ""}
                        >
                          <ListItemText primary={scan.scan_name} />
                          <ListItemSecondaryAction>
                            <IconButton
                              edge="end"
                              onClick={(e) => handleScanClick(e, scan.id)}
                            >
                              <MoreVertIcon />
                            </IconButton>
                            <Menu
                              id={"vulnerability-simple-menu-" + scan.id}
                              anchorEl={this.state.vulnerabilityAnchorEl}
                              open={openScanMenu === scan.id}
                              onClose={() => {
                                this.setState({vulnerabilityAnchorEl: null, openScanMenu: null})
                              }}
                            >
                              <MenuItem
                                onClick={() =>
                                  handleDialogOpen({
                                    modal: "New Analysis",
                                    id: scan.id,
                                    isScan: true,
                                    client: client_ID,
                                  })
                                }
                              >
                                <ListItemIcon>
                                  <AddIcon fontSize="small" />
                                </ListItemIcon>
                                New Analysis
                              </MenuItem>
                              <MenuItem
                                onClick={() => handleDialogOpen({ modal: "Rename" })}
                              >
                                <ListItemIcon>
                                  <EditOutlinedIcon fontSize="small" />
                                </ListItemIcon>
                                Rename
                              </MenuItem>
                              <MenuItem
                                onClick={(e) => handleDeleteScan(e, scan.id)}
                              >
                                <ListItemIcon>
                                  <DeleteIcon fontSize="small" />
                                </ListItemIcon>
                                Delete
                              </MenuItem>
                            </Menu>
                          </ListItemSecondaryAction>
                          <Popover
                            id="mouse-over-popover"
                            className={classes.popover}
                            classes={{
                              paper: classes.paper,
                            }}
                            style={{ pointerEvents: 'none'}}
                            open={openedPopoverId === scan.id}
                            anchorEl={popoverAnchorEl}
                            anchorOrigin={{
                              vertical: 'bottom',
                              horizontal: 'left',
                            }}
                            transformOrigin={{
                              vertical: 'bottom',
                              horizontal: 'left',
                            }}
                            onClose={handlePopoverClose}
                            disableRestoreFocus
                          >
                            <List>
                              <ListItem>Report Name: {scan.report_name} </ListItem>
                              <ListItem>Policy Name: {scan.policy_name} </ListItem>
                              <ListItem>Scan Date: {scan.report_date}</ListItem>
                              <ListItem>Uploaded: {scan.upload_date}</ListItem>
                              <ListItem>Total Vulnerabilities: {scan.total_cve}</ListItem>
                              <ListItem>Unique Vulnerabilities: {scan.unique_cve}</ListItem>
                              <ListItem>Total Records: {scan.record_count_total}</ListItem>
                              <ListItem>...with vulnerabilities:
                                {scan.vulnerability_count}
                                {scan.record_count_total > 0 &&
                                  ` (${percentage(
                                    scan.vulnerability_count,
                                    scan.record_count_total
                                  )}%)`}
                              </ListItem>
                              <ListItem>Total Hosts: {scan.host_count_total}</ListItem>
                              <ListItem>...with vulnerabilities:
                                {scan.host_count}
                                {scan.host_count_total > 0 &&
                                  ` (${percentage(scan.host_count, scan.host_count_total)}%)`}
                              </ListItem>
                              <ListItem>Cyio Analysis {scan.analysis_count}</ListItem>
                            </List>
                          </Popover>
                        </ListItem>

                      );
                    })
                  ) : (
                    <ListItem className="card-body bg-secondary">
                      No Scans
                    </ListItem>
                  )}
                </List>
              </CardContent>
              <CardActions style={{ justifyContent: "center" }}>
                <Button
                  variant="contained"
                  color="primary"
                  startIcon={<CloudUploadIcon />}
                  onClick={() =>
                    handleDialogOpen({ modal: "Vulnerability Scan" })
                  }
                >
                  Upload a Vulnerability Scan
                </Button>
              </CardActions>
            </Paper>
          </Grid>
        </Grid>
        {
          pendingAnalysis && (
            <Chip
              size="small"
              style={{height: '17px', fontSize: '0.9em', marginBottom: '10px', textAlign: 'center'}}
              label={`Pending Analysis: ${pendingAnalysis}`}
            />
          )
        }
        <Typography variant="h4" gutterBottom={true}>
          Analyses
          { loadingAnalyses ? <LinearProgress /> : null }
        </Typography>
        <Grid container={true} spacing={3}>
          {!loadingAnalyses ? (
            analyses.map((analysis, i) => {
              return (
                <Grid item={true} xs={4}>
                  <Paper
                    classes={{ root: classes.paper }}
                    elevation={2}
                    style={{ marginBottom: 20 }}
                  >
                    <CardHeader
                      style={{ padding: 16 }}
                      action={
                        <div>
                          <IconButton
                            aria-label="settings"
                            onClick={(e) => handleAnalysisClick(e, analysis.id)}
                          >
                            <MoreVertIcon />
                          </IconButton>
                              {(scatterPlotData && scatterPlotData[analysis.id]) ? (
                              <Menu
                                  id="simple-menu"
                                  anchorEl={analysisAnchorEl}
                                  open={openAnalysisMenu === analysis.id}
                                  onClose={() =>
                                      this.setState({analysisAnchorEl: null, openAnalysisMenu: null})
                                  }
                              >
                                <MenuItem
                                    onClick={() =>
                                        handleLinkClink('/dashboard/vsac/scans/exploreresults',
                                            {
                                              analysis: analysis,
                                              client: client_ID,
                                              scan: getCurrentScan(analysis.scan.id, scans)
                                            })}
                                >
                                  <ListItemIcon>
                                    <ExploreIcon fontSize="small"/>
                                  </ListItemIcon>
                                  Explore Results
                                </MenuItem>
                                <MenuItem
                                    onClick={() =>
                                        handleLinkClink('/dashboard/vsac/scans/viewcharts',
                                            {
                                              analysis_id: analysis.id,
                                              analyses,
                                            })
                                    }
                                >
                                  <ListItemIcon>
                                    <ShowChartIcon fontSize="small"/>
                                  </ListItemIcon>
                                  View Charts
                                </MenuItem>
                                <MenuItem
                                    onClick={() =>
                                        handleLinkClink('/dashboard/vsac/scans/compare',
                                            {
                                              analyses,
                                              scatterPlotData: scatterPlotData
                                            }
                                        )}
                                >
                                  <ListItemIcon>
                                    <CompareIcon fontSize="small"/>
                                  </ListItemIcon>
                                  Compare
                                </MenuItem>
                                <MenuItem
                                    onClick={() =>
                                        handleDialogOpen({
                                          modal: "Generate Report",
                                          id: analysis.id,
                                          client: client_ID,
                                          scanName: analysis.scan.scan_name,
                                          success: false,
                                        })
                                    }
                                >
                                  <ListItemIcon>
                                    <DescriptionIcon fontSize="small"/>
                                  </ListItemIcon>
                                  Generate Report
                                </MenuItem>
                                <MenuItem
                                    onClick={() =>
                                        handleDialogOpen({
                                          modal: "Export Data",
                                          id: analysis.id,
                                          client: client_ID,
                                          isLoading: false,
                                          success: false,
                                        })
                                    }
                                >
                                  <ListItemIcon>
                                    <ImportExportIcon fontSize="small"/>
                                  </ListItemIcon>
                                  Export Data (CVS)
                                </MenuItem>
                                <MenuItem
                                    onClick={() =>
                                        handleDialogOpen({
                                          modal: "New Analysis",
                                          id: analysis.id,
                                          isScan: false,
                                          client: client_ID,
                                        })
                                    }
                                >
                                  <ListItemIcon>
                                    <AddIcon fontSize="small"/>
                                  </ListItemIcon>
                                  New Analysis
                                </MenuItem>
                                <MenuItem
                                    onClick={() =>
                                        handleDialogOpen({
                                          modal: "Delete Data",
                                          id: analysis.id,
                                          client: client_ID,
                                          date: analysis.completed_date,
                                        })
                                    }
                                >
                                  <ListItemIcon>
                                    <DeleteIcon fontSize="small"/>
                                  </ListItemIcon>
                                  Delete Analysis
                                </MenuItem>
                              </Menu>
                              ) : (
                                <Menu
                                  id="simple-menu"
                                  anchorEl={analysisAnchorEl}
                                  open={openAnalysisMenu === analysis.id}
                                  onClose={() =>
                                    this.setState({analysisAnchorEl: null, openAnalysisMenu: null})
                                  }
                                >
                                  <MenuItem
                                    onClick={() =>
                                      handleDialogOpen({
                                        modal: "Delete Data",
                                        id: analysis.id,
                                        client: client_ID,
                                        date: analysis.completed_date,
                                      })
                                    }
                                  >
                                    <ListItemIcon>
                                      <DeleteIcon fontSize="small"/>
                                    </ListItemIcon>
                                    Delete Analysis
                                  </MenuItem>
                                </Menu>
                                )
                            }
                        </div>
                        }
                      title={truncate(t(analysis.scan.scan_name),30)}
                      subheader={moment(analysis.completed_date).fromNow()}
                    />
                    <CardContent>
                      {(scatterPlotData && scatterPlotData[analysis.id]) && (
                        <ResponsiveContainer width="100%" aspect={1}>
                          <ScatterChart
                            width={200}
                            height={200}
                            margin={{
                              top: 0,
                              right: 0,
                              bottom: 20,
                              left: 0,
                            }}
                          >
                            <XAxis
                              type="number"
                              dataKey="x"
                              label= {{
                                value: "% of Hosts with Weakness",
                                fill: 'white',
                              }}
                              domain={[-200, 200]}
                              tick={false}
                            />
                            <YAxis
                              type="number"
                              dataKey="y"
                              label={{
                                value: 'Weakness Score',
                                angle: -90,
                                fill: 'white',
                              }}
                              domain={[-200, 200]}
                              tick={false}
                            />
                            <ZAxis range={[250]} />
                            <ReferenceLine x={0} stroke="white" />
                            <ReferenceLine y={0} stroke="white" />
                            <Tooltip
                              content={<CustomTooltip />}
                              cursor={false}
                            />
                            <Scatter
                              name={analysis.scan.scan_name}
                              data={scatterPlotData[analysis.id]}
                              fill="#49B8FC"
                            />
                          </ScatterChart>
                        </ResponsiveContainer>
                      )}
                      {analysis.completed_date && (
                        <Chip
                          size="small"
                          style={{ margin: 3 }}
                          label={moment(analysis.completed_date).fromNow()}
                        />
                      )}
                      {analysis.weakness_range && (
                        <Chip
                          size="small"
                          style={{ margin: 3 }}
                          label={`Top  ${analysis.weakness_range}`}
                        />
                      )}
                      {analysis.vulnerability_range && (
                        <Chip
                          size="small"
                          style={{ margin: 3 }}
                          label={`Previous ${analysis.vulnerability_range} Years`}
                        />
                      )}
                      {analysis.vignette_name && (
                        <Chip
                          size="small"
                          style={{ margin: 3 }}
                          label={analysis.vignette_name}
                        />
                      )}
                    </CardContent>
                    { (scatterPlotData && scatterPlotData[analysis.id]) && (
                      <CardActions style={{justifyContent: "right"}}>
                        <Button
                            disabled={loadingAnalyses}
                            variant="contained"
                            color="primary"
                            startIcon={<CloudUploadIcon/>}
                            onClick={() =>
                                handleLinkClink('/dashboard/vsac/scans/exploreresults',
                                    {
                                      analysis,
                                      client: client_ID,
                                      scan: getCurrentScan(analysis.scan.id, scans)
                                    })}
                        >
                          Explore Results
                        </Button>
                      </CardActions>
                    )}
                  </Paper>
                </Grid>
              );
            })
          ) : (
            <Grid item={true} xs={12}>
              <Paper
                classes={{ root: classes.paper }}
                elevation={2}
                style={{ height: 350 }}
              >
                No analyses
              </Paper>
            </Grid>
          )}
          <Dialog
            open={openDialog}
            maxWidth="md"
          >
            <div>{dialogParams && renderDialogSwitch()}</div>
          </Dialog>
        </Grid>
      </div>
    );
  }
}

Scans.propTypes = {
  objectId: PropTypes.string,
  authorId: PropTypes.string,
  t: PropTypes.func,
  match: PropTypes.object,
  history: PropTypes.object,
  location: PropTypes.object,
  displayCreate: PropTypes.bool,
  onChangeOpenExports: PropTypes.func,
};

export default R.compose(inject18n, withRouter)(Scans);<|MERGE_RESOLUTION|>--- conflicted
+++ resolved
@@ -677,7 +677,7 @@
                 />
                 <List style={{ maxHeight: "100%", overflow: "auto" }}>
                   {!loadingScans ? (
-<<<<<<< HEAD
+
                     renderScans.map((scan, i) => {
 
                       let NoResults = false;
@@ -690,10 +690,6 @@
                       if(scan.status === 'invalid'){
                         Invalid = true;
                       }
-
-=======
-                    this.state.renderScans.map((scan, i) => {
->>>>>>> 61b8fbd8
                       return (
                         <ListItem
                           key={scan.id}
