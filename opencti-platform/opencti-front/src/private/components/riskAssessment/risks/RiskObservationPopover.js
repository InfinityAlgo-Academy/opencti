import React, { Component } from 'react';
import * as PropTypes from 'prop-types';
import * as R from 'ramda';
import graphql from 'babel-plugin-relay/macro';
import { createFragmentContainer } from 'react-relay';
import { withStyles } from '@material-ui/core/styles/index';
import Typography from '@material-ui/core/Typography';
import Button from '@material-ui/core/Button';
import Grid from '@material-ui/core/Grid';
import AccessTimeIcon from '@material-ui/icons/AccessTime';
import LaunchIcon from '@material-ui/icons/Launch';
import FindInPageIcon from '@material-ui/icons/FindInPage';
import LayersIcon from '@material-ui/icons/Layers';
import MapIcon from '@material-ui/icons/Map';
import Divider from '@material-ui/core/Divider';
import Dialog from '@material-ui/core/Dialog';
import DialogActions from '@material-ui/core/DialogActions';
import DialogContent from '@material-ui/core/DialogContent';
import DialogTitle from '@material-ui/core/DialogTitle';
import DialogContentText from '@material-ui/core/DialogContentText';
import Slide from '@material-ui/core/Slide';
import inject18n from '../../../../components/i18n';
import ItemIcon from '../../../../components/ItemIcon';

const styles = (theme) => ({
  container: {
    margin: 0,
  },
  menuItem: {
    padding: '15px 0',
    width: '152px',
    margin: '0 20px',
    justifyContent: 'center',
  },
  dialogActions: {
    justifyContent: 'flex-start',
    padding: '10px 0 20px 22px',
  },
  buttonPopover: {
    textTransform: 'capitalize',
  },
  dialogContent: {
    overflowY: 'hidden',
  },
  popoverDialog: {
    fontSize: '18px',
    lineHeight: '24px',
    color: theme.palette.header.text,
  },
  observationHeading: {
    display: 'flex',
    alignItems: 'center',
    textTransform: 'uppercase',
  },
  statusButton: {
    cursor: 'default',
    background: '#075AD333',
    marginBottom: '5px',
    border: '1px solid #075AD3',
  },
  componentScroll: {
    height: '80px',
    overflowY: 'scroll',
  },
  itemIcon: {
    color: theme.palette.primary.text,
    display: 'flex',
  },
});

const Transition = React.forwardRef((props, ref) => (
  <Slide direction="up" ref={ref} {...props} />
));
Transition.displayName = 'TransitionSlide';

class RiskObservationPopover extends Component {
  constructor(props) {
    super(props);
    this.state = {
      anchorEl: null,
      displayUpdate: false,
      displayDelete: false,
      deleting: false,
    };
  }

  render() {
    const {
      classes,
      t,
      fd,
      data,
      displayUpdate,
      handleCloseUpdate,
      handleRemove,
    } = this.props;
    const subjectTypes = R.pipe(
      R.pathOr([], ['subjects']),
      // R.mergeAll,
    )(data);
<<<<<<< HEAD
=======

>>>>>>> 5d4c775b
    return (
      <>
        <DialogTitle style={{ color: 'white' }}>
          {data.name && t(data.name)}
        </DialogTitle>
        <DialogContent classes={{ root: classes.dialogContent }}>
          <DialogContentText>
            <Grid style={{ margin: '25px 0' }} container={true} xs={12}>
              <Grid item={true} xs={3}>
                <Typography className={classes.observationHeading} color="textSecondary" variant="h3" >
                  <FindInPageIcon fontSize="small" style={{ marginRight: '8px' }} />How
                </Typography>
              </Grid>
              <Grid item={true} xs={9}>
                <DialogContentText>
                  {t('Observation Sources')}
                </DialogContentText>
                <div className={classes.componentScroll}>
                  {
                    data.origins.map((value, j) => value.origin_actors.map((s, i) => (
                      <Typography key={i} style={{ alignItems: 'center', display: 'flex' }} color="primary">
                        <LaunchIcon fontSize='small' /> {t(s.actor_ref.name)}
                        <br />
                      </Typography>
                    )))
                  }
                </div>
                <Grid style={{ marginTop: '20px' }} spacing={3} container={true}>
                  <Grid item={true} xs={6}>
                    <DialogContentText>
                      {t('Methods')}
                    </DialogContentText>
                    {data.methods.map((value, i) => (
                      <Button
                        variant="outlined"
                        size="small"
                        key={i}
                        style={{ margin: '1px' }}
                        className={classes.statusButton}
                      >
                        {value}
                      </Button>
                    ))}
                    <Typography style={{ marginTop: '5px', textTransform: 'inherit' }} variant="h4">
                      {t('A manual or automated test was performed.')}
                    </Typography>
                  </Grid>
                  <Grid item={true} xs={6}>
                    <DialogContentText>
                      {t('Type')}
                    </DialogContentText>
                    {data.observation_types.map((value, i) => (
                      <Button
                        variant="outlined"
                        size="small"
                        key={i}
                        style={{ margin: '1px' }}
                        className={classes.statusButton}
                      >
                        {value}
                      </Button>
                    ))}
                    <Typography style={{ marginTop: '5px', textTransform: 'inherit' }} variant="h4">
                      {t(' An assessment finding made by a source.')}
                    </Typography>
                  </Grid>
                </Grid>
              </Grid>
            </Grid>
            <Divider />
          </DialogContentText>

          <DialogContentText>
            <Grid style={{ margin: '25px 0' }} container={true} xs={12}>
              <Grid item={true} xs={3}>
                <Typography className={classes.observationHeading} color="textSecondary" variant="h3" >
                  <AccessTimeIcon fontSize="small" style={{ marginRight: '8px' }} /> When
                </Typography>
              </Grid>
              <Grid item={true} xs={9}>
                <Grid container={true}>
                  <Grid item={true} xs={6}>
                    <DialogContentText>
                      {t('Collected')}
                    </DialogContentText>
                    <Typography variang="h2" style={{ color: 'white' }}>
                      {data.collected && fd(data.collected)}
                    </Typography>
                  </Grid>
                  <Grid item={true} xs={6}>
                    <DialogContentText>
                      {t('Expiration Date')}
                    </DialogContentText>
                    <Typography variang="h2" style={{ color: 'white' }}>
                      {data.expires && fd(data.expires)}
                    </Typography>
                  </Grid>
                </Grid>
              </Grid>
            </Grid>
            <Divider />
          </DialogContentText>

          <DialogContentText>
            <Grid style={{ margin: '25px 0' }} container={true} xs={12}>
              <Grid item={true} xs={3}>
                <Typography className={classes.observationHeading} color="textSecondary" variant="h3" >
                  <MapIcon fontSize="small" style={{ marginRight: '8px' }} />Where
                </Typography>
              </Grid>
              <Grid item={true} xs={9}>
                <DialogContentText>
                  {t('Observation Target(s)')}
                </DialogContentText>
                <div className={classes.componentScroll}>
                  {data.subjects && data.subjects.map((subject, i) => {
                    if (subject && subject.subject_context === 'target') {
                      return (
                        <div className={classes.itemIcon}>
                          <ItemIcon key={i} type={subject.subject_type} />
                          <Typography key={i} variant="h2" color="primary">
                            {subject.subject_ref && t(subject.subject_ref.name)}
                          </Typography>
                        </div>
                      );
                    }
                    return <></>;
                  })}
                </div>
              </Grid>
            </Grid>
            <Divider />
          </DialogContentText>

          <DialogContentText>
            <Grid style={{ margin: '25px 0' }} container={true} xs={12}>
              <Grid item={true} xs={3}>
                <Typography className={classes.observationHeading} color="textSecondary" variant="h3" >
                  <LayersIcon fontSize="small" style={{ marginRight: '8px' }} />What
                </Typography>
              </Grid>
              <Grid item={true} xs={9}>
                <DialogContentText>
                  {t('Component(s)')}
                </DialogContentText>
                <div className={classes.componentScroll}>
                  {data.subjects && data.subjects.map((subject, i) => {
                    if (subject && subject.subject_context === 'secondary_target') {
                      return (
                        <Typography key={i} variant="h2" color="primary">
                          {subject.subject_ref && t(subject.subject_ref.name)}
                        </Typography>
                      );
                    }
                    return <></>;
                  })}
                </div>
              </Grid>
            </Grid>
            <Divider />
          </DialogContentText>
        </DialogContent>
        <DialogActions style={{ marginLeft: '15px', display: 'flex', justifyContent: 'flex-start' }}>
          <Button
            onClick={() => handleCloseUpdate()}
            variant="outlined"
          >
            {t('Close')}
          </Button>
        </DialogActions>
      </>
    );
  }
}

RiskObservationPopover.propTypes = {
  displayUpdate: PropTypes.bool,
  handleCloseUpdate: PropTypes.func,
  data: PropTypes.object,
  paginationOptions: PropTypes.object,
  classes: PropTypes.object,
  t: PropTypes.func,
  fd: PropTypes.func,
  handleRemove: PropTypes.func,
};

export const riskObservationPopoverQuery = graphql`
  query RiskObservationPopoverQuery($id: ID!) {
    observation(id: $id){
      ...RiskObservationPopover_risk
    }
  }
`;

export const RiskObservationPopoverComponent = createFragmentContainer(RiskObservationPopover, {
  data: graphql`
    fragment RiskObservationPopover_risk on Observation {
      id
      entity_type
      name
      description
      methods
      observation_types
      collected
      origins {
        origin_actors {
          # actor_type
          actor_ref {
            ... on AssessmentPlatform {
              id
              name
            }
            ... on Component {
              id
              component_type
              name
            }
            ... on OscalParty {
              id
              party_type
              name
            }
          }
        }
      }
      subjects {
        id
        entity_type
        name
        subject_context
        subject_type
        subject_ref {
          ... on Component {
            id
            entity_type
            name
          }
          ... on InventoryItem {
            id
            entity_type
            name
          }
          ... on OscalLocation {
            id
            entity_type
            name
          }
          ... on OscalParty {
            id
            entity_type
            name
          }
          ... on OscalUser {
            id
            entity_type
            name
          }
        }
      }
    }
  `,
});

export default R.compose(inject18n, withStyles(styles))(RiskObservationPopoverComponent);<|MERGE_RESOLUTION|>--- conflicted
+++ resolved
@@ -98,10 +98,7 @@
       R.pathOr([], ['subjects']),
       // R.mergeAll,
     )(data);
-<<<<<<< HEAD
-=======
-
->>>>>>> 5d4c775b
+
     return (
       <>
         <DialogTitle style={{ color: 'white' }}>
