--- conflicted
+++ resolved
@@ -306,7 +306,6 @@
         description
         risk_level
         priority
-<<<<<<< HEAD
         vendor_dependency
         impacted_control_id
         first_seen
@@ -332,8 +331,6 @@
             }
           }
         }
-=======
->>>>>>> e6c8299b
         labels {
           __typename
           id
