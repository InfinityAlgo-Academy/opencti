/* eslint-disable */
/* refactor */
import React, { Component } from 'react';
import * as PropTypes from 'prop-types';
import * as R from 'ramda';
import { createFragmentContainer } from 'react-relay';
import graphql from 'babel-plugin-relay/macro';
import { withStyles } from '@material-ui/core/styles';
import Paper from '@material-ui/core/Paper';
import Grid from '@material-ui/core/Grid';
import Badge from '@material-ui/core/Badge';
import Avatar from '@material-ui/core/Avatar';
import Chip from '@material-ui/core/Chip';
import Button from '@material-ui/core/Button';
import { InformationOutline, Information } from 'mdi-material-ui';
import Tooltip from '@material-ui/core/Tooltip';
import Typography from '@material-ui/core/Typography';
import inject18n from '../../../../components/i18n';
import ItemAuthor from '../../../../components/ItemAuthor';
import ItemMarking from '../../../../components/ItemMarking';
import ExpandableMarkdown from '../../../../components/ExpandableMarkdown';
import StixCoreObjectLabels from '../../common/stix_core_objects/StixCoreObjectLabels';
import CyioCoreObjectLabelsView from '../../common/stix_core_objects/CyioCoreObjectLabelsView';

const styles = (theme) => ({
  paper: {
    height: '100%',
    minHeight: '100%',
    margin: '10px 0 0 0',
    padding: '24px 24px 32px 24px',
    borderRadius: 6,
  },
  chip: {
    color: theme.palette.header.text,
    height: 25,
    fontSize: 12,
    textAlign: 'left',
    margin: '0 7px 7px 0',
    backgroundColor: theme.palette.header.background,
  },
  statusButton: {
    cursor: 'default',
    background: '#075AD333',
    marginBottom: '5px',
    border: '1px solid #075AD3',
  },
  scrollBg: {
    background: theme.palette.header.background,
    width: '100%',
    color: 'white',
    padding: '10px 5px 10px 15px',
    borderRadius: '5px',
    lineHeight: '20px',
  },
  scrollDiv: {
    width: '100%',
    background: theme.palette.header.background,
    height: '78px',
    overflow: 'hidden',
    overflowY: 'scroll',
  },
  scrollObj: {
    color: theme.palette.header.text,
    fontFamily: 'sans-serif',
    padding: '0px',
    textAlign: 'left',
  },
  statusButton: {
    cursor: 'default',
    background: '#075AD333',
    marginBottom: '5px',
    border: '1px solid #075AD3',
  },
});

class RiskOverviewComponent extends Component {
  render() {
    const {
      t, fldt, classes, risk, refreshQuery,
    } = this.props;
    const objectLabel = { edges: { node: { id: 1, value: 'labels', color: 'red' } } };
    return (
      <div style={{ height: '100%' }} className="break">
        <Typography variant="h4" gutterBottom={true}>
          {t('Basic Information')}
        </Typography>
        <Paper classes={{ root: classes.paper }} elevation={2}>
          <Grid container={true} spacing={3}>
            <Grid item={true} xs={12}>
              <Typography
                variant="h3"
                color="textSecondary"
                gutterBottom={true}
                style={{ float: 'left' }}
              >
                {t('ID')}
              </Typography>
              <div style={{ float: 'left', marginLeft: '5px' }}>
                <Tooltip
                  title={t(
                    'ID',
                  )}
                >
                  <Information fontSize="inherit" color="disabled" />
                </Tooltip>
              </div>
              <div className="clearfix" />
              {risk.id && t(risk.id)}
            </Grid>
          </Grid>
          <Grid style={{ marginTop: '10px' }} container={true} spacing={3}>
            <Grid item={true} xs={6}>
              <Typography
                variant="h3"
                color="textSecondary"
                gutterBottom={true}
                style={{ float: 'left' }}
              >
                {t('Created')}
              </Typography>
              <div style={{ float: 'left', marginLeft: '5px' }}>
                <Tooltip
                  title={t(
                    'Created',
                  )}
                >
                  <Information fontSize="inherit" color="disabled" />
                </Tooltip>
              </div>
              <div className="clearfix" />
<<<<<<< HEAD
              {/* {t('Jun 11, 2021, 9:14:22 AM')} */}
              {riskEdges.created && fldt(riskEdges.created)}
=======
              {risk.created && fldt(risk.created)}
>>>>>>> f2cb7b72
            </Grid>
            <Grid item={true} xs={6}>
              <Typography
                variant="h3"
                color="textSecondary"
                gutterBottom={true}
                style={{ float: 'left' }}
              >
                {t('Modified')}
              </Typography>
              <div style={{ float: 'left', marginLeft: '5px' }}>
                <Tooltip
                  title={t(
                    'Modified',
                  )}
                >
                  <Information fontSize="inherit" color="disabled" />
                </Tooltip>
              </div>
              <div className="clearfix" />
<<<<<<< HEAD
              {/* {t('Jun 11, 2021, 9:14:22 AM')} */}
              {riskEdges.modified && fldt(riskEdges.modified)}
=======
              {risk.modified && fldt(risk.modified)}
>>>>>>> f2cb7b72
            </Grid>
          </Grid>
          <Grid container={true} spacing={3}>
            <Grid style={{ marginTop: '10px' }} item={true} xs={12}>
              <Typography
                variant="h3"
                color="textSecondary"
                gutterBottom={true}
                style={{ float: 'left' }}
              >
                {t('Description')}
              </Typography>
              <div style={{ float: 'left', marginLeft: '5px' }}>
                <Tooltip
                  title={t(
                    'Description',
                  )}
                >
                  <Information fontSize="inherit" color="disabled" />
                </Tooltip>
              </div>
              <div className="clearfix" />
              <div className={classes.scrollBg}>
                <div className={classes.scrollDiv}>
                  <div className={classes.scrollObj}>
                    {risk.description && t(risk.description)}
                  </div>
                </div>
              </div>
            </Grid>
          </Grid>
          <Grid container={true} spacing={3}>
            <Grid item={true} xs={6}>
              <div>
                <Typography
                  variant="h3"
                  color="textSecondary"
                  gutterBottom={true}
                  style={{ float: 'left', marginTop: '10px' }}
                >
                  {t('Risk Rating')}
                </Typography>
                <div style={{ float: 'left', margin: '11px 0 0 5px' }}>
                  <Tooltip
                    title={t(
                      'Risk Rating',
                    )}
                  >
                    <Information fontSize="inherit" color="disabled" />
                  </Tooltip>
                </div>
                <div className="clearfix" />
                {risk.risk_level && t(risk.risk_level)}
              </div>
              <div style={{ marginTop: '25px' }}>
                <Typography
                  variant="h3"
                  color="textSecondary"
                  gutterBottom={true}
                  style={{ float: 'left' }}
                >
                  {t('Impact')}
                </Typography>
                <div style={{ float: 'left', marginLeft: '5px' }}>
                  <Tooltip
                    title={t(
                      'Version',
                    )}
                  >
                    <Information fontSize="inherit" color="disabled" />
                  </Tooltip>
                </div>
                <div className="clearfix" />
                {/* {risk.impact && t(risk.impact)} */}
              </div>
            </Grid>
            <Grid item={true} xs={6}>
              <div>
                <Typography
                  variant="h3"
                  color="textSecondary"
                  gutterBottom={true}
                  style={{ float: 'left', marginTop: 10 }}
                >
                  {t('Priority')}
                </Typography>
                <div style={{ float: 'left', margin: '11px 0 0 5px' }}>
                  <Tooltip
                    title={t(
                      'Priority',
                    )}
                  >
                    <Information fontSize="inherit" color="disabled" />
                  </Tooltip>
                </div>
                <div className="clearfix" />
                {risk.priority && t(risk.priority)}
              </div>
              <div style={{ marginBottom: '20px', marginTop: '25px' }}>
                <Typography
                  variant="h3"
                  color="textSecondary"
                  gutterBottom={true}
                  style={{ float: 'left' }}
                >
                  {t('Likelihood')}
                </Typography>
                <div style={{ float: 'left', marginLeft: '5px' }}>
                  <Tooltip
                    title={t(
                      'Likelihood',
                    )}
                  >
                    <Information fontSize="inherit" color="disabled" />
                  </Tooltip>
                </div>
                <div className="clearfix" />
                {/* {risk.likelihood && t(risk.likelihood)} */}
              </div>
            </Grid>
          </Grid>
          <Grid container={true} spacing={3}>
            <Grid item={true} xs={12}>
              <CyioCoreObjectLabelsView
                labels={risk.labels}
                marginTop={5}
                id={risk.id}
                refreshQuery={refreshQuery}
                typename={risk.__typename}
              />
            </Grid>
          </Grid>
        </Paper>
      </div>
    );
  }
}

RiskOverviewComponent.propTypes = {
  risk: PropTypes.object,
  classes: PropTypes.object,
  t: PropTypes.func,
  fldt: PropTypes.func,
  refreshQuery: PropTypes.func,
};

const RiskOverview = createFragmentContainer(
  RiskOverviewComponent,
  {
    risk: graphql`
      fragment RiskOverview_risk on Risk {
        id
        name
        created
        modified
        description
        statement
        risk_status
        risk_level
        deadline
        accepted
        risk_adjusted
        priority
        vendor_dependency
        impacted_control_id
        origins {
          origin_actors {
            actor_type
            actor_ref {
              ... on AssessmentPlatform {
                id
                name
              }
              ... on Component {
                id
                component_type
                name
              }
              ... on OscalParty {
                id
                party_type
                name
              }
            }
          }
        }
        labels {
          __typename
          id
          name
          color
          entity_type
          description
        }
      }
    `,
  },
);

export default R.compose(inject18n, withStyles(styles))(RiskOverview);<|MERGE_RESOLUTION|>--- conflicted
+++ resolved
@@ -128,12 +128,7 @@
                 </Tooltip>
               </div>
               <div className="clearfix" />
-<<<<<<< HEAD
-              {/* {t('Jun 11, 2021, 9:14:22 AM')} */}
-              {riskEdges.created && fldt(riskEdges.created)}
-=======
               {risk.created && fldt(risk.created)}
->>>>>>> f2cb7b72
             </Grid>
             <Grid item={true} xs={6}>
               <Typography
@@ -154,12 +149,7 @@
                 </Tooltip>
               </div>
               <div className="clearfix" />
-<<<<<<< HEAD
-              {/* {t('Jun 11, 2021, 9:14:22 AM')} */}
-              {riskEdges.modified && fldt(riskEdges.modified)}
-=======
               {risk.modified && fldt(risk.modified)}
->>>>>>> f2cb7b72
             </Grid>
           </Grid>
           <Grid container={true} spacing={3}>
