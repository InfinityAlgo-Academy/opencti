--- conflicted
+++ resolved
@@ -211,15 +211,12 @@
           }
         />
         <ListItemSecondaryAction classes={{ root: classes.goIcon }}>
-<<<<<<< HEAD
-          <RiskAssessmentPopover history={history} nodeId={riskData?.node?.id}/>
-=======
           <RiskAssessmentPopover
             history={history}
+            nodeId={riskData?.node?.id}
             riskNode={riskData.node}
             node={node}
           />
->>>>>>> 1d24b78d
         </ListItemSecondaryAction>
       </ListItem>
     );
