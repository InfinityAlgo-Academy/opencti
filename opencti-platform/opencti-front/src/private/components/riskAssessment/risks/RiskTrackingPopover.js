--- conflicted
+++ resolved
@@ -163,13 +163,8 @@
         'key': n[0],
         'value': adaptFieldValue(n[1]),
       })),
-<<<<<<< HEAD
-    )(values);
+    )(adaptedValues);
     commitMutation({
-=======
-    )(adaptedValues);
-    CM(environmentDarkLight, {
->>>>>>> cb5e34c2
       mutation: RiskTrackingEditionQuery,
       variables: {
         id: this.props.node.id,
