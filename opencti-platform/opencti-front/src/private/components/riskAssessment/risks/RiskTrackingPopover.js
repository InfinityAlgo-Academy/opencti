--- conflicted
+++ resolved
@@ -315,11 +315,7 @@
           >
             {({ submitForm, handleReset, isSubmitting }) => (
               <Form>
-<<<<<<< HEAD
                 <DialogTitle>{t('Risk Log Entry')}</DialogTitle>
-=======
-                <DialogTitle>{t('Risk Log')}</DialogTitle>
->>>>>>> 4d2629ed
                 <DialogContent classes={{ root: classes.dialogContent }}>
                   <Grid spacing={3} container={true}>
                     <Grid item={true} xs={6}>
@@ -376,7 +372,6 @@
                         />
                       </div>
                     </Grid>
-<<<<<<< HEAD
                   </Grid>
                   <Grid container={true} spacing={3}>
                     <Grid item={true} xs={12}>
@@ -390,35 +385,10 @@
                       <div style={{ float: 'left', margin: '0 0 0 4px' }}>
                         <Tooltip
                           title='In OpenCTI, a predictable STIX ID is generated based on one or multiple attributes of the entity.'
-=======
-                    <Grid item={true} xs={6}>
-                      <div style={{ marginBottom: '20px' }}>
-                        <Typography
-                          variant="subtitle2"
-                          gutterBottom={true}
-                          style={{ float: 'left' }}
->>>>>>> 4d2629ed
-                        >
-                          {t('Title')}
-                        </Typography>
-                        <div style={{ float: 'left', margin: '0 0 0 4px' }}>
-                          <Tooltip
-                            title='In OpenCTI, a predictable STIX ID is generated based on one or multiple attributes of the entity.'
-                          >
-                            <Information fontSize="inherit" color="disabled" />
-                          </Tooltip>
-                        </div>
-                        <div className="clearfix" />
-                        <Field
-                          component={TextField}
-                          variant='outlined'
-                          size='small'
-                          name="title"
-                          fullWidth={true}
-                          containerstyle={{ width: '100%' }}
-                        />
-                      </div>
-<<<<<<< HEAD
+                        >
+                          <Information fontSize="inherit" color="disabled" />
+                        </Tooltip>
+                      </div>
                       <div className="clearfix" />
                       <Field
                         component={MarkDownField}
@@ -437,22 +407,6 @@
                           variant="subtitle2"
                           gutterBottom={true}
                           style={{ float: 'left' }}
-=======
-                    </Grid>
-                  </Grid>
-                  <Grid container={true} spacing={3}>
-                    <Grid item={true} xs={12}>
-                      <Typography
-                        variant="subtitle2"
-                        gutterBottom={true}
-                        style={{ float: 'left' }}
-                      >
-                        {t('Description')}
-                      </Typography>
-                      <div style={{ float: 'left', margin: '0 0 0 4px' }}>
-                        <Tooltip
-                          title='In OpenCTI, a predictable STIX ID is generated based on one or multiple attributes of the entity.'
->>>>>>> 4d2629ed
                         >
                           {t('Start Date')}
                         </Typography>
@@ -477,86 +431,13 @@
                           containerstyle={{ width: '100%' }}
                         />
                       </div>
-<<<<<<< HEAD
-                      <div style={{ marginBottom: '15px' }}>
-=======
-                      <div className="clearfix" />
-                      <Field
-                        component={MarkDownField}
-                        name="description"
-                        fullWidth={true}
-                        multiline={true}
-                        rows="4"
-                        variant='outlined'
-                      />
-                    </Grid>
-                  </Grid>
-                  <Grid spacing={3} container={true}>
-                    <Grid item={true} xs={6}>
-                      <div style={{ marginBottom: '20px' }}>
->>>>>>> 4d2629ed
-                        <Typography
-                          variant="subtitle2"
-                          gutterBottom={true}
-                          style={{ float: 'left' }}
-                        >
-<<<<<<< HEAD
-                          {t('Logged By')}
-=======
-                          {t('Start Date')}
->>>>>>> 4d2629ed
-                        </Typography>
-                        <div style={{ float: 'left', margin: '0 0 0 4px' }}>
-                          <Tooltip
-                            title='In OpenCTI, a predictable STIX ID is generated based on one or multiple attributes of the entity.'
-                          >
-                            <Information fontSize="inherit" color="disabled" />
-                          </Tooltip>
-                        </div>
-                        <div className="clearfix" />
-                        <Field
-<<<<<<< HEAD
-                          component={SelectField}
-                          variant='outlined'
-                          name="logged_by"
-                          size='small'
-                          fullWidth={true}
-                          style={{ height: '38.09px' }}
-                          containerstyle={{ width: '50%', padding: '0 0 1px 0' }}
-                        />
-                        <Field
-                          component={SelectField}
-                          variant='outlined'
-                          name="logged_by"
-                          size='small'
-                          fullWidth={true}
-                          style={{ height: '38.09px' }}
-                          containerstyle={{ width: '50%', padding: '0 0 1px 0' }}
-=======
-                          component={DatePickerField}
-                          variant='outlined'
-                          size='small'
-                          name="event_start"
-                          fullWidth={true}
-                          invalidDateMessage={t(
-                            'The value must be a date (YYYY-MM-DD)',
-                          )}
-                          style={{ height: '38.09px' }}
-                          containerstyle={{ width: '100%' }}
->>>>>>> 4d2629ed
-                        />
-                      </div>
                       <div style={{ marginBottom: '15px' }}>
                         <Typography
                           variant="subtitle2"
                           gutterBottom={true}
                           style={{ float: 'left' }}
                         >
-<<<<<<< HEAD
-                          {t('Related Response')}
-=======
                           {t('Logged By')}
->>>>>>> 4d2629ed
                         </Typography>
                         <div style={{ float: 'left', margin: '0 0 0 4px' }}>
                           <Tooltip
@@ -568,25 +449,6 @@
                         <div className="clearfix" />
                         <Field
                           component={SelectField}
-<<<<<<< HEAD
-                          name="related_responses"
-                          fullWidth={true}
-                          size="small"
-                          variant='outlined'
-                          style={{ height: '38.09px' }}
-                          containerstyle={{ width: '100%' }}
-                        >
-                          {riskStatusResponse.map((value, i) => (
-                            <MenuItem value={value.name} key={i}>
-                               {value.name}
-                            </MenuItem>
-                          ))}
-                        </Field>
-                      </div>
-                    </Grid>
-                    <Grid item={true} xs={6}>
-                      <div style={{ marginBottom: '20px' }}>
-=======
                           variant='outlined'
                           name="logged_by"
                           size='small'
@@ -605,105 +467,12 @@
                         />
                       </div>
                       <div style={{ marginBottom: '15px' }}>
->>>>>>> 4d2629ed
                         <Typography
                           variant="subtitle2"
                           gutterBottom={true}
                           style={{ float: 'left' }}
                         >
-<<<<<<< HEAD
-                          {t('End Date')}
-=======
                           {t('Related Response')}
->>>>>>> 4d2629ed
-                        </Typography>
-                        <div style={{ float: 'left', margin: '0 0 0 4px' }}>
-                          <Tooltip
-                            title='In OpenCTI, a predictable STIX ID is generated based on one or multiple attributes of the entity.'
-                          >
-                            <Information fontSize="inherit" color="disabled" />
-                          </Tooltip>
-                        </div>
-                        <div className="clearfix" />
-                        <Field
-<<<<<<< HEAD
-                          component={DatePickerField}
-                          variant='outlined'
-                          size='small'
-                          name="event_end"
-                          invalidDateMessage={t(
-                            'The value must be a date (YYYY-MM-DD)',
-                          )}
-                          style={{ height: '38.09px' }}
-                          fullWidth={true}
-                          containerstyle={{ width: '100%' }}
-                        />
-                      </div>
-                      <div style={{ marginBottom: '15px' }}>
-=======
-                          component={TextField}
-                          variant='outlined'
-                          name="related_response"
-                          size='small'
-                          fullWidth={true}
-                          style={{ height: '38.09px' }}
-                          containerstyle={{ width: '100%', padding: '0 0 1px 0' }}
-                        />
-                      </div>
-                    </Grid>
-                    <Grid item={true} xs={6}>
-                      <div style={{ marginBottom: '20px' }}>
->>>>>>> 4d2629ed
-                        <Typography
-                          variant="subtitle2"
-                          gutterBottom={true}
-                          style={{ float: 'left' }}
-                        >
-<<<<<<< HEAD
-                          {t('Status Change')}
-=======
-                          {t('End Date')}
->>>>>>> 4d2629ed
-                        </Typography>
-                        <div style={{ float: 'left', margin: '0 0 0 4px' }}>
-                          <Tooltip
-                            title='In OpenCTI, a predictable STIX ID is generated based on one or multiple attributes of the entity.'
-                          >
-                            <Information fontSize="inherit" color="disabled" />
-                          </Tooltip>
-                        </div>
-                        <div className="clearfix" />
-<<<<<<< HEAD
-                        <RiskStatus
-                          variant='outlined'
-                          name="entry_type"
-                          size='small'
-                          fullWidth={true}
-                          style={{ height: '38.09px', marginBottom: '3px' }}
-                          containerstyle={{ width: '100%', padding: '0 0 1px 0' }}
-                        />
-                      </div>
-=======
-                        <Field
-                          component={DatePickerField}
-                          variant='outlined'
-                          size='small'
-                          name="event_end"
-                          invalidDateMessage={t(
-                            'The value must be a date (YYYY-MM-DD)',
-                          )}
-                          style={{ height: '38.09px' }}
-                          fullWidth={true}
-                          containerstyle={{ width: '100%' }}
-                        />
-                      </div>
-                      <div style={{ marginBottom: '15px' }}>
-                        <Typography
-                          variant="subtitle2"
-                          gutterBottom={true}
-                          style={{ float: 'left' }}
-                        >
-                          {t('Status Change')}
                         </Typography>
                         <div style={{ float: 'left', margin: '0 0 0 4px' }}>
                           <Tooltip
@@ -715,25 +484,76 @@
                         <div className="clearfix" />
                         <Field
                           component={SelectField}
-                          variant='outlined'
-                          name="status_change"
+                          name="related_responses"
+                          fullWidth={true}
+                          size="small"
+                          variant='outlined'
+                          style={{ height: '38.09px' }}
+                          containerstyle={{ width: '100%' }}
+                        >
+                          {riskStatusResponse.map((value, i) => (
+                            <MenuItem value={value.name} key={i}>
+                              {value.name}
+                            </MenuItem>
+                          ))}
+                        </Field>
+                      </div>
+                    </Grid>
+                    <Grid item={true} xs={6}>
+                      <div style={{ marginBottom: '20px' }}>
+                        <Typography
+                          variant="subtitle2"
+                          gutterBottom={true}
+                          style={{ float: 'left' }}
+                        >
+                          {t('End Date')}
+                        </Typography>
+                        <div style={{ float: 'left', margin: '0 0 0 4px' }}>
+                          <Tooltip
+                            title='In OpenCTI, a predictable STIX ID is generated based on one or multiple attributes of the entity.'
+                          >
+                            <Information fontSize="inherit" color="disabled" />
+                          </Tooltip>
+                        </div>
+                        <div className="clearfix" />
+                        <Field
+                          component={DatePickerField}
+                          variant='outlined'
                           size='small'
-                          fullWidth={true}
+                          name="event_end"
+                          invalidDateMessage={t(
+                            'The value must be a date (YYYY-MM-DD)',
+                          )}
                           style={{ height: '38.09px' }}
+                          fullWidth={true}
+                          containerstyle={{ width: '100%' }}
+                        />
+                      </div>
+                      <div style={{ marginBottom: '15px' }}>
+                        <Typography
+                          variant="subtitle2"
+                          gutterBottom={true}
+                          style={{ float: 'left' }}
+                        >
+                          {t('Status Change')}
+                        </Typography>
+                        <div style={{ float: 'left', margin: '0 0 0 4px' }}>
+                          <Tooltip
+                            title='In OpenCTI, a predictable STIX ID is generated based on one or multiple attributes of the entity.'
+                          >
+                            <Information fontSize="inherit" color="disabled" />
+                          </Tooltip>
+                        </div>
+                        <div className="clearfix" />
+                        <RiskStatus
+                          variant='outlined'
+                          name="entry_type"
+                          size='small'
+                          fullWidth={true}
+                          style={{ height: '38.09px', marginBottom: '3px' }}
                           containerstyle={{ width: '100%', padding: '0 0 1px 0' }}
-                        >
-                          <MenuItem value='Helloworld'>
-                            helloWorld
-                          </MenuItem>
-                          <MenuItem value='test'>
-                            test
-                          </MenuItem>
-                          <MenuItem value='data'>
-                            data
-                          </MenuItem>
-                        </Field>
-                      </div>
->>>>>>> 4d2629ed
+                        />
+                      </div>
                     </Grid>
                   </Grid>
                 </DialogContent>
