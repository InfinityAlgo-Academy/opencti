import React, { Component } from 'react';
import * as PropTypes from 'prop-types';
import { Link } from 'react-router-dom';
import {
  compose,
  pipe,
  pathOr,
  mergeAll,
} from 'ramda';
import { createFragmentContainer } from 'react-relay';
import graphql from 'babel-plugin-relay/macro';
import { withStyles } from '@material-ui/core/styles';
import {
  Card,
  Typography,
  Grid,
  Checkbox,
  Button,
} from '@material-ui/core';
import CardActionArea from '@material-ui/core/CardActionArea';
import CardHeader from '@material-ui/core/CardHeader';
import CardContent from '@material-ui/core/CardContent';
import Skeleton from '@material-ui/lab/Skeleton';
import inject18n from '../../../../components/i18n';
import RiskAssessmentPopover from './RiskAssessmentPopover';

const styles = (theme) => ({
  card: {
    width: '100%',
    height: '319px',
    borderRadius: 9,
    border: '1.5px solid #1F2842',
  },
  cardDummy: {
    width: '100%',
    height: '319px',
    color: theme.palette.grey[700],
    borderRadius: 9,
  },
  avatar: {
    backgroundColor: theme.palette.primary.main,
  },
  avatarDisabled: {
    backgroundColor: theme.palette.grey[600],
  },
  area: {
    width: '100%',
    height: '100%',
  },
  header: {
    display: 'flex',
    justifyContent: 'space-between',
    marginBottom: '13px',
  },
  headerDummy: {
    display: 'flex',
    justifyContent: 'space-between',
    alignItems: 'center',
  },
  content: {
    width: '100%',
    padding: '24px',
  },
  description: {
    height: 170,
    overflow: 'hidden',
  },
  objectLabel: {
    height: 45,
    paddingTop: 7,
  },
  contentDummy: {
    width: '100%',
    height: 120,
    overflow: 'hidden',
    marginTop: 15,
  },
  placeholderHeader: {
    display: 'inline-block',
    height: '.8em',
    backgroundColor: theme.palette.grey[700],
  },
  placeholderHeaderDark: {
    display: 'inline-block',
    height: '.8em',
    backgroundColor: theme.palette.grey[800],
  },
  placeholder: {
    display: 'inline-block',
    height: '1em',
    backgroundColor: theme.palette.grey[700],
  },
  buttonRipple: {
    opacity: 0,
  },
  statusButton: {
    cursor: 'default',
    background: 'rgba(249, 180, 6, 0.2)',
    marginBottom: '5px',
    border: '1px solid #F9B406',
  },
});

const colors = {
  very_high: {
    bg: 'rgba(243, 84, 38, 0.2)',
    stroke: '#F35426',
  },
  high: {
    bg: 'rgba(249, 180, 6, 0.2)',
    stroke: '#F9B406',
  },
  moderate: {
    bg: 'rgba(252, 218, 130, 0.2)',
    stroke: '#FCDA82',
  },
  low: {
    bg: 'rgba(254, 236, 193, 0.2)',
    stroke: '#FEECC1',
  },
  very_low: {
    bg: 'rgba(241, 241, 242, 0.25)',
    stroke: '#F1F1F2',
  },
  unknown: {
    bg: '#075AD333',
    stroke: '#075AD3',
  },
};

class RiskCardComponent extends Component {
  constructor(props) {
    super(props);
    this.state = {
      openMenu: false,
    };
  }

  handleOpenMenu(isOpen) {
    this.setState({ openMenu: isOpen });
  }

  render() {
    const {
      t,
      classes,
      node,
      history,
      selectAll,
      onToggleEntity,
      selectedElements,
    } = this.props;
    const riskData = pipe(
      pathOr([]),
      mergeAll,
    )(node);
    return (
      <Card
        classes={{ root: classes.card }}
        raised={true}
        elevation={3}
        style={{
          background: (selectAll || node.id in (selectedElements || {})) && 'linear-gradient(0deg, rgba(0, 0, 0, 0.5), rgba(0, 0, 0, 0.5)), #075AD3',
          border: (selectAll || node.id in (selectedElements || {})) && '1.5px solid #075AD3',
        }}
      >
        <CardActionArea
          classes={{ root: classes.area }}
          component={Link}
          TouchRippleProps={ this.state.openMenu && { classes: { root: classes.buttonRipple } }}
          to={`/activities/risk_assessment/risks/${node?.id}`}
        >
          {/* <CardHeader
            classes={{ root: classes.header }}
            avatar={
              <Avatar className={classes.avatar}>{node.name.charAt(0)}</Avatar>
            }
            title={node.name}
            subheader={`${t('Updated the')} ${fsd(node.modified)}`}
            action={
              <IconButton
                size="small"
                onClick={
                  bookmarksIds.includes(node.id)
                    ? deleteBookMark.bind(this, node.id, 'Threat-Actor')
                    : addBookmark.bind(this, node.id, 'Threat-Actor')
                }
                color={bookmarksIds.includes(node.id) ? 'secondary' : 'primary'}
                style={{ marginTop: 10 }}
              >
                <StarBorderOutlined />
              </IconButton>
            }
          /> */}
          <CardContent className={classes.content}>
            <Grid
              item={true}
              className={classes.header}
            >
              <div style={{ marginTop: '1%' }}>
                <Typography
                  variant="h3"
                  color="textSecondary"
                  gutterBottom={true}
                >
                  {t('POAM ID')}
                </Typography>
                {node.poam_id && t(node.poam_id)}
              </div>
              <Grid
                item={true}
                onClick={(event) => event.preventDefault()}
                style={{ display: 'flex' }}
              >
                <RiskAssessmentPopover
                  handleOpenMenu={this.handleOpenMenu.bind(this)}
                  history={history}
                  nodeId={node?.id}
                  riskNode={riskData.node}
                  node={node}
                />
                <Checkbox
                  disableRipple={true}
                  onClick={onToggleEntity.bind(this, node)}
                  checked={selectAll || node.id in (selectedElements || {})}
                  color='primary'
                />
              </Grid>
            </Grid>
            <Grid container={true} >
              <Grid item={true} xs={6} className={classes.body}>
                <Typography
                  variant="h3"
                  color="textSecondary"
                  gutterBottom={true}>
                  {t('Risk')}
                </Typography>
                <Typography>
                  {node?.risk_level && t(node?.risk_level)}
                </Typography>
              </Grid>
              <Grid item={true} xs={6} className={classes.body}>
                <Typography
                  variant="h3"
                  color="textSecondary"
                  gutterBottom={true}>
<<<<<<< HEAD
                  {t('Risk')}
                </Typography>
                <Button
                  variant="outlined"
                  color="default"
                  size="small"
                  style={{ backgroundColor: colors[node?.risk_level].bg, borderColor: colors[node?.risk_level].stroke, borderRadius: '4px' }}
                >
                  {node?.risk_level && node?.risk_level}
                </Button>
                {/* <Typography>
                  {node?.risk_level && node?.risk_level}
                </Typography> */}
=======
                  {t('Status')}
                </Typography>
                {node.risk_status && <Button
                  variant="outlined"
                  size="small"
                  className={classes.statusButton}
                >
                  {t(node.risk_status)}
                </Button>}
>>>>>>> 35b811ee
              </Grid>
            </Grid>
            <Grid container={true} >
              <Grid item={true} xs={6} className={classes.body}>
                <Typography
                  variant="h3"
                  color="textSecondary"
                  style={{ marginTop: '13px' }}
                  gutterBottom={true}
                >
                  {t('Response')}
                </Typography>
                {node.response_type && <Button
                  variant="outlined"
                  size="small"
                  style={{
                    cursor: 'default',
                    background: 'rgba(211, 19, 74, 0.2)',
                    marginBottom: '5px',
                    border: '1px solid #D3134A',
                  }}
                >
                  {node.response_type && t(node.response_type)}
                </Button>}
              </Grid>
              <Grid xs={6} item={true} className={classes.body}>
                <Typography
                  variant="h3"
                  color="textSecondary"
                  style={{ marginTop: '13px' }}
                  gutterBottom={true}
                >
                  {t('Lifecycle')}
                </Typography>
                {node.lifecycle && <Button
                  variant="outlined"
                  size="small"
                  className={classes.statusButton}
                >
                  {node.lifecycle && t(node.lifecycle)}
                </Button>}
              </Grid>
            </Grid>
            <Grid container={true}>
              <Grid item={true} xs={6} className={classes.body}>
                <Typography
                  variant="h3"
                  color="textSecondary"
                  style={{ marginTop: '13px' }}
                  gutterBottom={true}
                >
                  {t('Occurences')}
                </Typography>
                <Typography>
                  {node.occurrences && t(node.occurrences)}
                </Typography>
              </Grid>
              <Grid item={true} xs={6} className={classes.body}>
                <Typography
                  variant="h3"
                  color="textSecondary"
                  style={{ marginTop: '13px' }}
                  gutterBottom={true}
                >
                  {t('Deadline')}
                </Typography>
                <Typography>
                  {node.deadline && t(node.deadline)}
                </Typography>
              </Grid>
            </Grid>
          </CardContent>
        </CardActionArea>
      </Card>
    );
  }
}

RiskCardComponent.propTypes = {
  node: PropTypes.object,
  bookmarksIds: PropTypes.array,
  classes: PropTypes.object,
  t: PropTypes.func,
  fsd: PropTypes.func,
  onLabelClick: PropTypes.func,
  onBookmarkClick: PropTypes.func,
};

const RiskCardFragment = createFragmentContainer(
  RiskCardComponent,
  {
    node: graphql`
      fragment RiskCard_node on Risk {
        id
        poam_id
        name
        risk_level
        risk_status
        response_type
        lifecycle
        occurrences
         
      }
    `,
  },
);

export const RiskCard = compose(
  inject18n,
  withStyles(styles),
)(RiskCardFragment);

class RiskCardDummyComponent extends Component {
  render() {
    const { classes } = this.props;
    return (
      <Card classes={{ root: classes.cardDummy }} raised={true} elevation={3}>
        <CardActionArea classes={{ root: classes.area }}>
          <CardHeader
            classes={{ root: classes.header }}
            title={
              <div className={classes.headerDummy}>
                <Skeleton
                  animation="wave"
                  variant="circle"
                  width={30}
                  height={30}
                />
                <div style={{ width: '100%', padding: '0px 20px' }}>
                  <Skeleton
                    animation="wave"
                    variant="rect"
                    width="100%"
                    style={{ marginBottom: 10 }}
                  />
                  <Skeleton
                    animation="wave"
                    variant="rect"
                    width="100%"
                  />
                </div>
                <Skeleton
                  animation="wave"
                  variant="circle"
                  width={30}
                  height={30}
                />
              </div>
            }
            titleTypographyProps={{ color: 'inherit' }}
          />
          <CardContent classes={{ root: classes.contentDummy }}>
            <Skeleton
              animation="wave"
              variant="rect"
              width="90%"
              style={{ marginBottom: 10 }}
            />
            <Skeleton
              animation="wave"
              variant="rect"
              width="95%"
              style={{ marginBottom: 10 }}
            />
            <Skeleton
              animation="wave"
              variant="rect"
              width="90%"
              style={{ marginBottom: 10 }}
            />
          </CardContent>
        </CardActionArea>
      </Card>
    );
  }
}

RiskCardDummyComponent.propTypes = {
  classes: PropTypes.object,
};

export const RiskCardDummy = compose(
  inject18n,
  withStyles(styles),
)(RiskCardDummyComponent);<|MERGE_RESOLUTION|>--- conflicted
+++ resolved
@@ -244,21 +244,6 @@
                   variant="h3"
                   color="textSecondary"
                   gutterBottom={true}>
-<<<<<<< HEAD
-                  {t('Risk')}
-                </Typography>
-                <Button
-                  variant="outlined"
-                  color="default"
-                  size="small"
-                  style={{ backgroundColor: colors[node?.risk_level].bg, borderColor: colors[node?.risk_level].stroke, borderRadius: '4px' }}
-                >
-                  {node?.risk_level && node?.risk_level}
-                </Button>
-                {/* <Typography>
-                  {node?.risk_level && node?.risk_level}
-                </Typography> */}
-=======
                   {t('Status')}
                 </Typography>
                 {node.risk_status && <Button
@@ -268,7 +253,6 @@
                 >
                   {t(node.risk_status)}
                 </Button>}
->>>>>>> 35b811ee
               </Grid>
             </Grid>
             <Grid container={true} >
