--- conflicted
+++ resolved
@@ -375,12 +375,8 @@
               }
               ... on OscalParty {
                 id
-<<<<<<< HEAD
-                name # source
-=======
                 party_type
                 name      # source
->>>>>>> cbe43c16
               }
             }
           }
