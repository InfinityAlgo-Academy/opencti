/* eslint-disable */
import React, { Component } from 'react';
import * as PropTypes from 'prop-types';
import * as R from 'ramda';
import * as Yup from 'yup';
import { compose } from 'ramda';
import graphql from 'babel-plugin-relay/macro';
import { withStyles } from '@material-ui/core/styles/index';
import { Formik, Form, Field } from 'formik';
import Grid from '@material-ui/core/Grid';
import Button from '@material-ui/core/Button';
import Typography from '@material-ui/core/Typography';
import { Information } from 'mdi-material-ui';
import DialogTitle from '@material-ui/core/DialogTitle';
import Tooltip from '@material-ui/core/Tooltip';
import Dialog from '@material-ui/core/Dialog';
import DialogActions from '@material-ui/core/DialogActions';
import DialogContent from '@material-ui/core/DialogContent';
import Slide from '@material-ui/core/Slide';
import {
  commitMutation as CM,
} from 'react-relay';
import inject18n from '../../../../../components/i18n';
import environmentDarkLight from '../../../../../relay/environmentDarkLight';
import TextField from '../../../../../components/TextField';
import MarkDownField from '../../../../../components/MarkDownField';
import ResponseType from '../../../common/form/ResponseType';
import RiskLifeCyclePhase from '../../../common/form/RiskLifeCyclePhase';
import Source from '../../../common/form/Source';
import { toastGenericError } from '../../../../../utils/bakedToast';
import ErrorBox from '../../../common/form/ErrorBox';

const styles = (theme) => ({
  container: {
    margin: 0,
  },
  drawerPaper: {
    width: '50%',
    position: 'fixed',
    overflow: 'auto',
    backgroundColor: theme.palette.background.paper,
    transition: theme.transitions.create('width', {
      easing: theme.transitions.easing.sharp,
      duration: theme.transitions.duration.enteringScreen,
    }),
    padding: 0,
  },
  menuItem: {
    padding: '15px 0',
    width: '152px',
    margin: '0 20px',
    justifyContent: 'center',
  },
  dialogTitle: {
    padding: '24px 0 16px 24px',
  },
  dialogContent: {
    padding: '0 24px',
    marginBottom: '24px',
    overflow: 'hidden',
  },
  dialogClosebutton: {
    float: 'left',
    marginLeft: '15px',
    marginBottom: '20px',
  },
  dialogActions: {
    justifyContent: 'flex-start',
    padding: '10px 0 20px 22px',
  },
  buttonPopover: {
    textTransform: 'capitalize',
  },
  popoverDialog: {
    fontSize: '18px',
    lineHeight: '24px',
    color: theme.palette.header.text,
  },
});

const Transition = React.forwardRef((props, ref) => (
  <Slide direction="up" ref={ref} {...props} />
));
Transition.displayName = 'TransitionSlide';

const remediationCreationMutation = graphql`
  mutation RemediationCreationMutation($input: RiskResponseAddInput) {
    createRiskResponse(input: $input) {
      id
    }
  }
`;

const remediationValidation = (t) =>
  Yup.object().shape({
    name: Yup.string().required(t('This field is required')),
    actor_type: Yup.string().required(t('This field is required')),
    actor_ref: Yup.string().required(t('This field is required')),
    response_type: Yup.string().required(t('This field is required')),
    lifecycle: Yup.string().required(t('This field is required')),
  });

class RemediationCreation extends Component {
  constructor(props) {
    super(props);
    this.state = {
      error: {},
      anchorEl: null,
      details: false,
      close: false,
      onSubmit: false,
      open: false,
    };
  }

  handleOpen(event) {
    this.setState({ anchorEl: event.currentTarget });
    event.stopPropagation();
  }

  handleClose() {
    this.setState({ anchorEl: null });
    this.props.handleOpenCreation();
  }

  handleSubmit() {
    this.setState({ onSumbit: true });
  }

  onReset() {
    this.handleClose();
  }

  handleCancelOpenClick() {
    this.setState({ close: true });
  }

  handleCancelCloseClick() {
    this.setState({ close: false });
  }

  onSubmit(values, { setSubmitting, resetForm }) {
    const adaptedValues = R.pickAll(['actor_ref', 'actor_type'], values);

    const finalValues = R.pipe(
      R.dissoc('created'),
      R.dissoc('modified'),
      R.dissoc('actor_ref'),
      R.dissoc('actor_target'),
      R.dissoc('actor_type'),
      R.dissoc('oscal_type'),
      R.dissoc('oscal_party'),
      R.assoc('origins', [{ origin_actors: [adaptedValues] }])
    )(values);

    CM(environmentDarkLight, {
      mutation: remediationCreationMutation,
      variables: {
        input: finalValues,
      },
      setSubmitting,
      onCompleted: (data) => {
        setSubmitting(false);
        resetForm();
        this.handleClose();
        this.props.history.push(
          `/activities/risk assessment/risks/${this.props.riskId}/remediation`
        );
      },
<<<<<<< HEAD
      onError: (err) => {
        toastGenericError('Failed to create Remediation');
        const ErrorResponse = JSON.parse(JSON.stringify(err.source.errors));
        this.setState({ error: ErrorResponse });
      },
=======
      onError: () => toastGenericError('Failed to create Remediation'),
>>>>>>> 4b07dc72
    });
    this.setState({ onSubmit: true });
  }

  render() {
    const {
      classes,
      t,
      history,
      riskId,
    } = this.props;
    return (
      <>
        <Dialog
          open={this.props.openCreation}
          keepMounted={true}
        >
          <Formik
            enableReinitialize={true}
            initialValues={{
              risk_id: riskId,
              response_type: '',
              lifecycle: '',
              name: '',
              description: '',
              created: null,
              modified: null,
              actor_type: '',
              actor_ref: '',
            }}
            validationSchema={remediationValidation(t)}
            onSubmit={this.onSubmit.bind(this)}
            onReset={this.onReset.bind(this)}
          >
            {({
              submitForm,
              isSubmitting,
              setFieldValue,
              values,
            }) => (
              <Form>
                <DialogTitle classes={{ root: classes.dialogTitle }}>
                  {t('New Remediation')}
                </DialogTitle>
                <DialogContent classes={{ root: classes.dialogContent }}>
                  <Grid container={true} spacing={3}>
                    <Grid item={true} xs={12}>
                      <div style={{ marginBottom: '10px' }}>
                        <Typography
                          variant='h3'
                          color='textSecondary'
                          gutterBottom={true}
                          style={{ float: 'left' }}
                        >
                          {t('Name')}
                        </Typography>
                        <div style={{ float: 'left', margin: '1px 0 0 5px' }}>
                          <Tooltip title={t('Name')}>
                            <Information fontSize='inherit' color='disabled' />
                          </Tooltip>
                        </div>
                        <div className='clearfix' />
                        <Field
                          component={TextField}
                          name='name'
                          fullWidth={true}
                          size='small'
                          containerstyle={{ width: '100%' }}
                          variant='outlined'
                        />
                      </div>
                    </Grid>
                  </Grid>
                  {/* <Grid container={true} spacing={3}>
                    <Grid item={true} xs={6}>
                      <div style={{ marginBottom: '12px' }}>
                        <Typography
                          variant='h3'
                          color='textSecondary'
                          gutterBottom={true}
                          style={{ float: 'left' }}
                        >
                          {t('Created')}
                        </Typography>
                        <div style={{ float: 'left', margin: '1px 0 0 5px' }}>
                          <Tooltip title={t('Created')}>
                            <Information fontSize='inherit' color='disabled' />
                          </Tooltip>
                        </div>
                        <div className='clearfix' />
                        <Field
                          component={DatePickerField}
                          name='created'
                          fullWidth={true}
                          size='small'
                          containerstyle={{ width: '100%' }}
                          variant='outlined'
                          invalidDateMessage={t(
                            'The value must be a date (YYYY-MM-DD)'
                          )}
                          style={{ height: '38.09px' }}
                        />
                      </div>
                    </Grid>
                    <Grid item={true} xs={6}>
                      <div style={{ marginBottom: '10px' }}>
                        <Typography
                          variant='h3'
                          color='textSecondary'
                          gutterBottom={true}
                          style={{ float: 'left' }}
                        >
                          {t('Last Modified')}
                        </Typography>
                        <div style={{ float: 'left', margin: '1px 0 0 5px' }}>
                          <Tooltip title={t('Last Modified')}>
                            <Information fontSize='inherit' color='disabled' />
                          </Tooltip>
                        </div>
                        <div className='clearfix' />
                        <Field
                          component={DatePickerField}
                          name='modified'
                          fullWidth={true}
                          size='small'
                          variant='outlined'
                          invalidDateMessage={t(
                            'The value must be a date (YYYY-MM-DD)'
                          )}
                          style={{ height: '38.09px' }}
                          containerstyle={{ width: '100%' }}
                        />
                      </div>
                    </Grid>
                  </Grid> */}
                  <Grid container={true} spacing={3}>
                    <Grid xs={12} item={true}>
                      <Typography
                        variant='h3'
                        color='textSecondary'
                        gutterBottom={true}
                        style={{ float: 'left' }}
                      >
                        {t('Description')}
                      </Typography>
                      <div style={{ float: 'left', margin: '-1px 0 0 4px' }}>
                        <Tooltip title={t('Description')}>
                          <Information fontSize='inherit' color='disabled' />
                        </Tooltip>
                      </div>
                      <div className='clearfix' />
                      <Field
                        component={MarkDownField}
                        name='description'
                        fullWidth={true}
                        multiline={true}
                        rows='4'
                        variant='outlined'
                      />
                    </Grid>
                  </Grid>
                  <Grid container={true} spacing={3}>
                    <Grid
                      style={{ marginTop: '10px', marginBottom: '20px' }}
                      item={true}
                      xs={6}
                    >
                      <Typography
                        variant='h3'
                        color='textSecondary'
                        gutterBottom={true}
                        style={{ float: 'left' }}
                      >
                        {t('Source')}
                      </Typography>
                      <div style={{ float: 'left', margin: '-1px 0 0 4px' }}>
                        <Tooltip title={t('Source')}>
                          <Information fontSize='inherit' color='disabled' />
                        </Tooltip>
                      </div>
                      <div className='clearfix' />
                      <Source
                        variant='outlined'
                        values={values}
                        setFieldValue={setFieldValue}
                        size='small'
                        fullWidth={true}
                        style={{ height: '38.09px' }}
                        containerstyle={{ width: '50%', padding: '0 0 12px 0' }}
                      />
                    </Grid>
                  </Grid>
                  <Grid container={true} spacing={3}>
                    <Grid style={{ marginBottom: '15px' }} item={true} xs={6}>
                      <Typography
                        variant='h3'
                        color='textSecondary'
                        gutterBottom={true}
                        style={{ float: 'left' }}
                      >
                        {t('Response Type')}
                      </Typography>
                      <div style={{ float: 'left', margin: '0 0 0 4px' }}>
                        <Tooltip title={t('Response type')}>
                          <Information fontSize='inherit' color='disabled' />
                        </Tooltip>
                      </div>
                      <div className='clearfix' />
                      <ResponseType
                        variant='outlined'
                        name='response_type'
                        size='small'
                        fullWidth={true}
                        style={{ height: '38.09px' }}
                        containerstyle={{ width: '100%', padding: '0 0 1px 0' }}
                      />
                    </Grid>
                    <Grid item={true} xs={6}>
                      <Typography
                        variant='h3'
                        color='textSecondary'
                        gutterBottom={true}
                        style={{ float: 'left' }}
                      >
                        {t('Lifecycle')}
                      </Typography>
                      <div style={{ float: 'left', margin: '0 0 0 4px' }}>
                        <Tooltip title={t('Lifecycle')}>
                          <Information fontSize='inherit' color='disabled' />
                        </Tooltip>
                      </div>
                      <div className='clearfix' />
                      <RiskLifeCyclePhase
                        variant='outlined'
                        name='lifecycle'
                        size='small'
                        fullWidth={true}
                        style={{ height: '38.09px' }}
                        containerstyle={{ width: '100%', padding: '0 0 1px 0' }}
                      />
                    </Grid>
                  </Grid>
                </DialogContent>
                <DialogActions classes={{ root: classes.dialogClosebutton }}>
                  <Button
                    variant='outlined'
                    // onClick={handleReset}
                    onClick={this.handleCancelOpenClick.bind(this)}
                    disabled={isSubmitting}
                    classes={{ root: classes.buttonPopover }}
                  >
                    {t('Cancel')}
                  </Button>
                  <Button
                    variant='contained'
                    color='primary'
                    onClick={submitForm}
                    disabled={isSubmitting}
                    classes={{ root: classes.buttonPopover }}
                  >
                    {t('Submit')}
                  </Button>
                </DialogActions>
              </Form>
            )}
          </Formik>
          <ErrorBox
            error={this.state.error}
            pathname={`/activities/risk assessment/risks/${this.props.riskId}/remediation`}
          />
        </Dialog>
        <Dialog
          open={this.state.close}
          keepMounted={true}
        // TransitionComponent={Transition}
        >
          <DialogContent>
            <Typography className={classes.popoverDialog}>
              {t('Are you sure you’d like to cancel?')}
            </Typography>
            <Typography align='left'>
              {t('Your progress will not be saved')}
            </Typography>
          </DialogContent>
          <DialogActions className={classes.dialogActions}>
            <Button
              // onClick={this.handleCloseDelete.bind(this)}
              // disabled={this.state.deleting}
              // onClick={handleReset}
              onClick={this.handleCancelCloseClick.bind(this)}
              classes={{ root: classes.buttonPopover }}
              variant='outlined'
              size='small'
            >
              {t('Go Back')}
            </Button>
            <Button
              onClick={() =>
                history.push(
                  `/activities/risk assessment/risks/${this.props.riskId}/remediation`
                )
              }
              color='secondary'
              // disabled={this.state.deleting}
              classes={{ root: classes.buttonPopover }}
              variant='contained'
              size='small'
            >
              {t('Yes, Cancel')}
            </Button>
          </DialogActions>
        </Dialog>
      </>
    );
  }
}

RemediationCreation.propTypes = {
  cyioCoreRelationshipId: PropTypes.string,
  handleDisplayEdit: PropTypes.func,
  displayEdit: PropTypes.bool,
  history: PropTypes.object,
  disabled: PropTypes.bool,
  paginationOptions: PropTypes.object,
  classes: PropTypes.object,
  t: PropTypes.func,
  onDelete: PropTypes.func,
  connectionKey: PropTypes.string,
  enableReferences: PropTypes.bool,
  risk: PropTypes.object,
  riskId: PropTypes.string,
  remediation: PropTypes.object,
  remediationId: PropTypes.string,
  openCreation: PropTypes.bool,
  handleOpenCreation: PropTypes.func,
};

export default compose(inject18n, withStyles(styles))(RemediationCreation);<|MERGE_RESOLUTION|>--- conflicted
+++ resolved
@@ -167,15 +167,11 @@
           `/activities/risk assessment/risks/${this.props.riskId}/remediation`
         );
       },
-<<<<<<< HEAD
       onError: (err) => {
         toastGenericError('Failed to create Remediation');
         const ErrorResponse = JSON.parse(JSON.stringify(err.source.errors));
         this.setState({ error: ErrorResponse });
       },
-=======
-      onError: () => toastGenericError('Failed to create Remediation'),
->>>>>>> 4b07dc72
     });
     this.setState({ onSubmit: true });
   }
