--- conflicted
+++ resolved
@@ -156,10 +156,7 @@
       R.dissoc('oscal_party'),
       R.assoc('origins', [{ origin_actors: [adaptedValues] }])
     )(values);
-<<<<<<< HEAD
-
-=======
->>>>>>> 6072f389
+
     CM(environmentDarkLight, {
       mutation: remediationCreationMutation,
       variables: {
