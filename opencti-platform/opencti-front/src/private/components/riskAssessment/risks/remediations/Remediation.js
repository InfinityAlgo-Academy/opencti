--- conflicted
+++ resolved
@@ -69,8 +69,7 @@
     } = this.props;
     return (
       <>
-<<<<<<< HEAD
-        <div className={classes.container}>
+      <div className={classes.container}>
           <CyioDomainObjectHeader
             cyioDomainObject={remediation}
             history={history}
@@ -80,7 +79,7 @@
             // handleOpenNewCreation={this.handleOpenNewCreation.bind(this)}
             OperationsComponent={<RiskDeletion />}
           />
-          <TopMenuRisk risk={risk} remediation={remediation} breadcrumbs={true} />
+          <TopMenuRisk risk={risk.name} remediation={remediation} breadcrumbs={true} />
           <Grid
             container={true}
             spacing={3}
@@ -93,32 +92,6 @@
               />
             </Grid>
             {/* <Grid item={true} xs={6}>
-=======
-        {!this.state.displayEdit && !location.openEdit ? (
-          <div className={classes.container}>
-            <CyioDomainObjectHeader
-              cyioDomainObject={remediation}
-              history={history}
-              disabled={true}
-              PopoverComponent={<RiskPopover />}
-              // handleDisplayEdit={this.handleDisplayEdit.bind(this)}
-              handleOpenNewCreation={this.handleOpenNewCreation.bind(this)}
-              // OperationsComponent={<RiskDeletion />}
-            />
-            <TopMenuRisk risk={risk.name} remediation={remediation} breadcrumbs={true} />
-            <Grid
-              container={true}
-              spacing={3}
-              classes={{ container: classes.gridContainer }}
-            >
-              <Grid item={true} xs={12}>
-                <RemediationGeneralOverview
-                  remediation={remediation}
-                  risk={risk}
-                />
-              </Grid>
-              {/* <Grid item={true} xs={6}>
->>>>>>> 675de2ae
                 <RemediationGeneralDetails remediation={remediation} />
               </Grid> */}
           </Grid>
