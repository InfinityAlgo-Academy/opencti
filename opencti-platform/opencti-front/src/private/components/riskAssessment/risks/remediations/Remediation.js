/* eslint-disable */
/* refactor */
import React, { Component } from 'react';
import PropTypes from 'prop-types';
import { compose } from 'ramda';
import { createFragmentContainer } from 'react-relay';
import graphql from 'babel-plugin-relay/macro';
import { Redirect } from 'react-router-dom';
import { withStyles } from '@material-ui/core/styles';
import Grid from '@material-ui/core/Grid';
import inject18n from '../../../../../components/i18n';
import RiskDetails from '../RiskDetails';
import RemediationEdition from './RemediationEdition';
import RiskPopover from '../RiskPopover';
import RemediationDeletion from './RemediationDeletion';
import RiskCreation from '../RiskCreation';
import StixCoreObjectOrStixCoreRelationshipLastReports from '../../../analysis/reports/StixCoreObjectOrStixCoreRelationshipLastReports';
import StixDomainObjectHeader from '../../../common/stix_domain_objects/StixDomainObjectHeader';
import CyioDomainObjectHeader from '../../../common/stix_domain_objects/CyioDomainObjectHeader';
import Security, { KNOWLEDGE_KNUPDATE } from '../../../../../utils/Security';
import CyioCoreObjectOrCyioCoreRelationshipNotes from '../../../analysis/notes/CyioCoreObjectOrCyioCoreRelationshipNotes';
import RemediationGeneralOverview from './RemediationGeneralOverview';
import CyioCoreObjectExternalReferences from '../../../analysis/external_references/CyioCoreObjectExternalReferences';
import StixCoreObjectLatestHistory from '../../../common/stix_core_objects/StixCoreObjectLatestHistory';
import SimpleStixObjectOrStixRelationshipStixCoreRelationships from '../../../common/stix_core_relationships/SimpleStixObjectOrStixRelationshipStixCoreRelationships';
import RequiredResources from './RequiredResources';
import RelatedTasks from './RelatedTasks';
import TopMenuRisk from '../../../nav/TopMenuRisk';
import RemediationGeneralDetails from './RemediationGeneralDetails';
import RemediationDetailsPopover from './RemediationDetailsPopover';
import RemediationCreation from './RemediationCreation';

const styles = () => ({
  container: {
    margin: 0,
  },
  gridContainer: {
    marginBottom: 20,
  },
});

class RemediationComponent extends Component {
  constructor(props) {
    super(props);
    this.state = {
      displayEdit: false,
      openCreation: false,
    };
  }

  handleDisplayEdit() {
    this.setState({ displayEdit: !this.state.displayEdit });
  }

  handleOpen() {
    this.setState({ openCreation: true });
  }

  handleClose() {
    this.setState({ openCreation: false })
  }

  handleOpenCreation() {
    this.setState({ openCreation: false });
  }

  render() {
    const {
      classes,
      remediation,
      refreshQuery,
      risk,
      riskId,
      history,
      location,
    } = this.props;
    return (
      <>
        <div className={classes.container}>
          <CyioDomainObjectHeader
            cyioDomainObject={remediation}
            history={history}
            disablePopover={false}
            PopoverComponent={<RiskPopover />}
            handleDisplayEdit={this.handleDisplayEdit.bind(this)}
<<<<<<< HEAD
            // handleOpenNewCreation={this.handleOpenNewCreation.bind(this)}
            OperationsComponent={<RemediationDeletion riskId={riskId} />}
=======
            handleOpenNewCreation={this.handleOpen.bind(this)}
            OperationsComponent={<RemediationDeletion riskId={riskId}/>}
>>>>>>> 6072f389
          />
          <TopMenuRisk risk={risk.name} remediation={remediation} breadcrumbs={true} />
          <Grid
            container={true}
            spacing={3}
            classes={{ container: classes.gridContainer }}
          >
            <Grid item={true} xs={12}>
              <RemediationGeneralOverview
                remediation={remediation}
                risk={risk}
              />
            </Grid>
            {/* <Grid item={true} xs={6}>
                <RemediationGeneralDetails remediation={remediation} />
              </Grid> */}
          </Grid>
          <Grid
            container={true}
            spacing={3}
            classes={{ container: classes.gridContainer }}
            style={{ marginTop: 25 }}
          >
            <Grid item={true} xs={6}>
              <RequiredResources history={history} remediationId={remediation.id} />
            </Grid>
            <Grid item={true} xs={6}>
              <RelatedTasks
                toType='OscalTask'
                fromType= 'RiskResponse'
                history={history}
                remediationId={remediation.id}
              />
            </Grid>
          </Grid>
          <Grid
            container={true}
            spacing={3}
            classes={{ container: classes.gridContainer }}
            style={{ marginTop: 50 }}
          >
            <Grid item={true} xs={6}>
              <CyioCoreObjectExternalReferences
                typename={remediation.__typename}
                fieldName='links'
                externalReferences={remediation.links}
                cyioCoreObjectId={remediation.id}
                refreshQuery={refreshQuery}
              />
            </Grid>
            <Grid item={true} xs={6}>
              <CyioCoreObjectOrCyioCoreRelationshipNotes
                typename={remediation.__typename}
                notes={remediation.remarks}
                fieldName='remarks'
                cyioCoreObjectOrCyioCoreRelationshipId={remediation.id}
                marginTop='0px'
                refreshQuery={refreshQuery}
              />
            </Grid>
          </Grid>
          {/* <Security needs={[KNOWLEDGE_KNUPDATE]}>
                <RemediationEdition riskId={remediation.id} />
              </Security> */}
          <RemediationDetailsPopover
            displayEdit={this.state.displayEdit}
            handleDisplayEdit={this.handleDisplayEdit.bind(this)}
            remediation={remediation}
            history={history}
            cyioCoreRelationshipId={remediation.id}
            risk={risk}
            riskId={riskId}
          />
          <RemediationCreation
            remediationId={remediation.id}
            riskId={riskId}
            history={history}
            openCreation={this.state.openCreation}
            handleOpenCreation={this.handleOpenCreation.bind(this)}
        />
        </div>
        {/* <RemediationEdition
            open={this.state.openEdit}
            riskId={riskId}
            remediationId={remediation.id}
            history={history}
            remediation={remediation}
          /> */}
      </>
    );
  }
}

RemediationComponent.propTypes = {
  riskId: PropTypes.string,
  remediation: PropTypes.object,
  classes: PropTypes.object,
  risk: PropTypes.object,
  t: PropTypes.func,
  refreshQuery: PropTypes.func,
};

const Remediation = createFragmentContainer(RemediationComponent, {
  remediation: graphql`
    fragment Remediation_remediation on RiskResponse {
      __typename
      id
      name
      description
      modified
      created
      lifecycle
      response_type
      origins{            # source of detection
        id
        origin_actors {
          actor_type
          actor_ref {
            ... on AssessmentPlatform {
              id
              name          # Source
            }
            ... on Component {
              id
              component_type
              name
            }
            ... on OscalParty {
            id
            party_type
            name            # Source
            }
          }
        }
      }
      links {
        __typename
        id
        # created
        # modified
        external_id
        source_name
        description
        url
        media_type
        entity_type
      }
      remarks {
        __typename
        id
        abstract
        content
        authors
        entity_type
      }
      ...RemediationGeneralOverview_remediation
      # ...RemediationGeneralDetails_remediation
    }
  `,
});

export default compose(inject18n, withStyles(styles))(Remediation);<|MERGE_RESOLUTION|>--- conflicted
+++ resolved
@@ -83,13 +83,8 @@
             disablePopover={false}
             PopoverComponent={<RiskPopover />}
             handleDisplayEdit={this.handleDisplayEdit.bind(this)}
-<<<<<<< HEAD
-            // handleOpenNewCreation={this.handleOpenNewCreation.bind(this)}
-            OperationsComponent={<RemediationDeletion riskId={riskId} />}
-=======
             handleOpenNewCreation={this.handleOpen.bind(this)}
             OperationsComponent={<RemediationDeletion riskId={riskId}/>}
->>>>>>> 6072f389
           />
           <TopMenuRisk risk={risk.name} remediation={remediation} breadcrumbs={true} />
           <Grid
