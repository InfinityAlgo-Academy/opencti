--- conflicted
+++ resolved
@@ -158,7 +158,6 @@
   name: Yup.string().required(t('This field is required')),
   task_type: Yup.string().required(t('This field is required')),
   description: Yup.string().required(t('This field is required')),
-<<<<<<< HEAD
   start_date: Yup.date().required('This field is required'),
   end_date: Yup.date()
   .when("start_date", {
@@ -167,8 +166,6 @@
       Yup.ref('start_date'),
       "End date can't be before start date")
   })
-=======
->>>>>>> 6072f389
 });
 
 class RelatedTaskCreation extends Component {
@@ -181,11 +178,9 @@
       responsible_roles: [],
       associated_activities: [],
       timing: {},
-<<<<<<< HEAD
       start_date: '',
       end_date: null,
-=======
->>>>>>> 6072f389
+
     };
   }
 
