import React, { Component } from 'react';
import * as PropTypes from 'prop-types';
import { compose, includes } from 'ramda';
import { withStyles } from '@material-ui/core/styles';
import Drawer from '@material-ui/core/Drawer';
import IconButton from '@material-ui/core/IconButton';
import List from '@material-ui/core/List';
import ListItem from '@material-ui/core/ListItem';
import ListItemIcon from '@material-ui/core/ListItemIcon';
import ListItemText from '@material-ui/core/ListItemText';
import Typography from '@material-ui/core/Typography';
import Avatar from '@material-ui/core/Avatar';
import Fab from '@material-ui/core/Fab';
import { Add, Close } from '@material-ui/icons';
import Chip from '@material-ui/core/Chip';
import Alert from '@material-ui/lab/Alert';
import { QueryRenderer } from '../../../../relay/environment';
import inject18n from '../../../../components/i18n';
import SearchInput from '../../../../components/SearchInput';
// TODO @SAM Fix cyclic redundancies
// eslint-disable-next-line import/no-cycle
import ContainerAddStixCoreObjectsLines, {
  containerAddStixCoreObjectsLinesQuery,
} from './ContainerAddStixCoreObjectsLines';
import StixDomainObjectCreation from '../stix_domain_objects/StixDomainObjectCreation';
import StixCyberObservableCreation from '../../observations/stix_cyber_observables/StixCyberObservableCreation';
import StixCoreObjectUseSearchMessage from '../stix_core_objects/StixCoreObjectUseSearchMessage';

const styles = (theme) => ({
  drawerPaper: {
    minHeight: '100vh',
    width: '50%',
    backgroundColor: theme.palette.navAlt.background,
    padding: 0,
  },
  createButton: {
    position: 'fixed',
    bottom: 30,
    right: 30,
    zIndex: 1100,
  },
  createButtonWithPadding: {
    position: 'fixed',
    bottom: 30,
    right: 280,
    zIndex: 1100,
  },
  createButtonSimple: {
    float: 'left',
    marginTop: -15,
  },
  title: {
    float: 'left',
  },
  search: {
    float: 'right',
  },
  header: {
    backgroundColor: theme.palette.navAlt.backgroundHeader,
    padding: '20px 20px 20px 60px',
  },
  closeButton: {
    position: 'absolute',
    top: 12,
    left: 5,
  },
  container: {
    padding: 0,
    height: '100%',
    width: '100%',
  },
  placeholder: {
    display: 'inline-block',
    height: '1em',
    backgroundColor: theme.palette.grey[700],
  },
  avatar: {
    width: 24,
    height: 24,
  },
  speedDial: {
    position: 'fixed',
    bottom: 30,
    right: 30,
    zIndex: 2000,
  },
<<<<<<< HEAD
=======
  useSearchMessageContainer: {
    display: 'table',
    height: '100%',
    width: '100%',
  },
  useSearchMessage: {
    display: 'table-cell',
    verticalAlign: 'middle',
    textAlign: 'center',
  },
  info: {
    paddingTop: 10,
  },
>>>>>>> 42a91e7f
});

class ContainerAddStixCoreObjects extends Component {
  constructor(props) {
    super(props);
    this.state = { open: false, search: '' };
  }

  handleOpen() {
    this.setState({ open: true });
  }

  handleClose() {
    this.setState({ open: false });
  }

  handleSearch(keyword) {
    this.setState({ search: keyword });
  }

  static isTypeDomainObject(types) {
    return !types || includes('Stix-Domain-Object', types);
  }

  static isTypeObservable(types) {
    return !types || includes('Stix-Cyber-Observable', types);
  }

  renderDomainObjectCreation(paginationOptions) {
    const {
      defaultCreatedBy,
      defaultMarkingDefinitions,
      targetStixCoreObjectTypes,
    } = this.props;
    const { open, search } = this.state;
    return (
      <StixDomainObjectCreation
        display={open}
        contextual={true}
        inputValue={search}
        paginationKey="Pagination_stixCoreObjects"
        paginationOptions={paginationOptions}
        defaultCreatedBy={defaultCreatedBy}
        defaultMarkingDefinitions={defaultMarkingDefinitions}
        targetStixDomainObjectTypes={
          targetStixCoreObjectTypes && targetStixCoreObjectTypes.length > 0
            ? targetStixCoreObjectTypes
            : []
        }
      />
    );
  }

  renderObservableCreation(paginationOptions) {
    const { defaultCreatedBy, defaultMarkingDefinitions } = this.props;

    const { open, search } = this.state;

    return (
      <StixCyberObservableCreation
        display={open}
        contextual={true}
        inputValue={search}
        paginationKey="Pagination_stixCoreObjects"
        paginationOptions={paginationOptions}
        defaultCreatedBy={defaultCreatedBy}
        defaultMarkingDefinitions={defaultMarkingDefinitions}
      />
    );
  }

  renderEntityCreation(paginationOptions) {
    const { targetStixCoreObjectTypes } = this.props;

    if (
      targetStixCoreObjectTypes
      && ContainerAddStixCoreObjects.isTypeDomainObject(
        targetStixCoreObjectTypes,
      )
      && !ContainerAddStixCoreObjects.isTypeObservable(targetStixCoreObjectTypes)
    ) {
      return this.renderDomainObjectCreation(paginationOptions);
    }

    if (
      targetStixCoreObjectTypes
      && ContainerAddStixCoreObjects.isTypeObservable(targetStixCoreObjectTypes)
      && !ContainerAddStixCoreObjects.isTypeDomainObject(targetStixCoreObjectTypes)
    ) {
      return this.renderObservableCreation(paginationOptions);
    }

    if (
      !targetStixCoreObjectTypes
      || (ContainerAddStixCoreObjects.isTypeObservable(
        targetStixCoreObjectTypes,
      )
        && ContainerAddStixCoreObjects.isTypeDomainObject(
          targetStixCoreObjectTypes,
        ))
    ) {
      return this.renderDomainObjectCreation(paginationOptions);
    }

    return null;
  }

  renderSearchResults(paginationOptions) {
    const {
      classes,
      containerId,
      knowledgeGraph,
      containerStixCoreObjects,
      t,
    } = this.props;
    const { search } = this.state;

    return (
      <div>
        {search.length === 0 && (
          <Alert
            severity="info"
            variant="outlined"
            style={{ margin: '15px 15px 0 15px' }}
            classes={{ message: classes.info }}
          >
            {t(
              'This panel shows by default the latest created entities, use the search to find more.',
            )}
          </Alert>
        )}
        <QueryRenderer
          query={containerAddStixCoreObjectsLinesQuery}
          variables={{ count: 100, ...paginationOptions }}
          render={({ props }) => {
            if (props) {
              return (
                <ContainerAddStixCoreObjectsLines
                  containerId={containerId}
                  data={props}
                  paginationOptions={this.props.paginationOptions}
                  knowledgeGraph={knowledgeGraph}
                  containerStixCoreObjects={containerStixCoreObjects}
                />
              );
            }
            return (
              <List>
                {Array.from(Array(20), (e, i) => (
                  <ListItem key={i} divider={true} button={false}>
                    <ListItemIcon>
                      <Avatar classes={{ root: classes.avatar }}>{i}</Avatar>
                    </ListItemIcon>
                    <ListItemText
                      primary={
                        <span className="fakeItem" style={{ width: '80%' }} />
                      }
                      secondary={
                        <span className="fakeItem" style={{ width: '90%' }} />
                      }
                    />
                  </ListItem>
                ))}
              </List>
            );
<<<<<<< HEAD
          }
          return (
            <List>
              {Array.from(Array(20), (e, i) => (
                <ListItem key={i} divider={true} button={false}>
                  <ListItemIcon>
                    <Avatar classes={{ root: classes.avatar }}>
                      {i}
                    </Avatar>
                  </ListItemIcon>
                  <ListItemText
                    primary={
                      <span
                          className="fakeItem"
                          style={{ width: '80%' }}
                      />
                    }
                    secondary={
                      <span
                          className="fakeItem"
                          style={{ width: '90%' }}
                      />
                    }
                  />
                </ListItem>
              ))}
            </List>
          );
        }}
      />
=======
          }}
        />
      </div>
>>>>>>> 42a91e7f
    );
  }

  renderSearch(paginationOptions) {
<<<<<<< HEAD
    const { search } = this.state;

    if (search === '') {
      return <StixCoreObjectUseSearchMessage />;
    }

=======
>>>>>>> 42a91e7f
    return this.renderSearchResults(paginationOptions);
  }

  getSearchTypes() {
    const { paginationOptions, targetStixCoreObjectTypes } = this.props;
    let searchTypes;
    if (targetStixCoreObjectTypes !== undefined) {
      searchTypes = [...targetStixCoreObjectTypes];
    }
    if (paginationOptions !== undefined) {
      const { types } = paginationOptions;
      searchTypes = [...types];
    }
    return searchTypes;
  }

  getPaginationOptions() {
    const { targetStixCoreObjectTypes } = this.props;
    const { search } = this.state;
    let orderMode = 'desc';
    let orderBy = 'created_at';
    if (
      targetStixCoreObjectTypes
      && ContainerAddStixCoreObjects.isTypeObservable(targetStixCoreObjectTypes)
    ) {
      orderBy = 'created_at';
    }
    if (search.length > 0) {
      orderBy = null;
      orderMode = null;
    }
    const types = this.getSearchTypes();
    return {
      types,
      search,
      orderBy,
      orderMode,
    };
  }

  onSearchTypeFilterDelete(typeFilter) {
    this.props.onTypesChange(typeFilter);
  }

  renderSearchTypeFilter(paginationOptions) {
    if (!paginationOptions) {
      return null;
    }
    const { types } = paginationOptions;
    if (!types) {
      return null;
    }
    if (
      types.length === 1
      && (ContainerAddStixCoreObjects.isTypeDomainObject(types)
        || ContainerAddStixCoreObjects.isTypeObservable(types))
    ) {
      return null;
    }

    const { t } = this.props;

    const renderedTypes = types.map((type) => (
      <Chip
        key={type}
        variant="outlined"
        color="secondary"
        style={{ marginLeft: '5px' }}
        label={t(`entity_${type}`)}
        onDelete={this.onSearchTypeFilterDelete.bind(this, type)}
      />
    ));

    return <div style={{ position: 'fixed' }}>{renderedTypes}</div>;
  }

  render() {
    const {
      t, classes, withPadding, simple,
    } = this.props;
    const paginationOptions = this.getPaginationOptions();
    return (
      <div>
        {simple ? (
          <IconButton
            color="secondary"
            aria-label="Add"
            onClick={this.handleOpen.bind(this)}
            classes={{ root: classes.createButtonSimple }}
          >
            <Add fontSize="small" />
          </IconButton>
        ) : (
          <Fab
            onClick={this.handleOpen.bind(this)}
            color="secondary"
            aria-label="Add"
            className={
              withPadding
                ? classes.createButtonWithPadding
                : classes.createButton
            }
          >
            <Add />
          </Fab>
        )}
        <Drawer
          open={this.state.open}
          keepMounted={true}
          anchor="right"
          classes={{ paper: classes.drawerPaper }}
          onClose={this.handleClose.bind(this)}
        >
          <div className={classes.header}>
            <IconButton
              aria-label="Close"
              className={classes.closeButton}
              onClick={this.handleClose.bind(this)}
            >
              <Close fontSize="small" />
            </IconButton>
            {(ContainerAddStixCoreObjects.isTypeDomainObject(
              paginationOptions.types,
            )
              || ContainerAddStixCoreObjects.isTypeObservable(
                paginationOptions.types,
              )) && (
              <Typography variant="h6" classes={{ root: classes.title }}>
                {t('Add entities')}
              </Typography>
            )}
            {this.renderSearchTypeFilter(paginationOptions)}
            <div className={classes.search}>
              <SearchInput
                variant="inDrawer"
                placeholder={`${t('Search')}...`}
                onSubmit={this.handleSearch.bind(this)}
              />
            </div>
          </div>
          <div className={classes.container}>
            {this.renderSearch(paginationOptions)}
          </div>
        </Drawer>
        {this.renderEntityCreation(paginationOptions)}
      </div>
    );
  }
}

ContainerAddStixCoreObjects.propTypes = {
  containerId: PropTypes.string,
  classes: PropTypes.object,
  t: PropTypes.func,
  fld: PropTypes.func,
  paginationOptions: PropTypes.object,
  knowledgeGraph: PropTypes.bool,
  withPadding: PropTypes.bool,
  defaultCreatedBy: PropTypes.object,
  defaultMarkingDefinitions: PropTypes.array,
  containerStixCoreObjects: PropTypes.array,
  simple: PropTypes.bool,
  targetStixCoreObjectTypes: PropTypes.array,
  onTypesChange: PropTypes.func,
};

export default compose(
  inject18n,
  withStyles(styles),
)(ContainerAddStixCoreObjects);<|MERGE_RESOLUTION|>--- conflicted
+++ resolved
@@ -84,8 +84,6 @@
     right: 30,
     zIndex: 2000,
   },
-<<<<<<< HEAD
-=======
   useSearchMessageContainer: {
     display: 'table',
     height: '100%',
@@ -99,7 +97,6 @@
   info: {
     paddingTop: 10,
   },
->>>>>>> 42a91e7f
 });
 
 class ContainerAddStixCoreObjects extends Component {
@@ -265,55 +262,19 @@
                 ))}
               </List>
             );
-<<<<<<< HEAD
-          }
-          return (
-            <List>
-              {Array.from(Array(20), (e, i) => (
-                <ListItem key={i} divider={true} button={false}>
-                  <ListItemIcon>
-                    <Avatar classes={{ root: classes.avatar }}>
-                      {i}
-                    </Avatar>
-                  </ListItemIcon>
-                  <ListItemText
-                    primary={
-                      <span
-                          className="fakeItem"
-                          style={{ width: '80%' }}
-                      />
-                    }
-                    secondary={
-                      <span
-                          className="fakeItem"
-                          style={{ width: '90%' }}
-                      />
-                    }
-                  />
-                </ListItem>
-              ))}
-            </List>
-          );
-        }}
-      />
-=======
           }}
         />
       </div>
->>>>>>> 42a91e7f
     );
   }
 
   renderSearch(paginationOptions) {
-<<<<<<< HEAD
     const { search } = this.state;
 
     if (search === '') {
       return <StixCoreObjectUseSearchMessage />;
     }
 
-=======
->>>>>>> 42a91e7f
     return this.renderSearchResults(paginationOptions);
   }
 
