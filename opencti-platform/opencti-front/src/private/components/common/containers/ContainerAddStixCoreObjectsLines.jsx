import React, { Component } from 'react';
import * as PropTypes from 'prop-types';
import * as R from 'ramda';
import { createPaginationContainer, graphql } from 'react-relay';
import withStyles from '@mui/styles/withStyles';
import { Form, Formik } from 'formik';
import { ConnectionHandler } from 'relay-runtime';
import { commitMutation } from '../../../../relay/environment';
import inject18n from '../../../../components/i18n';
import { reportKnowledgeGraphMutationRelationDeleteMutation, reportKnowledgeGraphtMutationRelationAddMutation } from '../../analyses/reports/ReportKnowledgeGraphQuery';
import ListLinesContent from '../../../../components/list_lines/ListLinesContent';
import { ContainerAddStixCoreObjecstLineDummy, ContainerAddStixCoreObjectsLine } from './ContainerAddStixCoreObjectsLine';
import { setNumberOfElements } from '../../../../utils/Number';
import { insertNode } from '../../../../utils/store';
import CommitMessage from '../form/CommitMessage';

const nbOfRowsToLoad = 50;

const styles = (theme) => ({
  container: {
    padding: '20px 0 20px 0',
  },
  heading: {
    fontSize: theme.typography.pxToRem(15),
    flexBasis: '33.33%',
    flexShrink: 0,
  },
  secondaryHeading: {
    fontSize: theme.typography.pxToRem(15),
    color: theme.palette.text.secondary,
  },
  expansionPanelContent: {
    padding: 0,
  },
  list: {
    width: '100%',
  },
  listItem: {
    width: '100%',
  },
  icon: {
    color: theme.palette.primary.main,
  },
  tooltip: {
    maxWidth: '80%',
    lineHeight: 2,
    padding: 10,
    backgroundColor: '#323232',
  },
});

export const containerAddStixCoreObjectsLinesRelationAddMutation = graphql`
  mutation ContainerAddStixCoreObjectsLinesRelationAddMutation(
    $id: ID!
    $input: StixRefRelationshipAddInput!
    $commitMessage: String
    $references: [String]
  ) {
    containerEdit(id: $id) {
      relationAdd(input: $input, commitMessage: $commitMessage, references: $references) {
        id
        to {
          ... on StixDomainObject {
            ...ContainerStixDomainObjectLine_node
          }
          ... on StixCyberObservable {
            ...ContainerStixCyberObservableLine_node
          }
          ... on StixFile {
            observableName: name
          }
        }
      }
    }
  }
`;

export const containerAddStixCoreObjectsLinesRelationDeleteMutation = graphql`
  mutation ContainerAddStixCoreObjectsLinesRelationDeleteMutation(
    $id: ID!
    $toId: StixRef!
    $relationship_type: String!
    $commitMessage: String
    $references: [String]
  ) {
    containerEdit(id: $id) {
      relationDelete(toId: $toId, relationship_type: $relationship_type, commitMessage: $commitMessage, references: $references) {
        id
      }
    }
  }
`;

class ContainerAddStixCoreObjectsLinesComponent extends Component {
  constructor(props) {
    super(props);
    this.state = {
      referenceDialogOpened: false,
      expandedPanels: {},
      currentlyToggledCoreObject: null,
      addedStixCoreObjects: R.indexBy(
        R.prop('id'),
        (props.containerStixCoreObjects || []).map((n) => n.node),
      ),
    };
  }

  componentDidUpdate(prevProps) {
    setNumberOfElements(
      prevProps,
      this.props,
      'stixCoreObjects',
      this.props.setNumberOfElements.bind(this),
    );
  }

<<<<<<< HEAD
  sendStixCoreObjectModification(stixCoreObject, commitMessage, references, setSubmitting, resetForm) {
=======
  sendStixCoreObjectModification(stixCoreObject, commitMessage, references, setSubmitting) {
>>>>>>> b4d92e0b
    const {
      containerId,
      paginationOptions,
      knowledgeGraph,
      onAdd,
      onDelete,
      mapping,
    } = this.props;
    const { addedStixCoreObjects } = this.state;
    const alreadyAdded = stixCoreObject.id in addedStixCoreObjects;
    if (alreadyAdded) {
      if (knowledgeGraph) {
        commitMutation({
          mutation: reportKnowledgeGraphMutationRelationDeleteMutation,
          variables: {
            id: containerId,
            toId: stixCoreObject.id,
            relationship_type: 'object',
            commitMessage,
            references,
          },
          onCompleted: () => {
            setSubmitting(false);
            this.setState({
              addedStixCoreObjects: R.dissoc(
                stixCoreObject.id,
                this.state.addedStixCoreObjects,
              ),
            });
            if (typeof onDelete === 'function') {
              onDelete(stixCoreObject);
            }
<<<<<<< HEAD
            setSubmitting(false);
            resetForm(true);
=======
            this.closePopup();
>>>>>>> b4d92e0b
          },
          setSubmitting,
        });
      } else {
        commitMutation({
          mutation: containerAddStixCoreObjectsLinesRelationDeleteMutation,
          variables: {
            id: containerId,
            toId: stixCoreObject.id,
            relationship_type: 'object',
            commitMessage,
            references,
          },
<<<<<<< HEAD
          updater: (store) => {
          // ID is not valid pagination options, will be handled better when hooked
            const options = { ...paginationOptions };
            delete options.id;
            delete options.count;
            const conn = ConnectionHandler.getConnection(
              store.get(containerId),
              'Pagination_objects',
              options,
            );
            ConnectionHandler.deleteNode(conn, stixCoreObject.id);
          },
=======
          // TODO Fix updater
          // updater: (store) => {
          // // ID is not valid pagination options, will be handled better when hooked
          // const options = { ...paginationOptions };
          // delete options.id;
          // delete options.count;
          // const conn = ConnectionHandler.getConnection(
          //   store.get(containerId),
          //   'Pagination_objects',
          //   options,
          // );
          // ConnectionHandler.deleteNode(conn, stixCoreObject.id);
          // },
>>>>>>> b4d92e0b
          onCompleted: () => {
            setSubmitting(false);
            this.setState({
              addedStixCoreObjects: R.dissoc(
                stixCoreObject.id,
                this.state.addedStixCoreObjects,
              ),
            });
<<<<<<< HEAD
            setSubmitting(false);
            resetForm(true);
=======
            this.closePopup();
>>>>>>> b4d92e0b
          },
          setSubmitting,
        });
      }
    } else {
      const input = {
        toId: stixCoreObject.id,
        relationship_type: 'object',
      };
      if (knowledgeGraph) {
        commitMutation({
          mutation: reportKnowledgeGraphtMutationRelationAddMutation,
          variables: {
            id: containerId,
            input,
            commitMessage,
            references,
          },
          setSubmitting,
          onCompleted: () => {
            setSubmitting(false);
            this.setState({
              addedStixCoreObjects: {
                ...this.state.addedStixCoreObjects,
                [stixCoreObject.id]: stixCoreObject,
              },
            });
            if (typeof onAdd === 'function') {
              onAdd(stixCoreObject);
            }
<<<<<<< HEAD
            setSubmitting(false);
            resetForm(true);
=======
            this.closePopup();
>>>>>>> b4d92e0b
          },
          setSubmitting,
        });
      } else {
        commitMutation({
          mutation: containerAddStixCoreObjectsLinesRelationAddMutation,
          variables: {
            id: containerId,
            input,
            commitMessage,
            references,
          },
<<<<<<< HEAD
          // TODO Fix updater
          updater: (store) => {
          // ID is not valid pagination options, will be handled better when hooked
            console.log('a');
            const options = { ...paginationOptions };
            console.log('b');
            delete options.id;
            delete options.count;
            console.log('c');
            insertNode(
              store,
              'Pagination_objects',
              options,
              'containerEdit',
              containerId,
              'relationAdd',
              input,
              'to',
            );
            console.log('d');
          },
          onCompleted: () => {
            console.log('onComplete');
=======
          setSubmitting,
          // TODO Fix updater
          // updater: (store) => {
          // ID is not valid pagination options, will be handled better when hooked
          // const options = { ...paginationOptions };
          // delete options.id;
          // delete options.count;
          // insertNode(
          //   store,
          //   'Pagination_objects',
          //   options,
          //   'containerEdit',
          //   containerId,
          //   'relationAdd',
          //   input,
          //   'to',
          // );
          // },
          onCompleted: () => {
            setSubmitting(false);
>>>>>>> b4d92e0b
            if (!mapping) {
              this.setState({
                addedStixCoreObjects: {
                  ...this.state.addedStixCoreObjects,
                  [stixCoreObject.id]: stixCoreObject,
                },
              });
            }
            if (typeof onAdd === 'function') {
              onAdd(stixCoreObject);
            }
<<<<<<< HEAD
            setSubmitting(false);
            resetForm(true);
=======
            this.closePopup();
>>>>>>> b4d92e0b
          },
          setSubmitting,
        });
      }
    }
  }

  stixCoreObjectToggled(stixCoreObject) {
<<<<<<< HEAD
    const { enableReferences } = this.props;
    if (enableReferences) {
      this.setState({ referenceDialogOpened: true });
      this.setState({ currentlyToggledCoreObject: stixCoreObject });
    } else {
      this.sendStixCoreObjectModification(stixCoreObject, '', [], () => {}, () => {});
    }
=======
    this.setState({ referenceDialogOpened: true });
    this.setState({ currentlyToggledCoreObject: stixCoreObject });
>>>>>>> b4d92e0b
  }

  closePopup() {
    this.setState({ referenceDialogOpened: false });
    this.setState({ currentlyToggledCoreObject: null });
  }

<<<<<<< HEAD
  submitReference(values, { setSubmitting, resetForm }) {
    const commitMessage = values.message;
    const references = R.pluck('value', values.references || []);
    this.sendStixCoreObjectModification(this.state.currentlyToggledCoreObject, commitMessage, references, setSubmitting, resetForm);
  }

  render() {
    const { initialLoading, dataColumns, relay, containerRef, enableReferences, containerId } = this.props;
=======
  submitReference(values, { setSubmitting }) {
    const commitMessage = values.message;
    const references = R.pluck('value', values.references || []);
    this.sendStixCoreObjectModification(this.state.currentlyToggledCoreObject, commitMessage, references, setSubmitting);
  }

  render() {
    const { initialLoading, dataColumns, relay, containerRef } = this.props;
>>>>>>> b4d92e0b
    const { addedStixCoreObjects, referenceDialogOpened } = this.state;
    return (
      <>
        <ListLinesContent
          initialLoading={initialLoading}
          loadMore={relay.loadMore.bind(this)}
          hasMore={relay.hasMore.bind(this)}
          isLoading={relay.isLoading.bind(this)}
          dataList={R.pathOr([], ['stixCoreObjects', 'edges'], this.props.data)}
          globalCount={R.pathOr(
            nbOfRowsToLoad,
            ['stixCoreObjects', 'pageInfo', 'globalCount'],
            this.props.data,
          )}
          LineComponent={<ContainerAddStixCoreObjectsLine />}
          DummyLineComponent={<ContainerAddStixCoreObjecstLineDummy />}
          dataColumns={dataColumns}
          nbOfRowsToLoad={nbOfRowsToLoad}
          addedElements={addedStixCoreObjects}
          onToggleEntity={this.stixCoreObjectToggled.bind(this)}
          disableExport={true}
          containerRef={containerRef}
        />
<<<<<<< HEAD
        {enableReferences && (
          <Formik
            initialValues={{ message: '', references: [] }}
            onSubmit={this.submitReference.bind(this)}
          >
            {({
              submitForm,
              isSubmitting,
              setFieldValue,
              values,
            }) => (
              <Form>
                <CommitMessage
                  handleClose={this.closePopup.bind(this)}
                  open={referenceDialogOpened}
                  submitForm={submitForm}
                  disabled={isSubmitting}
                  setFieldValue={setFieldValue}
                  values={values.references}
                  id={containerId}
                  noStoreUpdate={false}
                />
              </Form>
            )}
          </Formik>
        )}
=======
        <Formik
          initialValues={{ message: '', references: [] }}
          onSubmit={this.submitReference.bind(this)}
        >
          {({
            submitForm,
            isSubmitting,
            setFieldValue,
            values,
          }) => (
            <Form>
              <CommitMessage
                handleClose={this.closePopup.bind(this)}
                open={referenceDialogOpened}
                submitForm={submitForm}
                disabled={isSubmitting}
                setFieldValue={setFieldValue}
                values={values.references}
                id={containerRef.id}
                noStoreUpdate={true}
              />
            </Form>
          )}
        </Formik>
>>>>>>> b4d92e0b
      </>
    );
  }
}

ContainerAddStixCoreObjectsLinesComponent.propTypes = {
  containerId: PropTypes.string,
  data: PropTypes.object,
  limit: PropTypes.number,
  classes: PropTypes.object,
  t: PropTypes.func,
  fld: PropTypes.func,
  paginationOptions: PropTypes.object,
  knowledgeGraph: PropTypes.bool,
  containerStixCoreObjects: PropTypes.array,
  onAdd: PropTypes.func,
  onDelete: PropTypes.func,
  mapping: PropTypes.bool,
  containerRef: PropTypes.object,
  enableReferences: PropTypes.bool,
};

export const containerAddStixCoreObjectsLinesQuery = graphql`
  query ContainerAddStixCoreObjectsLinesQuery(
    $types: [String]
    $search: String
    $count: Int!
    $cursor: ID
    $orderBy: StixCoreObjectsOrdering
    $orderMode: OrderingMode
    $filters: FilterGroup
  ) {
    ...ContainerAddStixCoreObjectsLines_data
      @arguments(
        types: $types
        search: $search
        count: $count
        cursor: $cursor
        orderBy: $orderBy
        orderMode: $orderMode
        filters: $filters
      )
  }
`;

const ContainerAddStixCoreObjectsLines = createPaginationContainer(
  ContainerAddStixCoreObjectsLinesComponent,
  {
    data: graphql`
      fragment ContainerAddStixCoreObjectsLines_data on Query
      @argumentDefinitions(
        types: { type: "[String]" }
        search: { type: "String" }
        count: { type: "Int", defaultValue: 25 }
        cursor: { type: "ID" }
        orderBy: { type: "StixCoreObjectsOrdering", defaultValue: created_at }
        orderMode: { type: "OrderingMode", defaultValue: asc }
        filters: { type: "FilterGroup" }
      ) {
        stixCoreObjects(
          types: $types
          search: $search
          first: $count
          after: $cursor
          orderBy: $orderBy
          orderMode: $orderMode
          filters: $filters
        ) @connection(key: "Pagination_stixCoreObjects") {
          edges {
            node {
              id
              standard_id
              entity_type
              created_at
              createdBy {
                ... on Identity {
                  name
                }
              }
              creators {
                id
                name
              }
              objectMarking {
                id
                definition_type
                definition
                x_opencti_order
                x_opencti_color
              }
              ...ContainerAddStixCoreObjectsLine_node
            }
          }
          pageInfo {
            endCursor
            hasNextPage
            globalCount
          }
        }
      }
    `,
  },
  {
    direction: 'forward',
    getConnectionFromProps(props) {
      return props.data && props.data.stixCoreObjects;
    },
    getFragmentVariables(prevVars, totalCount) {
      return {
        ...prevVars,
        count: totalCount,
      };
    },
    getVariables(props, { count, cursor }, fragmentVariables) {
      return {
        search: fragmentVariables.search,
        types: fragmentVariables.types,
        count,
        cursor,
        orderBy: fragmentVariables.orderBy,
        orderMode: fragmentVariables.orderMode,
        filters: fragmentVariables.filters,
      };
    },
    query: containerAddStixCoreObjectsLinesQuery,
  },
);

export default R.compose(
  inject18n,
  withStyles(styles),
)(ContainerAddStixCoreObjectsLines);<|MERGE_RESOLUTION|>--- conflicted
+++ resolved
@@ -53,8 +53,6 @@
   mutation ContainerAddStixCoreObjectsLinesRelationAddMutation(
     $id: ID!
     $input: StixRefRelationshipAddInput!
-    $commitMessage: String
-    $references: [String]
   ) {
     containerEdit(id: $id) {
       relationAdd(input: $input, commitMessage: $commitMessage, references: $references) {
@@ -80,8 +78,6 @@
     $id: ID!
     $toId: StixRef!
     $relationship_type: String!
-    $commitMessage: String
-    $references: [String]
   ) {
     containerEdit(id: $id) {
       relationDelete(toId: $toId, relationship_type: $relationship_type, commitMessage: $commitMessage, references: $references) {
@@ -114,11 +110,7 @@
     );
   }
 
-<<<<<<< HEAD
   sendStixCoreObjectModification(stixCoreObject, commitMessage, references, setSubmitting, resetForm) {
-=======
-  sendStixCoreObjectModification(stixCoreObject, commitMessage, references, setSubmitting) {
->>>>>>> b4d92e0b
     const {
       containerId,
       paginationOptions,
@@ -141,7 +133,6 @@
             references,
           },
           onCompleted: () => {
-            setSubmitting(false);
             this.setState({
               addedStixCoreObjects: R.dissoc(
                 stixCoreObject.id,
@@ -151,12 +142,8 @@
             if (typeof onDelete === 'function') {
               onDelete(stixCoreObject);
             }
-<<<<<<< HEAD
             setSubmitting(false);
             resetForm(true);
-=======
-            this.closePopup();
->>>>>>> b4d92e0b
           },
           setSubmitting,
         });
@@ -170,9 +157,8 @@
             commitMessage,
             references,
           },
-<<<<<<< HEAD
           updater: (store) => {
-          // ID is not valid pagination options, will be handled better when hooked
+            // ID is not valid pagination options, will be handled better when hooked
             const options = { ...paginationOptions };
             delete options.id;
             delete options.count;
@@ -183,35 +169,15 @@
             );
             ConnectionHandler.deleteNode(conn, stixCoreObject.id);
           },
-=======
-          // TODO Fix updater
-          // updater: (store) => {
-          // // ID is not valid pagination options, will be handled better when hooked
-          // const options = { ...paginationOptions };
-          // delete options.id;
-          // delete options.count;
-          // const conn = ConnectionHandler.getConnection(
-          //   store.get(containerId),
-          //   'Pagination_objects',
-          //   options,
-          // );
-          // ConnectionHandler.deleteNode(conn, stixCoreObject.id);
-          // },
->>>>>>> b4d92e0b
           onCompleted: () => {
-            setSubmitting(false);
             this.setState({
               addedStixCoreObjects: R.dissoc(
                 stixCoreObject.id,
                 this.state.addedStixCoreObjects,
               ),
             });
-<<<<<<< HEAD
             setSubmitting(false);
             resetForm(true);
-=======
-            this.closePopup();
->>>>>>> b4d92e0b
           },
           setSubmitting,
         });
@@ -230,9 +196,7 @@
             commitMessage,
             references,
           },
-          setSubmitting,
           onCompleted: () => {
-            setSubmitting(false);
             this.setState({
               addedStixCoreObjects: {
                 ...this.state.addedStixCoreObjects,
@@ -242,12 +206,8 @@
             if (typeof onAdd === 'function') {
               onAdd(stixCoreObject);
             }
-<<<<<<< HEAD
             setSubmitting(false);
             resetForm(true);
-=======
-            this.closePopup();
->>>>>>> b4d92e0b
           },
           setSubmitting,
         });
@@ -260,7 +220,6 @@
             commitMessage,
             references,
           },
-<<<<<<< HEAD
           // TODO Fix updater
           updater: (store) => {
           // ID is not valid pagination options, will be handled better when hooked
@@ -283,29 +242,6 @@
             console.log('d');
           },
           onCompleted: () => {
-            console.log('onComplete');
-=======
-          setSubmitting,
-          // TODO Fix updater
-          // updater: (store) => {
-          // ID is not valid pagination options, will be handled better when hooked
-          // const options = { ...paginationOptions };
-          // delete options.id;
-          // delete options.count;
-          // insertNode(
-          //   store,
-          //   'Pagination_objects',
-          //   options,
-          //   'containerEdit',
-          //   containerId,
-          //   'relationAdd',
-          //   input,
-          //   'to',
-          // );
-          // },
-          onCompleted: () => {
-            setSubmitting(false);
->>>>>>> b4d92e0b
             if (!mapping) {
               this.setState({
                 addedStixCoreObjects: {
@@ -317,12 +253,8 @@
             if (typeof onAdd === 'function') {
               onAdd(stixCoreObject);
             }
-<<<<<<< HEAD
             setSubmitting(false);
             resetForm(true);
-=======
-            this.closePopup();
->>>>>>> b4d92e0b
           },
           setSubmitting,
         });
@@ -331,7 +263,6 @@
   }
 
   stixCoreObjectToggled(stixCoreObject) {
-<<<<<<< HEAD
     const { enableReferences } = this.props;
     if (enableReferences) {
       this.setState({ referenceDialogOpened: true });
@@ -339,10 +270,6 @@
     } else {
       this.sendStixCoreObjectModification(stixCoreObject, '', [], () => {}, () => {});
     }
-=======
-    this.setState({ referenceDialogOpened: true });
-    this.setState({ currentlyToggledCoreObject: stixCoreObject });
->>>>>>> b4d92e0b
   }
 
   closePopup() {
@@ -350,7 +277,6 @@
     this.setState({ currentlyToggledCoreObject: null });
   }
 
-<<<<<<< HEAD
   submitReference(values, { setSubmitting, resetForm }) {
     const commitMessage = values.message;
     const references = R.pluck('value', values.references || []);
@@ -359,16 +285,6 @@
 
   render() {
     const { initialLoading, dataColumns, relay, containerRef, enableReferences, containerId } = this.props;
-=======
-  submitReference(values, { setSubmitting }) {
-    const commitMessage = values.message;
-    const references = R.pluck('value', values.references || []);
-    this.sendStixCoreObjectModification(this.state.currentlyToggledCoreObject, commitMessage, references, setSubmitting);
-  }
-
-  render() {
-    const { initialLoading, dataColumns, relay, containerRef } = this.props;
->>>>>>> b4d92e0b
     const { addedStixCoreObjects, referenceDialogOpened } = this.state;
     return (
       <>
@@ -392,7 +308,6 @@
           disableExport={true}
           containerRef={containerRef}
         />
-<<<<<<< HEAD
         {enableReferences && (
           <Formik
             initialValues={{ message: '', references: [] }}
@@ -419,32 +334,6 @@
             )}
           </Formik>
         )}
-=======
-        <Formik
-          initialValues={{ message: '', references: [] }}
-          onSubmit={this.submitReference.bind(this)}
-        >
-          {({
-            submitForm,
-            isSubmitting,
-            setFieldValue,
-            values,
-          }) => (
-            <Form>
-              <CommitMessage
-                handleClose={this.closePopup.bind(this)}
-                open={referenceDialogOpened}
-                submitForm={submitForm}
-                disabled={isSubmitting}
-                setFieldValue={setFieldValue}
-                values={values.references}
-                id={containerRef.id}
-                noStoreUpdate={true}
-              />
-            </Form>
-          )}
-        </Formik>
->>>>>>> b4d92e0b
       </>
     );
   }
