import React, { Component } from 'react';
import * as PropTypes from 'prop-types';
import { compose } from 'ramda';
import graphql from 'babel-plugin-relay/macro';
import Table from '@material-ui/core/Table';
import TableBody from '@material-ui/core/TableBody';
import TableCell from '@material-ui/core/TableCell';
import TableHead from '@material-ui/core/TableHead';
import TableRow from '@material-ui/core/TableRow';
import { withStyles } from '@material-ui/core/styles';
import CircularProgress from '@material-ui/core/CircularProgress';
import Paper from '@material-ui/core/Paper';
import Typography from '@material-ui/core/Typography';
import IconButton from '@material-ui/core/IconButton';
import { SettingsInputComponent } from '@material-ui/icons';
import { QueryRenderer } from '../../../../relay/environment';
import inject18n from '../../../../components/i18n';
import Security, { EXPLORE_EXUPDATE } from '../../../../utils/Security';

const styles = () => ({
  paper: {
    minHeight: 300,
    height: '100%',
    margin: '10px 0 0 0',
    padding: 0,
    borderRadius: 6,
  },
  paperExplore: {
    height: '100%',
    margin: 0,
    padding: 0,
    borderRadius: 6,
  },
  tableHead: {
    textTransform: 'uppercase',
    height: 40,
    fontSize: 11,
  },
  tableBody: {
    fontSize: 15,
  },
  updateButton: {
    float: 'right',
    margin: '7px 10px 0 0',
  },
});

const entityStixRelationsTableStixRelationDistributionQuery = graphql`
  query EntityStixRelationsTableStixRelationDistributionQuery(
    $fromId: String!
    $toTypes: [String]
    $relationType: String
    $inferred: Boolean
    $startDate: DateTime
    $endDate: DateTime
    $field: String!
    $operation: StatsOperation!
  ) {
    stixRelationsDistribution(
      fromId: $fromId
      toTypes: $toTypes
      relationType: $relationType
      inferred: $inferred
      startDate: $startDate
      endDate: $endDate
      field: $field
      operation: $operation
    ) {
      label
      value
    }
  }
`;

class EntityStixRelationsTable extends Component {
  renderContent() {
    const {
      t,
      classes,
      entityId,
      entityType,
      relationType,
      field,
      inferred,
      startDate,
      endDate,
    } = this.props;
    const stixRelationsDistributionVariables = {
      fromId: entityId,
      toTypes: entityType ? [entityType] : null,
<<<<<<< HEAD
      inferred: inferred !== null ? inferred : true,
=======
      inferred: inferred || false,
>>>>>>> 88a2cc45
      startDate: startDate || null,
      endDate: endDate || null,
      relationType,
      field,
      operation: 'count',
    };
    return (
      <QueryRenderer
        query={entityStixRelationsTableStixRelationDistributionQuery}
        variables={stixRelationsDistributionVariables}
        render={({ props }) => {
          if (
            props
            && props.stixRelationsDistribution
            && props.stixRelationsDistribution.length > 0
          ) {
            return (
              <Table className={classes.table}>
                <TableHead>
                  <TableRow className={classes.tableHead}>
                    <TableCell>
                      {t(`entity_${entityType.toLowerCase()}`)}
                    </TableCell>
                    <TableCell align="right">{t('Number')}</TableCell>
                  </TableRow>
                </TableHead>
                <TableBody>
                  {props.stixRelationsDistribution.map((row) => (
                    <TableRow key={row.label} hover={true}>
                      <TableCell
                        component="th"
                        scope="row"
                        padding="default"
                        className={classes.tableBody}
                      >
                        {row.label}
                      </TableCell>
                      <TableCell
                        align="right"
                        padding="default"
                        className={classes.tableBody}
                      >
                        {row.value}
                      </TableCell>
                    </TableRow>
                  ))}
                </TableBody>
              </Table>
            );
          }
          if (props) {
            return (
              <div style={{ display: 'table', height: '100%', width: '100%' }}>
                <span
                  style={{
                    display: 'table-cell',
                    verticalAlign: 'middle',
                    textAlign: 'center',
                  }}
                >
                  {t('No entities of this type has been found.')}
                </span>
              </div>
            );
          }
          return (
            <div style={{ display: 'table', height: '100%', width: '100%' }}>
              <span
                style={{
                  display: 'table-cell',
                  verticalAlign: 'middle',
                  textAlign: 'center',
                }}
              >
                <CircularProgress size={40} thickness={2} />
              </span>
            </div>
          );
        }}
      />
    );
  }

  render() {
    const {
      t,
      classes,
      variant,
      title,
      entityType,
      configuration,
      handleOpenConfig,
    } = this.props;
    if (variant === 'explore') {
      return (
        <Paper classes={{ root: classes.paperExplore }} elevation={2}>
          <Typography
            variant="h4"
            gutterBottom={true}
            style={{ float: 'left', padding: '10px 0 0 10px' }}
          >
            {title || `${t('Distribution:')} ${t(`entity_${entityType}`)}`}
          </Typography>
          <Security needs={[EXPLORE_EXUPDATE]}>
              <IconButton
                color="secondary"
                aria-label="Update"
                size="small"
                classes={{ root: classes.updateButton }}
                onClick={handleOpenConfig.bind(this, configuration)}>
                <SettingsInputComponent fontSize="inherit" />
              </IconButton>
          </Security>
          <div className="clearfix" />
          {this.renderContent()}
        </Paper>
      );
    }
    return (
      <div style={{ height: '100%' }}>
        <Typography variant="h4" gutterBottom={true}>
          {title || `${t('Top 10:')} ${t(`entity_${entityType}`)}`}
        </Typography>
        <Paper classes={{ root: classes.paper }} elevation={2}>
          {this.renderContent()}
        </Paper>
      </div>
    );
  }
}

EntityStixRelationsTable.propTypes = {
  variant: PropTypes.string,
  title: PropTypes.string,
  entityId: PropTypes.string,
  relationType: PropTypes.string,
  entityType: PropTypes.string,
  inferred: PropTypes.bool,
  startDate: PropTypes.string,
  endDate: PropTypes.string,
  field: PropTypes.string,
  classes: PropTypes.object,
  t: PropTypes.func,
  fld: PropTypes.func,
  configuration: PropTypes.object,
  handleOpenConfig: PropTypes.func,
};

export default compose(
  inject18n,
  withStyles(styles),
)(EntityStixRelationsTable);<|MERGE_RESOLUTION|>--- conflicted
+++ resolved
@@ -88,11 +88,7 @@
     const stixRelationsDistributionVariables = {
       fromId: entityId,
       toTypes: entityType ? [entityType] : null,
-<<<<<<< HEAD
-      inferred: inferred !== null ? inferred : true,
-=======
       inferred: inferred || false,
->>>>>>> 88a2cc45
       startDate: startDate || null,
       endDate: endDate || null,
       relationType,
