--- conflicted
+++ resolved
@@ -183,24 +183,12 @@
                     if (props && props.markingDefinitions) {
                       return (
                         <DialogContent>
-<<<<<<< HEAD
                           <SelectField
                             name="format"
                             label={t('Export format')}
                             fullWidth={true}
                             containerstyle={{ width: '100%' }}
                           >
-=======
-                          <Field name="format"
-                            component={Select}
-                            label={t('Export format')}
-                            fullWidth={true}
-                            inputProps={{
-                              name: 'format',
-                              id: 'format',
-                            }}
-                            containerstyle={{ width: '100%' }}>
->>>>>>> 04a29581
                             {exportScopes.map((value, i) => (
                               <MenuItem key={i}
                                 value={value}
