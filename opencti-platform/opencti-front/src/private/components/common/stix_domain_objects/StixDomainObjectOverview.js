--- conflicted
+++ resolved
@@ -42,10 +42,10 @@
     const {
       t, fldt, classes, stixDomainObject, withoutMarking,
     } = this.props;
-    const stixIds = stixDomainObject.stix_ids.length > 0
+    const stixIds = stixDomainObject.x_opencti_stix_ids.length > 0
       ? filter(
         (n) => uuidVersion(split('--', n)[1]) !== 1,
-        stixDomainObject.stix_ids,
+        stixDomainObject.x_opencti_stix_ids,
       )
       : [];
     return (
@@ -90,16 +90,8 @@
               </div>
               <div className="clearfix" />
               <pre style={{ margin: 0 }}>
-<<<<<<< HEAD
-                {stixDomainObject.x_opencti_stix_ids.length > 0
-                  ? filter(
-                    (n) => uuidVersion(split('--', n)[1]) !== 1,
-                    stixDomainObject.x_opencti_stix_ids,
-                  ).map((stixId) => `${stixId}\n`)
-=======
                 {stixIds.length > 0
                   ? stixIds.map((stixId) => `${stixId}\n`)
->>>>>>> 679b59e1
                   : '-'}
               </pre>
             </Grid>
