--- conflicted
+++ resolved
@@ -331,10 +331,6 @@
                   component={SelectField}
                   variant='outlined'
                   name="responsible_parties"
-<<<<<<< HEAD
-                  disabled={true}
-=======
->>>>>>> f269b4da
                   size='small'
                   fullWidth={true}
                   style={{ height: '38.09px' }}
