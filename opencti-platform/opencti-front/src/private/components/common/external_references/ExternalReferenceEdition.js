--- conflicted
+++ resolved
@@ -2,11 +2,7 @@
 import * as PropTypes from 'prop-types';
 import graphql from 'babel-plugin-relay/macro';
 import { createFragmentContainer } from 'react-relay';
-<<<<<<< HEAD
 import { Form, Formik } from 'formik';
-=======
-import { Field, Form, Formik } from 'formik';
->>>>>>> 6fbd40ee
 import { compose, pick } from 'ramda';
 import { withStyles } from '@material-ui/core/styles';
 import Typography from '@material-ui/core/Typography';
@@ -172,14 +168,10 @@
                   onFocus={this.handleChangeFocus.bind(this)}
                   onSubmit={this.handleSubmitField.bind(this)}
                   helperText={
-<<<<<<< HEAD
                     <SubscriptionFocus
                       context={editContext}
                       fieldName="source_name"
                     />
-=======
-                    <SubscriptionFocus context={editContext} fieldName="source_name"/>
->>>>>>> 6fbd40ee
                   }
                 />
                 <TextField
@@ -190,14 +182,10 @@
                   onFocus={this.handleChangeFocus.bind(this)}
                   onSubmit={this.handleSubmitField.bind(this)}
                   helperText={
-<<<<<<< HEAD
                     <SubscriptionFocus
                       context={editContext}
                       fieldName="external_id"
                     />
-=======
-                    <SubscriptionFocus context={editContext} fieldName="external_id"/>
->>>>>>> 6fbd40ee
                   }
                 />
                 <TextField
@@ -208,11 +196,7 @@
                   onFocus={this.handleChangeFocus.bind(this)}
                   onSubmit={this.handleSubmitField.bind(this)}
                   helperText={
-<<<<<<< HEAD
                     <SubscriptionFocus context={editContext} fieldName="url" />
-=======
-                    <SubscriptionFocus context={editContext} fieldName="url"/>
->>>>>>> 6fbd40ee
                   }
                 />
                 <TextField
@@ -225,14 +209,10 @@
                   onFocus={this.handleChangeFocus.bind(this)}
                   onSubmit={this.handleSubmitField.bind(this)}
                   helperText={
-<<<<<<< HEAD
                     <SubscriptionFocus
                       context={editContext}
                       fieldName="description"
                     />
-=======
-                    <SubscriptionFocus context={editContext} fieldName="description"/>
->>>>>>> 6fbd40ee
                   }
                 />
               </Form>
