import React, { Component } from 'react';
import * as R from 'ramda';
import { withStyles, withTheme } from '@material-ui/core/styles';
import Grid from '@material-ui/core/Grid';
import { KeyboardDatePicker } from '@material-ui/pickers';
import Autocomplete from '@material-ui/lab/Autocomplete';
import TextField from '@material-ui/core/TextField';
import Popover from '@material-ui/core/Popover';
import IconButton from '@material-ui/core/IconButton';
import { FilterListOutlined } from '@material-ui/icons';
import * as PropTypes from 'prop-types';
import Tooltip from '@material-ui/core/Tooltip';
import { ToyBrickSearchOutline } from 'mdi-material-ui';
import DialogTitle from '@material-ui/core/DialogTitle';
import DialogContent from '@material-ui/core/DialogContent';
import Dialog from '@material-ui/core/Dialog';
import Chip from '@material-ui/core/Chip';
import { withRouter } from 'react-router-dom';
import DialogActions from '@material-ui/core/DialogActions';
import Button from '@material-ui/core/Button';
import { fetchQuery } from '../../../../relay/environment';
import inject18n from '../../../../components/i18n';
import { identityCreationIdentitiesSearchQuery } from '../identities/IdentityCreation';
import { labelsSearchQuery } from '../../settings/LabelsQuery';
import {
  itAssetFiltersAssetTypeFieldQuery,
  itAssetFiltersDeviceFieldsQuery,
  itAssetFiltersNetworkFieldsQuery,
  itAssetFiltersSoftwareFieldsQuery,
} from '../../settings/ItAssetFilters';
import { attributesSearchQuery } from '../../settings/AttributesQuery';
import { markingDefinitionsLinesSearchQuery } from '../../settings/marking_definitions/MarkingDefinitionsLines';
import ItemIcon from '../../../../components/ItemIcon';
import { truncate } from '../../../../utils/String';
import { stixDomainObjectsLinesSearchQuery } from '../stix_domain_objects/StixDomainObjectsLines';
import { statusFieldStatusesSearchQuery } from '../form/StatusField';
import { fetchDarklightQuery } from '../../../../relay/environmentDarkLight';

const styles = (theme) => ({
  filters: {
    float: 'left',
    margin: '-8px 0 0 -5px',
  },
  filtersDialog: {
    margin: '0 0 20px 0',
  },
  container: {
    width: 490,
    padding: 20,
  },
  icon: {
    paddingTop: 4,
    display: 'inline-block',
    color: theme.palette.primary.main,
  },
  text: {
    display: 'inline-block',
    flexGrow: 1,
    marginLeft: 10,
  },
  autocomplete: {
    float: 'left',
    margin: '5px 10px 0 10px',
    width: 200,
  },
  button: {
    marginLeft: theme.spacing(2),
  },
  filter: {
    margin: '0 10px 10px 0',
  },
  operator: {
    fontFamily: 'Consolas, monaco, monospace',
    backgroundColor: theme.palette.background.chip,
    margin: '0 10px 10px 0',
  },
});

const directFilters = [
  'report_types',
  'x_opencti_detection',
  'sightedBy',
  'container_type',
  'toSightingId',
];
const uniqFilters = [
  'name_m',
  'revoked',
  'x_opencti_detection',
  'x_opencti_base_score_gt',
  'confidence_gt',
  'x_opencti_score_gt',
  'x_opencti_score_lte',
  'toSightingId',
  'basedOn',
];
export const isUniqFilter = (key) => uniqFilters.includes(key)
  || key.endsWith('start_date')
  || key.endsWith('end_date');

class Filters extends Component {
  constructor(props) {
    super(props);
    this.state = {
      open: false,
      anchorEl: null,
      entities: {},
      filters: {},
      keyword: '',
      inputValues: {},
    };
  }

  handleOpenFilters(event) {
    this.setState({ open: true, anchorEl: event.currentTarget });
  }

  handleCloseFilters() {
    this.setState({ open: false, anchorEl: null });
  }

  searchEntities(filterKey, event) {
    const { t, theme } = this.props;
    if (event && event.target.value !== 0) {
      this.setState({
        inputValues: R.assoc(
          filterKey,
          event.target.value,
          this.state.inputValues,
        ),
      });
    }
    switch (filterKey) {
      case 'asset_type_or':
        fetchDarklightQuery(itAssetFiltersAssetTypeFieldQuery, {
          type: `${this.props.filterEntityType}AssetTypes`,
        })
          .toPromise()
          .then((data) => {
            const assetTypeEntities = R.pipe(
              R.pathOr([], ['__type', 'enumValues']),
              R.map((n) => ({
                label: t(n.description),
                value: n.name,
                type: n.name,
              })),
            )(data);
            this.setState({
              entities: {
                ...this.state.entities,
                asset_type_or: R.union(
                  assetTypeEntities,
                  this.state.entities.asset_type,
                ),
              },
            });
          });
        break;
<<<<<<< HEAD
      case 'vendor_name_or':
        fetchDarklightQuery(itAssetListQuery)
          .toPromise()
          .then((data) => {
            const vendorEntities = R.pipe(
              R.pathOr([], ['itAssetList', 'edges']),
              R.map((n) => ({
                label: t(n.node.vendor_name),
                value: n.node.vendor_name,
                type: n.node.vendor_name,
=======
      case 'name_m':
        // eslint-disable-next-line no-case-declarations
        let nameQuery = '';
        // eslint-disable-next-line no-case-declarations
        let namePath = [];
        if (this.props.filterEntityType === 'Device') {
          nameQuery = itAssetFiltersDeviceFieldsQuery;
          namePath = ['computingDeviceAssetList', 'edges'];
        }
        if (this.props.filterEntityType === 'Network') {
          nameQuery = itAssetFiltersNetworkFieldsQuery;
          namePath = ['networkAssetList', 'edges'];
        }
        if (this.props.filterEntityType === 'Software') {
          nameQuery = itAssetFiltersSoftwareFieldsQuery;
          namePath = ['softwareAssetList', 'edges'];
        }
        fetchDarklightQuery(nameQuery)
          .toPromise()
          .then((data) => {
            const nameEntities = R.pipe(
              R.pathOr([], namePath),
              R.map((n) => ({
                label: n.node.name,
                value: n.node.name,
                type: 'attribute',
              })),
            )(data);
            this.setState({
              entities: {
                ...this.state.entities,
                name_m: R.union(
                  nameEntities,
                  this.state.entities.name_m,
                ),
              },
            });
          });
        break;
      case 'labels_or':
        // eslint-disable-next-line no-case-declarations
        let cyioLabelsQuery = '';
        // eslint-disable-next-line no-case-declarations
        let cyioLabelsPath = [];
        if (this.props.filterEntityType === 'Device') {
          cyioLabelsQuery = itAssetFiltersDeviceFieldsQuery;
          cyioLabelsPath = ['computingDeviceAssetList', 'edges'];
        }
        if (this.props.filterEntityType === 'Network') {
          cyioLabelsQuery = itAssetFiltersNetworkFieldsQuery;
          cyioLabelsPath = ['networkAssetList', 'edges'];
        }
        if (this.props.filterEntityType === 'Software') {
          cyioLabelsQuery = itAssetFiltersSoftwareFieldsQuery;
          cyioLabelsPath = ['softwareAssetList', 'edges'];
        }
        fetchDarklightQuery(cyioLabelsQuery)
          .toPromise()
          .then((data) => {
            const cyioLabelEntities = R.pipe(
              R.pathOr([], cyioLabelsPath),
              R.map((n) => ({
                label: t(n.node.labels[0]),
                value: n.node.labels[0],
                type: 'Label',
                color: n.node.labels[0],
>>>>>>> b94c50c9
              })),
            )(data);
            this.setState({
              entities: {
                ...this.state.entities,
<<<<<<< HEAD
                vendor_name_or: R.union(
                  vendorEntities,
                  this.state.entities.vendor_name_or,
=======
                labels_or: R.union(
                  cyioLabelEntities,
                  this.state.entities.labels_or,
>>>>>>> b94c50c9
                ),
              },
            });
          });
        break;
      case 'toSightingId':
        fetchQuery(identityCreationIdentitiesSearchQuery, {
          types: ['Identity'],
          search: event && event.target.value !== 0 ? event.target.value : '',
          first: 10,
        })
          .toPromise()
          .then((data) => {
            const createdByEntities = R.pipe(
              R.pathOr([], ['identities', 'edges']),
              R.map((n) => ({
                label: n.node.name,
                value: n.node.id,
                type: n.node.entity_type,
              })),
            )(data);
            this.setState({
              entities: {
                ...this.state.entities,
                toSightingId: R.union(
                  createdByEntities,
                  this.state.entities.toSightingId,
                ),
              },
            });
          });
        break;
      case 'createdBy':
        fetchQuery(identityCreationIdentitiesSearchQuery, {
          types: ['Organization', 'Individual', 'System'],
          search: event && event.target.value !== 0 ? event.target.value : '',
          first: 10,
        })
          .toPromise()
          .then((data) => {
            const createdByEntities = R.pipe(
              R.pathOr([], ['identities', 'edges']),
              R.map((n) => ({
                label: n.node.name,
                value: n.node.id,
                type: n.node.entity_type,
              })),
            )(data);
            this.setState({
              entities: {
                ...this.state.entities,
                createdBy: R.union(
                  createdByEntities,
                  this.state.entities.createdBy,
                ),
              },
            });
          });
        break;
      case 'sightedBy':
        fetchQuery(stixDomainObjectsLinesSearchQuery, {
          types: [
            'Sector',
            'Organization',
            'Individual',
            'Region',
            'Country',
            'City',
          ],
          search: event && event.target.value !== 0 ? event.target.value : '',
          count: 10,
        })
          .toPromise()
          .then((data) => {
            const sightedByEntities = R.pipe(
              R.pathOr([], ['stixDomainObjects', 'edges']),
              R.map((n) => ({
                label: n.node.name,
                value: n.node.id,
                type: n.node.entity_type,
              })),
            )(data);
            this.setState({
              entities: {
                ...this.state.entities,
                sightedBy: R.union(
                  sightedByEntities,
                  this.state.entities.sightedBy,
                ),
              },
            });
          });
        break;
      case 'markedBy':
        fetchQuery(markingDefinitionsLinesSearchQuery, {
          search: event && event.target.value !== 0 ? event.target.value : '',
          first: 10,
        })
          .toPromise()
          .then((data) => {
            const markedByEntities = R.pipe(
              R.pathOr([], ['markingDefinitions', 'edges']),
              R.map((n) => ({
                label: n.node.definition,
                value: n.node.id,
                type: 'Marking-Definition',
                color: n.node.x_opencti_color,
              })),
            )(data);
            this.setState({
              entities: {
                ...this.state.entities,
                markedBy: R.union(
                  markedByEntities,
                  this.state.entities.markedBy,
                ),
              },
            });
          });
        break;
      case 'labelledBy':
        fetchQuery(labelsSearchQuery, {
          search: event && event.target.value !== 0 ? event.target.value : '',
          first: 10,
        })
          .toPromise()
          .then((data) => {
            const labelledByEntities = R.pipe(
              R.pathOr([], ['labels', 'edges']),
              R.map((n) => ({
                label: n.node.value,
                value: n.node.id,
                type: 'Label',
                color: n.node.color,
              })),
            )(data);
            this.setState({
              entities: {
                ...this.state.entities,
                labelledBy: [
                  {
                    label: t('No label'),
                    value: null,
                    type: 'Label',
                    color:
                      theme.palette.type === 'dark' ? '#ffffff' : '#000000',
                  },
                  ...R.union(
                    labelledByEntities,
                    this.state.entities.labelledBy,
                  ),
                ],
              },
            });
          });
        break;
      case 'x_opencti_base_score_gt':
        // eslint-disable-next-line no-case-declarations
        const baseScoreEntities = R.pipe(
          R.map((n) => ({
            label: n,
            value: n,
            type: 'attribute',
          })),
        )(['1', '2', '3', '4', '5', '6', '7', '8', '9']);
        this.setState({
          entities: {
            ...this.state.entities,
            x_opencti_base_score_gt: R.union(
              baseScoreEntities,
              this.state.entities.x_opencti_base_score_gt,
            ),
          },
        });
        break;
      case 'confidence_gt':
        // eslint-disable-next-line no-case-declarations
        const confidenceEntities = R.pipe(
          R.map((n) => ({
            label: t(`confidence_${n.toString()}`),
            value: n,
            type: 'attribute',
          })),
        )(['0', '15', '50', '75', '85']);
        this.setState({
          entities: {
            ...this.state.entities,
            confidence_gt: R.union(
              confidenceEntities,
              this.state.entities.confidence_gt,
            ),
          },
        });
        break;
      case 'x_opencti_score_gt':
        // eslint-disable-next-line no-case-declarations
        const scoreEntities = R.pipe(
          R.map((n) => ({
            label: n,
            value: n,
            type: 'attribute',
          })),
        )(['0', '10', '20', '30', '40', '50', '60', '70', '80', '90', '100']);
        this.setState({
          entities: {
            ...this.state.entities,
            x_opencti_score_gt: R.union(
              scoreEntities,
              this.state.entities.x_opencti_score_gt,
            ),
          },
        });
        break;
      case 'x_opencti_score_lte':
        // eslint-disable-next-line no-case-declarations
        const scoreLteEntities = R.pipe(
          R.map((n) => ({
            label: n,
            value: n,
            type: 'attribute',
          })),
        )(['0', '10', '20', '30', '40', '50', '60', '70', '80', '90', '100']);
        this.setState({
          entities: {
            ...this.state.entities,
            x_opencti_score_lte: R.union(
              scoreLteEntities,
              this.state.entities.x_opencti_score_lte,
            ),
          },
        });
        break;
      case 'x_opencti_detection':
        // eslint-disable-next-line no-case-declarations
        const detectionEntities = R.pipe(
          R.map((n) => ({
            label: t(n),
            value: n,
            type: 'attribute',
          })),
        )(['true', 'false']);
        this.setState({
          entities: {
            ...this.state.entities,
            x_opencti_detection: R.union(
              detectionEntities,
              this.state.entities.x_opencti_detection,
            ),
          },
        });
        break;
      case 'basedOn':
        // eslint-disable-next-line no-case-declarations
        const basedOnEntities = R.pipe(
          R.map((n) => ({
            label: n === 'EXISTS' ? t('Yes') : t('No'),
            value: n,
            type: 'attribute',
          })),
        )(['EXISTS', null]);
        this.setState({
          entities: {
            ...this.state.entities,
            basedOn: R.union(basedOnEntities, this.state.entities.basedOn),
          },
        });
        break;
      case 'revoked':
        // eslint-disable-next-line no-case-declarations
        const revokedEntities = R.pipe(
          R.map((n) => ({
            label: t(n),
            value: n,
            type: 'attribute',
          })),
        )(['true', 'false']);
        this.setState({
          entities: {
            ...this.state.entities,
            revoked: R.union(revokedEntities, this.state.entities.revoked),
          },
        });
        break;
      case 'pattern_type':
        // eslint-disable-next-line no-case-declarations
        const patternTypesEntities = R.pipe(
          R.map((n) => ({
            label: t(n),
            value: n,
            type: 'attribute',
          })),
        )([
          'stix',
          'pcre',
          'sigma',
          'snort',
          'suricata',
          'yara',
          'tanium-signal',
        ]);
        this.setState({
          entities: {
            ...this.state.entities,
            pattern_type: R.union(
              patternTypesEntities,
              this.state.entities.pattern_type,
            ),
          },
        });
        break;
      case 'x_opencti_base_severity':
        fetchQuery(attributesSearchQuery, {
          fieldKey: 'x_opencti_base_severity',
          search: event && event.target.value !== 0 ? event.target.value : '',
          first: 10,
        })
          .toPromise()
          .then((data) => {
            const severityEntities = R.pipe(
              R.pathOr([], ['attributes', 'edges']),
              R.map((n) => ({
                label: n.node.value,
                value: n.node.value,
                type: 'attribute',
              })),
            )(data);
            this.setState({
              entities: {
                ...this.state.entities,
                x_opencti_base_severity: R.union(
                  severityEntities,
                  this.state.entities.x_opencti_base_severity,
                ),
              },
            });
          });
        break;
      case 'x_opencti_attack_vector':
        fetchQuery(attributesSearchQuery, {
          fieldKey: 'x_opencti_attack_vector',
          search: event && event.target.value !== 0 ? event.target.value : '',
          first: 10,
        })
          .toPromise()
          .then((data) => {
            const attackVectorEntities = R.pipe(
              R.pathOr([], ['attributes', 'edges']),
              R.map((n) => ({
                label: n.node.value,
                value: n.node.value,
                type: 'attribute',
              })),
            )(data);
            this.setState({
              entities: {
                ...this.state.entities,
                x_opencti_attack_vector: R.union(
                  attackVectorEntities,
                  this.state.entities.x_opencti_attack_vector,
                ),
              },
            });
          });
        break;
      case 'status_id':
        fetchQuery(statusFieldStatusesSearchQuery, {
          search: event && event.target.value !== 0 ? event.target.value : '',
          first: 50,
        })
          .toPromise()
          .then((data) => {
            const statusEntities = R.pipe(
              R.pathOr([], ['statuses', 'edges']),
              R.map((n) => ({
                label: t(`status_${n.node.template.name}`),
                color: n.node.template.color,
                value: n.node.id,
                order: n.node.order,
                type: 'attribute',
              })),
            )(data);
            this.setState({
              entities: {
                ...this.state.entities,
                status_id: R.union(
                  statusEntities,
                  this.state.entities.status_id,
                ),
              },
            });
          });
        break;
      case 'x_opencti_organization_type':
        fetchQuery(attributesSearchQuery, {
          fieldKey: 'x_opencti_organization_type',
          search: event && event.target.value !== 0 ? event.target.value : '',
          first: 10,
        })
          .toPromise()
          .then((data) => {
            const organizationTypeEntities = R.pipe(
              R.pathOr([], ['attributes', 'edges']),
              R.map((n) => ({
                label: n.node.value,
                value: n.node.value,
                type: 'attribute',
              })),
            )(data);
            this.setState({
              entities: {
                ...this.state.entities,
                x_opencti_organization_type: R.union(
                  organizationTypeEntities,
                  this.state.entities.x_opencti_organization_type,
                ),
              },
            });
          });
        break;
      case 'report_types':
        fetchQuery(attributesSearchQuery, {
          key: 'report_types',
          search: event && event.target.value !== 0 ? event.target.value : '',
          first: 10,
        })
          .toPromise()
          .then((data) => {
            const reportTypesEntities = R.pipe(
              R.pathOr([], ['attributes', 'edges']),
              R.map((n) => ({
                label: t(n.node.value),
                value: n.node.value,
                type: 'attribute',
              })),
            )(data);
            this.setState({
              entities: {
                ...this.state.entities,
                report_types: R.union(
                  reportTypesEntities,
                  this.state.entities.report_types,
                ),
              },
            });
          });
        break;
      case 'entity_type':
        // eslint-disable-next-line no-case-declarations
        const entitiesTypes = R.pipe(
          R.map((n) => ({
            label: t(
              n.toString()[0] === n.toString()[0].toUpperCase()
                ? `entity_${n.toString()}`
                : `relationship_${n.toString()}`,
            ),
            value: n,
            type: n,
          })),
          R.sortWith([R.ascend(R.prop('label'))]),
        )([
          'Attack-Pattern',
          'Campaign',
          'Note',
          'Observed-Data',
          'Opinion',
          'Report',
          'Course-Of-Action',
          'Individual',
          'Organization',
          'Sector',
          'Indicator',
          'Infrastructure',
          'Intrusion-Set',
          'City',
          'Country',
          'Region',
          'Position',
          'Malware',
          'Threat-Actor',
          'Tool',
          'Vulnerability',
          'Incident',
          'Stix-Cyber-Observable',
          'Stix-Core-Relationship',
          'indicates',
          'targets',
          'uses',
          'located-at',
        ]);
        this.setState({
          entities: {
            ...this.state.entities,
            entity_type: R.union(
              entitiesTypes,
              this.state.entities.entity_type,
            ),
          },
        });
        break;
      case 'container_type':
        // eslint-disable-next-line no-case-declarations
        const containersTypes = R.pipe(
          R.map((n) => ({
            label: t(
              n.toString()[0] === n.toString()[0].toUpperCase()
                ? `entity_${n.toString()}`
                : `relationship_${n.toString()}`,
            ),
            value: n,
            type: n,
          })),
          R.sortWith([R.ascend(R.prop('label'))]),
        )(['Note', 'Observed-Data', 'Opinion', 'Report']);
        this.setState({
          entities: {
            ...this.state.entities,
            container_type: R.union(
              containersTypes,
              this.state.entities.container_type,
            ),
          },
        });
        break;
      default:
        this.setState({ entities: R.union(this.state.entities, []) });
    }
  }

  handleChange(filterKey, event, value) {
    if (value) {
      if (this.props.variant === 'dialog') {
        this.handleAddFilter(filterKey, value.value, value.label, event);
      } else {
        this.props.handleAddFilter(filterKey, value.value, value.label, event);
      }
    }
  }

  handleChangeDate(filterKey, date, value) {
    if (date && value && date.toISOString()) {
      if (this.props.variant === 'dialog') {
        this.handleAddFilter(filterKey, date.toISOString(), value);
      } else {
        this.props.handleAddFilter(filterKey, date.toISOString(), value);
      }
    }
  }

  handleChangeKeyword(event) {
    this.setState({ keyword: event.target.value });
  }

  renderFilters() {
    const {
      t,
      classes,
      availableFilterKeys,
      currentFilters,
      variant,
      noDirectFilters,
    } = this.props;
    const { entities, keyword, inputValues } = this.state;
    return (
      <Grid container={true} spacing={2}>
        {variant === 'dialog' && (
          <Grid item={true} xs={12}>
            <TextField
              label={t('Global keyword')}
              variant="outlined"
              size="small"
              fullWidth={true}
              value={keyword}
              onChange={this.handleChangeKeyword.bind(this)}
            />
          </Grid>
        )}
        {R.filter(
          (n) => noDirectFilters || !R.includes(n, directFilters),
          availableFilterKeys,
        ).map((filterKey) => {
          const currentValue = currentFilters[filterKey]
            ? currentFilters[filterKey][0]
            : null;
          if (
            filterKey.endsWith('start_date')
            || filterKey.endsWith('end_date')
          ) {
            return (
              <Grid key={filterKey} item={true} xs={6}>
                <KeyboardDatePicker
                  label={t(`filter_${filterKey}`)}
                  value={currentValue ? currentValue.id : null}
                  variant="inline"
                  disableToolbar={false}
                  autoOk={true}
                  allowKeyboardControl={true}
                  format="YYYY-MM-DD"
                  inputVariant="outlined"
                  size="small"
                  fullWidth={variant === 'dialog'}
                  onChange={this.handleChangeDate.bind(this, filterKey)}
                />
              </Grid>
            );
          }
          return (
            <Grid key={filterKey} item={true} xs={6}>
              <Autocomplete
                selectOnFocus={true}
                openOnFocus={true}
                autoSelect={false}
                autoHighlight={true}
                getOptionLabel={(option) => (option.label ? option.label : '')}
                noOptionsText={t('No available options')}
                options={entities[filterKey] ? entities[filterKey] : []}
                onInputChange={this.searchEntities.bind(this, filterKey)}
                inputValue={inputValues[filterKey] || ''}
                onChange={this.handleChange.bind(this, filterKey)}
                getOptionSelected={(option, value) => option.value === value.value
                }
                renderInput={(params) => (
                  <TextField
                    {...params}
                    label={t(`filter_${filterKey}`)}
                    variant="outlined"
                    size="small"
                    fullWidth={true}
                    onFocus={this.searchEntities.bind(this, filterKey)}
                  />
                )}
                renderOption={(option) => (
                  <React.Fragment>
                    <div
                      className={classes.icon}
                      style={{ color: option.color }}
                    >
                      <ItemIcon type={option.type} />
                    </div>
                    <div className={classes.text}>{option.label}</div>
                  </React.Fragment>
                )}
              />
            </Grid>
          );
        })}
      </Grid>
    );
  }

  renderListFilters() {
    const {
      t, classes, availableFilterKeys, noDirectFilters,
    } = this.props;
    const {
      open, anchorEl, entities, inputValues,
    } = this.state;
    return (
      <div className={classes.filters}>
        {this.props.variant === 'text' ? (
          <Button
            variant="contained"
            color="primary"
            onClick={this.handleOpenFilters.bind(this)}
            startIcon={<FilterListOutlined />}
            size="small"
            style={{ float: 'left', margin: '0 15px 0 7px' }}
          >
            {t('Filters')}
          </Button>
        ) : (
          <IconButton
            color="primary"
            onClick={this.handleOpenFilters.bind(this)}
            style={{ float: 'left' }}
          >
            <FilterListOutlined />
          </IconButton>
        )}
        <Popover
          classes={{ paper: classes.container }}
          open={open}
          anchorEl={anchorEl}
          onClose={this.handleCloseFilters.bind(this)}
          anchorOrigin={{
            vertical: 'bottom',
            horizontal: 'center',
          }}
          transformOrigin={{
            vertical: 'top',
            horizontal: 'center',
          }}
        >
          {this.renderFilters()}
        </Popover>
        {!noDirectFilters
          && R.filter(
            (n) => R.includes(n, directFilters),
            availableFilterKeys,
          ).map((filterKey) => (
            <Autocomplete
              key={filterKey}
              className={classes.autocomplete}
              selectOnFocus={true}
              autoSelect={false}
              autoHighlight={true}
              getOptionLabel={(option) => (option.label ? option.label : '')}
              noOptionsText={t('No available options')}
              options={entities[filterKey] ? entities[filterKey] : []}
              onInputChange={this.searchEntities.bind(this, filterKey)}
              onChange={this.handleChange.bind(this, filterKey)}
              getOptionSelected={(option, value) => option.value === value}
              inputValue={inputValues[filterKey] || ''}
              renderInput={(params) => (
                <TextField
                  {...params}
                  name={filterKey}
                  label={t(`filter_${filterKey}`)}
                  variant="outlined"
                  size="small"
                  fullWidth={true}
                  onFocus={this.searchEntities.bind(this, filterKey)}
                />
              )}
              renderOption={(option) => (
                <React.Fragment>
                  <div className={classes.icon} style={{ color: option.color }}>
                    <ItemIcon type={option.type} />
                  </div>
                  <div className={classes.text}>{option.label}</div>
                </React.Fragment>
              )}
            />
          ))}
        <div className="clearfix" />
      </div>
    );
  }

  handleAddFilter(key, id, value, event = null) {
    if (event) {
      event.stopPropagation();
      event.preventDefault();
    }
    if (this.state.filters[key] && this.state.filters[key].length > 0) {
      this.setState({
        filters: R.assoc(
          key,
          isUniqFilter(key)
            ? [{ id, value }]
            : R.uniqBy(R.prop('id'), [
              { id, value },
              ...this.state.filters[key],
            ]),
          this.state.filters,
        ),
      });
    } else {
      this.setState({
        filters: R.assoc(key, [{ id, value }], this.state.filters),
      });
    }
  }

  handleRemoveFilter(key) {
    this.setState({ filters: R.dissoc(key, this.state.filters) });
  }

  handleSearch() {
    this.handleCloseFilters();
    const urlParams = { filters: JSON.stringify(this.state.filters) };
    this.props.history.push(
      `/dashboard/search${this.state.keyword.length > 0 ? `/${this.state.keyword}` : ''
      }?${new URLSearchParams(urlParams).toString()}`,
    );
  }

  renderDialogFilters() {
    const {
      t, classes, theme, disabled,
    } = this.props;
    const { open, filters } = this.state;
    return (
      <div style={{ float: 'left' }}>
        <Tooltip title={t('Advanced search')}>
          <IconButton
            onClick={this.handleOpenFilters.bind(this)}
            disabled={disabled}
            style={{ color: theme.palette.header.text }}
          >
            <ToyBrickSearchOutline fontSize="default" />
          </IconButton>
        </Tooltip>
        <Dialog
          open={open}
          onClose={this.handleCloseFilters.bind(this)}
          fullWidth={true}
          maxWidth="md"
        >
          <DialogTitle>{t('Advanced search')}</DialogTitle>
          <DialogContent>
            {filters && !R.isEmpty(filters) && (
              <div className={classes.filtersDialog}>
                {R.map((currentFilter) => {
                  const label = `${truncate(
                    t(`filter_${currentFilter[0]}`),
                    20,
                  )}`;
                  const values = (
                    <span>
                      {R.map(
                        (n) => (
                          <span key={n.value}>
                            {truncate(n.value, 15)}{' '}
                            {R.last(currentFilter[1]).value !== n.value && (
                              <code>OR</code>
                            )}
                          </span>
                        ),
                        currentFilter[1],
                      )}
                    </span>
                  );
                  return (
                    <span key={currentFilter[0]}>
                      <Chip
                        classes={{ root: classes.filter }}
                        label={
                          <div>
                            <strong>{label}</strong>: {values}
                          </div>
                        }
                        onDelete={this.handleRemoveFilter.bind(
                          this,
                          currentFilter[0],
                        )}
                      />
                      {R.last(R.toPairs(filters))[0] !== currentFilter[0] && (
                        <Chip
                          classes={{ root: classes.operator }}
                          label={t('AND')}
                        />
                      )}
                    </span>
                  );
                }, R.toPairs(filters))}
              </div>
            )}
            {this.renderFilters()}
          </DialogContent>
          <DialogActions>
            <Button
              onClick={this.handleCloseFilters.bind(this)}
              classes={{ root: classes.button }}
            >
              {t('Cancel')}
            </Button>
            <Button
              color="primary"
              onClick={this.handleSearch.bind(this)}
              classes={{ root: classes.button }}
            >
              {t('Search')}
            </Button>
          </DialogActions>
        </Dialog>
      </div>
    );
  }

  render() {
    if (this.props.variant === 'dialog') {
      return this.renderDialogFilters();
    }
    return this.renderListFilters();
  }
}

Filters.propTypes = {
  classes: PropTypes.object,
  theme: PropTypes.object,
  t: PropTypes.func,
  availableFilterKeys: PropTypes.array,
  handleAddFilter: PropTypes.func,
  currentFilters: PropTypes.object,
  variant: PropTypes.string,
  disabled: PropTypes.bool,
  noDirectFilters: PropTypes.bool,
};

export default R.compose(
  inject18n,
  withRouter,
  withTheme,
  withStyles(styles),
)(Filters);<|MERGE_RESOLUTION|>--- conflicted
+++ resolved
@@ -156,18 +156,6 @@
             });
           });
         break;
-<<<<<<< HEAD
-      case 'vendor_name_or':
-        fetchDarklightQuery(itAssetListQuery)
-          .toPromise()
-          .then((data) => {
-            const vendorEntities = R.pipe(
-              R.pathOr([], ['itAssetList', 'edges']),
-              R.map((n) => ({
-                label: t(n.node.vendor_name),
-                value: n.node.vendor_name,
-                type: n.node.vendor_name,
-=======
       case 'name_m':
         // eslint-disable-next-line no-case-declarations
         let nameQuery = '';
@@ -207,6 +195,29 @@
             });
           });
         break;
+      case 'vendor_name_or':
+        fetchDarklightQuery(itAssetFiltersSoftwareFieldsQuery)
+          .toPromise()
+          .then((data) => {
+            const vendorEntities = R.pipe(
+              R.pathOr([], ['itAssetList', 'edges']),
+              R.map((n) => ({
+                label: t(n.node.vendor_name),
+                value: n.node.vendor_name,
+                type: n.node.vendor_name,
+              })),
+            )(data);
+            this.setState({
+              entities: {
+                ...this.state.entities,
+                vendor_name_or: R.union(
+                  vendorEntities,
+                  this.state.entities.vendor_name_or,
+                ),
+              },
+            });
+          });
+        break;
       case 'labels_or':
         // eslint-disable-next-line no-case-declarations
         let cyioLabelsQuery = '';
@@ -234,21 +245,14 @@
                 value: n.node.labels[0],
                 type: 'Label',
                 color: n.node.labels[0],
->>>>>>> b94c50c9
-              })),
-            )(data);
-            this.setState({
-              entities: {
-                ...this.state.entities,
-<<<<<<< HEAD
-                vendor_name_or: R.union(
-                  vendorEntities,
-                  this.state.entities.vendor_name_or,
-=======
+              })),
+            )(data);
+            this.setState({
+              entities: {
+                ...this.state.entities,
                 labels_or: R.union(
                   cyioLabelEntities,
                   this.state.entities.labels_or,
->>>>>>> b94c50c9
                 ),
               },
             });
