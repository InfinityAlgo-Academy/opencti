import React, { useEffect, useState } from 'react';
import * as PropTypes from 'prop-types';
import { makeStyles } from '@material-ui/core/styles';
import LeftBar from './components/nav/LeftBar';
import Message from '../components/Message';
import { getAccount } from '../services/account.service';
import IndexRoutePath from './components/IndexRoutePath';

const useStyles = makeStyles((theme) => ({
  root: {
    minWidth: '100%',
    height: '100%',
  },
  contentOpen: {
    height: '100%',
    flexGrow: 1,
    backgroundColor: theme.palette.background.default,
    minWidth: 0,
    margin: '1rem 1rem 0 17rem',
    transition: theme.transitions.create('margin', {
      easing: theme.transitions.easing.sharp,
      duration: theme.transitions.duration.enteringScreen,
    }),
    overflow: 'hidden',
  },
  contentClose: {
    height: '100%',
    flexGrow: 1,
    backgroundColor: theme.palette.background.default,
    minWidth: 0,
    margin: '1rem 1rem 0 5.5rem',
    transition: theme.transitions.create('margin', {
      easing: theme.transitions.easing.sharp,
      duration: theme.transitions.duration.leavingScreen,
    }),
    overflow: 'hidden',
  },
  message: {
    display: 'flex',
    alignItems: 'center',
  },
  messageIcon: {
    marginRight: theme.spacing(1),
  },
  toolbar: theme.mixins.toolbar,
}));

const Index = ({ me }) => {
  const classes = useStyles();
  const [clientId, setClientId] = useState(localStorage.getItem('client_id'));
  const clearStorage = () => {
    localStorage.removeItem('client_id');
  };

  useEffect(() => {
    if (!clientId) {
      getAccount().then((res) => {
        const account = res.data;
        if (account) {
          const id = account.clients?.[0].client_id;
          localStorage.setItem('client_id', id);
          setClientId(id);
        } else {
          clearStorage();
        }
      });
    }
  }, [clientId]);
  return (
    <div className={classes.root}>
      <LeftBar
        clientId={clientId}
<<<<<<< HEAD
=======
        setClientId={setClientId}
>>>>>>> 29b0b910
      >
        <main
        // style={{ paddingRight: 24 }}
        >
          <Message />
          <div className={classes.toolbar} />
          <IndexRoutePath me={me} />
        </main>
      </LeftBar>

    </div>
  );
};

Index.propTypes = {
  classes: PropTypes.object,
  location: PropTypes.object,
  retry: PropTypes.func,
  me: PropTypes.object,
};

export default Index;<|MERGE_RESOLUTION|>--- conflicted
+++ resolved
@@ -70,10 +70,7 @@
     <div className={classes.root}>
       <LeftBar
         clientId={clientId}
-<<<<<<< HEAD
-=======
         setClientId={setClientId}
->>>>>>> 29b0b910
       >
         <main
         // style={{ paddingRight: 24 }}
