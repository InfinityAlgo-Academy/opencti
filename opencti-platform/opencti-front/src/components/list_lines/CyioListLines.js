--- conflicted
+++ resolved
@@ -654,10 +654,6 @@
         </div>
         <div className={className}>
           <div className="clearfix" />
-<<<<<<< HEAD
-=======
-          {!location.pathname.includes('/dashboard/workspaces/dashboards') && <TopBarMenu />}
->>>>>>> 342e8534
           {message && (
             <div style={{ width: '100%' }}>
               <Alert
