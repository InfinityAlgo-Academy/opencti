--- conflicted
+++ resolved
@@ -34,12 +34,8 @@
 import tasksIcon from '../../resources/images/entities/tasks.svg';
 import locations from '../../resources/images/entities/locations.svg';
 import roles from '../../resources/images/entities/roles.svg';
-<<<<<<< HEAD
-import notesImage from '../../resources/images/entities/notes.svg';
 import labels from '../../resources/images/entities/labelsImage.svg';
-=======
 import notes from '../../resources/images/entities/Notes.svg';
->>>>>>> 1dca312d
 import parties from '../../resources/images/entities/parties.svg';
 import assessmentPlatform from '../../resources/images/entities/assessment_platform.svg';
 import externalReferenceIcon from '../../resources/images/entities/externalReferenceIcon.svg';
@@ -229,12 +225,12 @@
       const orderComponent = orderAsc ? (
         <ArrowDropDown
           classes={{ root: classes.sortIcon }}
-          // style={{ top: typeof handleToggleSelectAll === 'function' ? 7 : 0 }}
+        // style={{ top: typeof handleToggleSelectAll === 'function' ? 7 : 0 }}
         />
       ) : (
         <ArrowDropUp
           classes={{ root: classes.sortIcon }}
-          // style={{ top: typeof handleToggleSelectAll === 'function' ? 7 : 0 }}
+        // style={{ top: typeof handleToggleSelectAll === 'function' ? 7 : 0 }}
         />
       );
       return (
@@ -442,19 +438,19 @@
                   </MenuItem>
                   <MenuItem
                     component={Link}
-<<<<<<< HEAD
                     to='/data/entities/labels'
                     value='labels'
                   >
                     <img src={labels} className={classes.icon} alt="" />
                     {t('Labels')}
-=======
+                  </MenuItem>
+                  <MenuItem
+                    component={Link}
                     to='/data/entities/external_references'
                     value='external_references'
                   >
                     <img src={externalReferenceIcon} className={classes.icon} alt="" />
                     {t('External References')}
->>>>>>> 1dca312d
                   </MenuItem>
                 </Select>
               </FormControl>
