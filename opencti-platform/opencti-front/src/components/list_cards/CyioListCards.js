import React, { Component } from 'react';
import * as PropTypes from 'prop-types';
import { withRouter, Link } from 'react-router-dom';
import {
  compose, last, map, toPairs,
} from 'ramda';
import { withStyles } from '@material-ui/core/styles';
import IconButton from '@material-ui/core/IconButton';
import Button from '@material-ui/core/Button';
import InputLabel from '@material-ui/core/InputLabel';
import FormControl from '@material-ui/core/FormControl';
import Select from '@material-ui/core/Select';
import MenuItem from '@material-ui/core/MenuItem';
import {
  Share,
  Edit,
  AddCircleOutline,
  FormatListBulleted,
} from '@material-ui/icons';
import Chip from '@material-ui/core/Chip';
import Tooltip from '@material-ui/core/Tooltip';
import responsiblePartiesIcon from '../../resources/images/entities/responsible_parties.svg';
import tasksIcon from '../../resources/images/entities/tasks.svg';
import locations from '../../resources/images/entities/locations.svg';
import roles from '../../resources/images/entities/roles.svg';
import notes from '../../resources/images/entities/Notes.svg';
import parties from '../../resources/images/entities/parties.svg';
import assessmentPlatform from '../../resources/images/entities/assessment_platform.svg';
import labels from '../../resources/images/entities/labelsImage.svg';
import externalReferenceIcon from '../../resources/images/entities/externalReferenceIcon.svg';
import inject18n from '../i18n';
// import Security, { KNOWLEDGE_KNGETEXPORT, KNOWLEDGE_KNUPDATE } from '../../utils/Security';
import Filters from '../../private/components/common/lists/Filters';
import { truncate } from '../../utils/String';
import TopBarMenu from '../../private/components/nav/TopBarMenu';

const styles = (theme) => ({
  container: {
    transition: theme.transitions.create('margin', {
      easing: theme.transitions.easing.sharp,
      duration: theme.transitions.duration.leavingScreen,
    }),
    padding: '0 0 50px 0',
  },
  containerOpenExports: {
    flexGrow: 1,
    transition: theme.transitions.create('margin', {
      easing: theme.transitions.easing.easeOut,
      duration: theme.transitions.duration.enteringScreen,
    }),
    margin: '0 300px 0 -10px',
  },
  toolBar: {
<<<<<<< HEAD
    margin: '0 0 20px 0',
=======
    margin: '0 0 30px 0',
>>>>>>> fb8d60a6
    height: '100%',
    display: 'flex',
    '@media (max-width: 1400px)': {
      flexWrap: 'wrap',
    },
    alignItems: 'self-start',
    justifyContent: 'space-between',
    color: theme.palette.header.text,
    backgroundColor: theme.palette.background.paper,
    // boxShadow: 'inset 0px 4px 4px rgba(0, 0, 0, 0.25)',
  },
  dataEntities: {
    width: '180px',
  },
  parameters: {
    // float: 'left',
    display: 'flex',
    '@media (max-width: 1250px)': {
      flexWrap: 'wrap',
    },
    padding: '18px 18px 0 18px',
  },
  searchBar: {
    width: '220px',
    minWidth: '220px',
  },
  views: {
    // display: 'flex',
    width: '295px',
    minWidth: '280px',
    float: 'right',
    marginTop: '5px',
    padding: '14px 10px 12px 18px',
  },
  selectedViews: {
    width: '430px',
    minWidth: '415px',
    float: 'right',
    marginTop: '5px',
    padding: '14px 10px 12px 18px',
  },
  cardsContainer: {
    marginTop: -13,
    paddingTop: '0px 16px 16px 16px',
  },
  icon: {
    marginRight: '10px',
  },
  iconButton: {
    float: 'left',
    minWidth: '0px',
    marginRight: 15,
    padding: '7px',
  },
  sortField: {
    float: 'left',
  },
  sortFieldLabel: {
    margin: '7px 15px',
    fontSize: 14,
    float: 'left',
    color: theme.palette.header.text,
  },
  sortIcon: {
    float: 'left',
    margin: '-9px 0 0 15px',
  },
  filters: {
    padding: '0 0 12px 0',
    '@media (max-width: 1250px)': {
      marginTop: '20px',
    },
  },
  filter: {
    marginRight: 10,
    marginBottom: 10,
  },
  operator: {
    fontFamily: 'Consolas, monaco, monospace',
    backgroundColor: theme.palette.background.chip,
    marginRight: 10,
    marginBottom: 10,
  },
});

class CyioListCards extends Component {
  sortBy(event) {
    this.props.handleSort(event.target.value, this.props.orderAsc);
  }

  reverse() {
    this.props.handleSort(this.props.sortBy, !this.props.orderAsc);
  }

  render() {
    const {
      t,
      classes,
      handleChangeView,
      handleAddFilter,
      handleRemoveFilter,
      openExports,
      OperationsComponent,
      handleDisplayEdit,
      selectedElements,
      disabled,
      filterEntityType,
      selectedDataEntity,
      filters,
      selectAll,
      children,
      handleNewCreation,
      numberOfElements,
      availableFilterKeys,
      handleClearSelectedElements,
    } = this.props;
    const totalElementsSelected = selectedElements && Object.keys(selectedElements).length;

    return (
      <div
        className={
          openExports ? classes.containerOpenExports : classes.container
        }
      >
        <div
          className={classes.toolBar}
          elevation={1}
        >
          <div className={classes.parameters}>
            <div className={classes.searchBar}>
              {/* <div style={{ float: 'left', marginRight: 20 }}>
                <SearchInput
                  variant="small"
                  onSubmit={handleSearch.bind(this)}
                  keyword={keyword}
                  disabled={true}
                />
              </div> */}
              {availableFilterKeys && availableFilterKeys.length > 0 ? (
                <Filters
                  availableFilterKeys={availableFilterKeys}
                  handleAddFilter={handleAddFilter}
                  currentFilters={filters}
                  filterEntityType={filterEntityType}
                  variant='text'
                />
              ) : (
                ''
              )}
              {numberOfElements ? (
                <div style={{ float: 'left', padding: '5px' }}>
                  {t('Count:')}{' '}
                  <strong>{`${numberOfElements.number}${numberOfElements.symbol}`}</strong>
                </div>
              ) : (
                ''
              )}
              {/* <InputLabel
                classes={{ root: classes.sortFieldLabel }}
                style={{
                  marginLeft:
                    availableFilterKeys && availableFilterKeys.length > 0 ? 10 : 0,
                }}
              >
                {t('Sort by')}
              </InputLabel>
              <FormControl classes={{ root: classes.sortField }}>
                <Select
                  name="sort-by"
                  value={sortBy}
                  onChange={this.sortBy.bind(this)}
                  inputProps={{
                    name: 'sort-by',
                    id: 'sort-by',
                  }}
                >
                  {toPairs(dataColumns).map((dataColumn) => (
                    <MenuItem key={dataColumn[0]} value={dataColumn[0]}>
                      {t(dataColumn[1].label)}
                    </MenuItem>
                  ))}
                </Select>
              </FormControl>
              <IconButton
                aria-label="Sort by"
                onClick={this.reverse.bind(this)}
                classes={{ root: classes.sortIcon }}
              >
                {orderAsc ? <ArrowDownward /> : <ArrowUpward />}
              </IconButton> */}
            </div>
            {(filterEntityType === 'Entities' || filterEntityType === 'DataSources') && (
              <FormControl
                size='small'
                fullWidth={true}
                variant='outlined'
                className={classes.dataEntities}
              >
                <InputLabel>
                  Data Types
                </InputLabel>
                <Select
                  variant='outlined'
                  label='Data Types'
                  value={selectedDataEntity}
                  className={classes.dataEntitiesSelect}
                >
                  <MenuItem
                    component={Link}
                    to='/data/entities/responsibility'
                    value='responsibility'
                  >
                    <img src={roles} className={classes.icon} alt="" />
                    {t('Responsibility')}
                  </MenuItem>
                  <MenuItem
                    component={Link}
                    to='/data/entities/locations'
                    value='locations'
                  >
                    <img src={locations} className={classes.icon} alt="" />
                    {t('Locations')}
                  </MenuItem>
                  <MenuItem
                    component={Link}
                    to='/data/entities/parties'
                    value='parties'
                  >
                    <img src={parties} className={classes.icon} alt="" />
                    {t('Parties')}
                  </MenuItem>
                  <MenuItem
                    component={Link}
                    to='/data/entities/responsible_parties'
                    value='responsible_parties'
                  >
                    <img src={responsiblePartiesIcon} style={{ marginRight: '12px' }} alt="" />
                    {t('Responsible Parties')}
                  </MenuItem>
                  <MenuItem
                    component={Link}
                    to='/data/entities/tasks'
                    value='tasks'
                  >
                    <img src={tasksIcon} className={classes.icon} alt="" />
                    {t('Tasks')}
                  </MenuItem>
                  <MenuItem
                    component={Link}
                    to='/data/entities/assessment_platform'
                    value='assessment_platform'
                  >
                    <img src={assessmentPlatform} className={classes.icon} alt="" />
                    {t('Assessment Platform')}
                  </MenuItem>
                  <MenuItem
                    component={Link}
                    to='/data/entities/notes'
                    value='notes'
                  >
                    <img src={notes} className={classes.icon} alt="" />
                    {t('Notes')}
                  </MenuItem>
                  <MenuItem
                    component={Link}
                    to='/data/entities/labels'
                    value='labels'
                  >
                    <img src={labels} className={classes.icon} alt="" />
                    {t('Labels')}
                  </MenuItem>
                  <MenuItem
                    component={Link}
                    to='/data/entities/external_references'
                    value='external_references'
                  >
                    <img src={externalReferenceIcon} className={classes.icon} alt="" />
                    {t('External References')}
                  </MenuItem>
                </Select>
              </FormControl>
            )}
            <div className={classes.filters}>
              {map((currentFilter) => {
                const label = `${truncate(t(`filter_${currentFilter[0]}`), 20)}`;
                const values = (
                  <span>
                    {map(
                      (n) => (
                        <span key={n.value}>
                          {n.value && n.value.length > 0
                            ? truncate(n.value, 15)
                            : t('No label')}{' '}
                          {last(currentFilter[1]).value !== n.value && (
                            <code>OR</code>
                          )}{' '}
                        </span>
                      ),
                      currentFilter[1],
                    )}
                  </span>
                );
                return (
                  <span>
                    <Chip
                      key={currentFilter[0]}
                      classes={{ root: classes.filter }}
                      label={
                        <div>
                          <strong>{label}</strong>: {values}
                        </div>
                      }
                      onDelete={handleRemoveFilter.bind(this, currentFilter[0])}
                    />
                    {last(toPairs(filters))[0] !== currentFilter[0] && (
                      <Chip
                        classes={{ root: classes.operator }}
                        label={t('AND')}
                      />
                    )}
                  </span>
                );
              }, toPairs(filters))}
            </div>
          </div>
          <div className={totalElementsSelected > 0 ? classes.selectedViews : classes.views}>
            <div style={{ float: 'right' }}>
              {totalElementsSelected > 0 && (
                <Chip
                  className={classes.iconButton}
                  label={
                    <>
                      <strong>{totalElementsSelected}</strong> Selected
                    </>
                  }
                  onDelete={handleClearSelectedElements} />
              )}
              {typeof handleChangeView === 'function' && (
                // <Security needs={[KNOWLEDGE_KNUPDATE]}>
                <>
                  <Tooltip title={t('Edit')}>
                    <Button
                      variant="contained"
                      onClick={handleDisplayEdit && handleDisplayEdit.bind(this, selectedElements)}
                      className={classes.iconButton}
                      disabled={Boolean(Object.entries(selectedElements || {}).length !== 1)
                        || disabled}
                      color="primary"
                      size="large"
                    >
                      <Edit fontSize="inherit" />
                    </Button>
                  </Tooltip>
                  {(filterEntityType === 'Entities' || filterEntityType === 'DataSources') && (
                    <Tooltip title={t('Merge')}>
                      <Button
                        variant="contained"
                        // onClick={handleDisplayEdit &&
                        // handleDisplayEdit.bind(this, selectedElements)}
                        className={classes.iconButton}
                        // disabled={Boolean(Object.entries(selectedElements || {}).length !== 1)
                        //   || disabled}
                        disabled={true}
                        color="primary"
                        size="large"
                      >
                        <Share fontSize="inherit" />
                      </Button>
                    </Tooltip>
                  )}
                  <div style={{ display: 'inline-block' }}>
                    {OperationsComponent && React.cloneElement(OperationsComponent, {
                      id: Object.entries(selectedElements || {}).length !== 0
                        && Object.entries(selectedElements)[0][0],
                      isAllselected: selectAll,
                    })}
                  </div>
                  <Tooltip title={t('Create New')}>
                    <Button
                      variant="contained"
                      size="small"
                      startIcon={<AddCircleOutline />}
                      onClick={handleNewCreation && handleNewCreation.bind(this)}
                      color='primary'
                      style={{ marginTop: '-22px' }}
                      disabled={disabled || false}
                    >
                      {t('New')}
                    </Button>
                  </Tooltip>
                </>
                // </Security>
              )}
              {typeof handleChangeView === 'function' && (
                <Tooltip title={t('Lines view')}>
                  <IconButton
                    color="primary"
                    onClick={handleChangeView.bind(this, 'lines')}
                    style={{ marginTop: '-23px' }}
                    data-cy='lines view'
                  >
                    <FormatListBulleted />
                  </IconButton>
                </Tooltip>
              )}
            </div>
          </div>
        </div>
        <div className="clearfix" />
        <TopBarMenu />
        <div className={classes.cardsContainer}>{children}</div>
      </div>
    );
  }
}

CyioListCards.propTypes = {
  classes: PropTypes.object,
  t: PropTypes.func,
  children: PropTypes.object,
  selectedDataEntity: PropTypes.string,
  handleSearch: PropTypes.func.isRequired,
  handleSort: PropTypes.func.isRequired,
  handleChangeView: PropTypes.func,
  handleAddFilter: PropTypes.func,
  handleRemoveFilter: PropTypes.func,
  handleToggleExports: PropTypes.func,
  handleClearSelectedElements: PropTypes.func,
  openExports: PropTypes.bool,
  disabled: PropTypes.bool,
  views: PropTypes.array,
  filterEntityType: PropTypes.string,
  exportContext: PropTypes.string,
  keyword: PropTypes.string,
  filters: PropTypes.object,
  sortBy: PropTypes.string.isRequired,
  orderAsc: PropTypes.bool.isRequired,
  dataColumns: PropTypes.object.isRequired,
  paginationOptions: PropTypes.object,
  numberOfElements: PropTypes.object,
  availableFilterKeys: PropTypes.array,
};

export default compose(inject18n, withRouter, withStyles(styles))(CyioListCards);<|MERGE_RESOLUTION|>--- conflicted
+++ resolved
@@ -51,11 +51,7 @@
     margin: '0 300px 0 -10px',
   },
   toolBar: {
-<<<<<<< HEAD
-    margin: '0 0 20px 0',
-=======
     margin: '0 0 30px 0',
->>>>>>> fb8d60a6
     height: '100%',
     display: 'flex',
     '@media (max-width: 1400px)': {
