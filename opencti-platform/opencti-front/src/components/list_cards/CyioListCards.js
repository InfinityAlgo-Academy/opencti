import React, { Component } from 'react';
import * as PropTypes from 'prop-types';
import { withRouter, Link } from 'react-router-dom';
import {
  compose, last, map, toPairs,
} from 'ramda';
import { withStyles } from '@material-ui/core/styles';
import IconButton from '@material-ui/core/IconButton';
import Button from '@material-ui/core/Button';
import InputLabel from '@material-ui/core/InputLabel';
import FormControl from '@material-ui/core/FormControl';
import Select from '@material-ui/core/Select';
import MenuItem from '@material-ui/core/MenuItem';
import {
  Share,
  Edit,
  ArrowDownward,
  ArrowUpward,
  AddCircleOutline,
  FormatListBulleted,
} from '@material-ui/icons';
import Chip from '@material-ui/core/Chip';
import Tooltip from '@material-ui/core/Tooltip';
import responsiblePartiesIcon from '../../resources/images/entities/responsible_parties.svg';
import tasksIcon from '../../resources/images/entities/tasks.svg';
import locations from '../../resources/images/entities/locations.svg';
import roles from '../../resources/images/entities/roles.svg';
import notes from '../../resources/images/entities/Notes.svg';
import parties from '../../resources/images/entities/parties.svg';
import assessmentPlatform from '../../resources/images/entities/assessment_platform.svg';
<<<<<<< HEAD
import labels from '../../resources/images/entities/labelsImage.svg';
import notesImage from '../../resources/images/entities/notes.svg';
=======
import externalReferenceIcon from '../../resources/images/entities/externalReferenceIcon.svg';
>>>>>>> 1dca312d
import SearchInput from '../SearchInput';
import inject18n from '../i18n';
// import Security, { KNOWLEDGE_KNGETEXPORT, KNOWLEDGE_KNUPDATE } from '../../utils/Security';
import Filters from '../../private/components/common/lists/Filters';
import { truncate } from '../../utils/String';
import TopBarMenu from '../../private/components/nav/TopBarMenu';

const styles = (theme) => ({
  container: {
    transition: theme.transitions.create('margin', {
      easing: theme.transitions.easing.sharp,
      duration: theme.transitions.duration.leavingScreen,
    }),
    padding: '0 0 50px 0',
  },
  containerOpenExports: {
    flexGrow: 1,
    transition: theme.transitions.create('margin', {
      easing: theme.transitions.easing.easeOut,
      duration: theme.transitions.duration.enteringScreen,
    }),
    margin: '0 300px 0 -10px',
  },
  toolBar: {
    margin: '-20px -24px 20px -24px',
    height: '100%',
    display: 'flex',
    '@media (max-width: 1400px)': {
      flexWrap: 'wrap',
    },
    alignItems: 'self-start',
    justifyContent: 'space-between',
    color: theme.palette.header.text,
    boxShadow: 'inset 0px 4px 4px rgba(0, 0, 0, 0.25)',
  },
  dataEntities: {
    width: '180px',
  },
  parameters: {
    // float: 'left',
    display: 'flex',
    '@media (max-width: 1250px)': {
      flexWrap: 'wrap',
    },
    padding: '18px 18px 0 18px',
  },
  searchBar: {
    width: '350px',
    minWidth: '350px',
  },
  views: {
    // display: 'flex',
    width: '295px',
    minWidth: '280px',
    float: 'right',
    marginTop: '5px',
    padding: '14px 18px 12px 18px',
  },
  cardsContainer: {
    marginTop: 10,
    paddingTop: '0px 16px 16px 16px',
  },
  icon: {
    marginRight: '10px',
  },
  iconButton: {
    float: 'left',
    minWidth: '0px',
    marginRight: 15,
    padding: '7px',
  },
  sortField: {
    float: 'left',
  },
  sortFieldLabel: {
    margin: '7px 15px',
    fontSize: 14,
    float: 'left',
    color: theme.palette.header.text,
  },
  sortIcon: {
    float: 'left',
    margin: '-9px 0 0 15px',
  },
  filters: {
    padding: '0 0 12px 0',
    '@media (max-width: 1250px)': {
      marginTop: '20px',
    },
  },
  filter: {
    marginRight: 10,
    marginBottom: 10,
  },
  operator: {
    fontFamily: 'Consolas, monaco, monospace',
    backgroundColor: theme.palette.background.chip,
    marginRight: 10,
    marginBottom: 10,
  },
});

class CyioListCards extends Component {
  sortBy(event) {
    this.props.handleSort(event.target.value, this.props.orderAsc);
  }

  reverse() {
    this.props.handleSort(this.props.sortBy, !this.props.orderAsc);
  }

  render() {
    const {
      t,
      classes,
      handleSearch,
      handleChangeView,
      handleAddFilter,
      handleRemoveFilter,
      openExports,
      dataColumns,
      OperationsComponent,
      handleDisplayEdit,
      selectedElements,
      disabled,
      keyword,
      filterEntityType,
      selectedDataEntity,
      filters,
      selectAll,
      sortBy,
      orderAsc,
      children,
      handleNewCreation,
      numberOfElements,
      availableFilterKeys,
    } = this.props;
    return (
      <div
        className={
          openExports ? classes.containerOpenExports : classes.container
        }
      >
        <div
          className={classes.toolBar}
          elevation={1}
          style={{ backgroundColor: '#075AD333' }}
        >
          <div className={classes.parameters}>
            <div className={classes.searchBar}>
              <div style={{ float: 'left', marginRight: 20 }}>
                <SearchInput
                  variant="small"
                  onSubmit={handleSearch.bind(this)}
                  keyword={keyword}
                  disabled={true}
                />
              </div>
              {availableFilterKeys && availableFilterKeys.length > 0 ? (
                <Filters
                  availableFilterKeys={availableFilterKeys}
                  handleAddFilter={handleAddFilter}
                  currentFilters={filters}
                  filterEntityType={filterEntityType}
                />
              ) : (
                ''
              )}
              {numberOfElements ? (
                <div style={{ float: 'left', padding: '5px' }}>
                  {t('Count:')}{' '}
                  <strong>{`${numberOfElements.number}${numberOfElements.symbol}`}</strong>
                </div>
              ) : (
                ''
              )}
              {/* <InputLabel
                classes={{ root: classes.sortFieldLabel }}
                style={{
                  marginLeft:
                    availableFilterKeys && availableFilterKeys.length > 0 ? 10 : 0,
                }}
              >
                {t('Sort by')}
              </InputLabel>
              <FormControl classes={{ root: classes.sortField }}>
                <Select
                  name="sort-by"
                  value={sortBy}
                  onChange={this.sortBy.bind(this)}
                  inputProps={{
                    name: 'sort-by',
                    id: 'sort-by',
                  }}
                >
                  {toPairs(dataColumns).map((dataColumn) => (
                    <MenuItem key={dataColumn[0]} value={dataColumn[0]}>
                      {t(dataColumn[1].label)}
                    </MenuItem>
                  ))}
                </Select>
              </FormControl>
              <IconButton
                aria-label="Sort by"
                onClick={this.reverse.bind(this)}
                classes={{ root: classes.sortIcon }}
              >
                {orderAsc ? <ArrowDownward /> : <ArrowUpward />}
              </IconButton> */}
            </div>
            {(filterEntityType === 'Entities' || filterEntityType === 'DataSources') && (
              <FormControl
                size='small'
                fullWidth={true}
                variant='outlined'
                className={classes.dataEntities}
              >
                <InputLabel>
                  Data Types
                </InputLabel>
                <Select
                  variant='outlined'
                  label='Data Types'
                  value={selectedDataEntity}
                  className={classes.dataEntitiesSelect}
                >
                  <MenuItem
                    component={Link}
                    to='/data/entities/roles'
                    value='roles'
                  >
                    <img src={roles} className={classes.icon} alt="" />
                    {t('Roles')}
                  </MenuItem>
                  <MenuItem
                    component={Link}
                    to='/data/entities/locations'
                    value='locations'
                  >
                    <img src={locations} className={classes.icon} alt="" />
                    {t('Locations')}
                  </MenuItem>
                  <MenuItem
                    component={Link}
                    to='/data/entities/parties'
                    value='parties'
                  >
                    <img src={parties} className={classes.icon} alt="" />
                    {t('Parties')}
                  </MenuItem>
                  <MenuItem
                    component={Link}
                    to='/data/entities/responsible_parties'
                    value='responsible_parties'
                  >
                    <img src={responsiblePartiesIcon} style={{ marginRight: '12px' }} alt="" />
                    {t('Responsible Parties')}
                  </MenuItem>
                  <MenuItem
                    component={Link}
                    to='/data/entities/tasks'
                    value='tasks'
                  >
                    <img src={tasksIcon} className={classes.icon} alt="" />
                    {t('Tasks')}
                  </MenuItem>
                  <MenuItem
                    component={Link}
                    to='/data/entities/assessment_platform'
                    value='assessment_platform'
                  >
                    <img src={assessmentPlatform} className={classes.icon} alt="" />
                    {t('Assessment Platform')}
                  </MenuItem>
                  <MenuItem
                    component={Link}
                    to='/data/entities/notes'
                    value='notes'
                  >
                    <img src={notes} className={classes.icon} alt="" />
                    {t('Notes')}
                  </MenuItem>
                  <MenuItem
                    component={Link}
<<<<<<< HEAD
                    to='/data/entities/labels'
                    value='labels'
                  >
                    <img src={labels} className={classes.icon} alt="" />
                    {t('Labels')}
=======
                    to='/data/entities/external_references'
                    value='external_references'
                  >
                    <img src={externalReferenceIcon} className={classes.icon} alt="" />
                    {t('External References')}
>>>>>>> 1dca312d
                  </MenuItem>
                </Select>
              </FormControl>
            )}
            <div className={classes.filters}>
              {map((currentFilter) => {
                const label = `${truncate(t(`filter_${currentFilter[0]}`), 20)}`;
                const values = (
                  <span>
                    {map(
                      (n) => (
                        <span key={n.value}>
                          {n.value && n.value.length > 0
                            ? truncate(n.value, 15)
                            : t('No label')}{' '}
                          {last(currentFilter[1]).value !== n.value && (
                            <code>OR</code>
                          )}{' '}
                        </span>
                      ),
                      currentFilter[1],
                    )}
                  </span>
                );
                return (
                  <span>
                    <Chip
                      key={currentFilter[0]}
                      classes={{ root: classes.filter }}
                      label={
                        <div>
                          <strong>{label}</strong>: {values}
                        </div>
                      }
                      onDelete={handleRemoveFilter.bind(this, currentFilter[0])}
                    />
                    {last(toPairs(filters))[0] !== currentFilter[0] && (
                      <Chip
                        classes={{ root: classes.operator }}
                        label={t('AND')}
                      />
                    )}
                  </span>
                );
              }, toPairs(filters))}
            </div>
          </div>
          <div className={classes.views}>
            <div style={{ float: 'right' }}>
              {typeof handleChangeView === 'function' && (
                // <Security needs={[KNOWLEDGE_KNUPDATE]}>
                <>
                  <Tooltip title={t('Edit')}>
                    <Button
                      variant="contained"
                      onClick={handleDisplayEdit && handleDisplayEdit.bind(this, selectedElements)}
                      className={classes.iconButton}
                      disabled={Boolean(Object.entries(selectedElements || {}).length !== 1)
                        || disabled}
                      color="primary"
                      size="large"
                    >
                      <Edit fontSize="inherit" />
                    </Button>
                  </Tooltip>
                  {(filterEntityType === 'Entities' || filterEntityType === 'DataSources') && (
                    <Tooltip title={t('Merge')}>
                      <Button
                        variant="contained"
                        // onClick={handleDisplayEdit &&
                        // handleDisplayEdit.bind(this, selectedElements)}
                        className={classes.iconButton}
                        // disabled={Boolean(Object.entries(selectedElements || {}).length !== 1)
                        //   || disabled}
                        disabled={true}
                        color="primary"
                        size="large"
                      >
                        <Share fontSize="inherit" />
                      </Button>
                    </Tooltip>
                  )}
                  <div style={{ display: 'inline-block' }}>
                    {OperationsComponent && React.cloneElement(OperationsComponent, {
                      id: Object.entries(selectedElements || {}).length !== 0
                        && Object.entries(selectedElements)[0][0],
                      isAllselected: selectAll,
                    })}
                  </div>
                  <Tooltip title={t('Create New')}>
                    <Button
                      variant="contained"
                      size="small"
                      startIcon={<AddCircleOutline />}
                      onClick={handleNewCreation && handleNewCreation.bind(this)}
                      color='primary'
                      style={{ marginTop: '-22px' }}
                      disabled={disabled || false}
                    >
                      {t('New')}
                    </Button>
                  </Tooltip>
                </>
                // </Security>
              )}
              {typeof handleChangeView === 'function' && (
                <Tooltip title={t('Lines view')}>
                  <IconButton
                    color="primary"
                    onClick={handleChangeView.bind(this, 'lines')}
                    style={{ marginTop: '-23px' }}
                  >
                    <FormatListBulleted />
                  </IconButton>
                </Tooltip>
              )}
            </div>
          </div>
        </div>
        <div className="clearfix" />
        <TopBarMenu />
        <div className={classes.cardsContainer}>{children}</div>
      </div>
    );
  }
}

CyioListCards.propTypes = {
  classes: PropTypes.object,
  t: PropTypes.func,
  children: PropTypes.object,
  selectedDataEntity: PropTypes.string,
  handleSearch: PropTypes.func.isRequired,
  handleSort: PropTypes.func.isRequired,
  handleChangeView: PropTypes.func,
  handleAddFilter: PropTypes.func,
  handleRemoveFilter: PropTypes.func,
  handleToggleExports: PropTypes.func,
  openExports: PropTypes.bool,
  disabled: PropTypes.bool,
  views: PropTypes.array,
  filterEntityType: PropTypes.string,
  exportContext: PropTypes.string,
  keyword: PropTypes.string,
  filters: PropTypes.object,
  sortBy: PropTypes.string.isRequired,
  orderAsc: PropTypes.bool.isRequired,
  dataColumns: PropTypes.object.isRequired,
  paginationOptions: PropTypes.object,
  numberOfElements: PropTypes.object,
  availableFilterKeys: PropTypes.array,
};

export default compose(inject18n, withRouter, withStyles(styles))(CyioListCards);<|MERGE_RESOLUTION|>--- conflicted
+++ resolved
@@ -28,12 +28,9 @@
 import notes from '../../resources/images/entities/Notes.svg';
 import parties from '../../resources/images/entities/parties.svg';
 import assessmentPlatform from '../../resources/images/entities/assessment_platform.svg';
-<<<<<<< HEAD
 import labels from '../../resources/images/entities/labelsImage.svg';
 import notesImage from '../../resources/images/entities/notes.svg';
-=======
 import externalReferenceIcon from '../../resources/images/entities/externalReferenceIcon.svg';
->>>>>>> 1dca312d
 import SearchInput from '../SearchInput';
 import inject18n from '../i18n';
 // import Security, { KNOWLEDGE_KNGETEXPORT, KNOWLEDGE_KNUPDATE } from '../../utils/Security';
@@ -318,19 +315,19 @@
                   </MenuItem>
                   <MenuItem
                     component={Link}
-<<<<<<< HEAD
                     to='/data/entities/labels'
                     value='labels'
                   >
                     <img src={labels} className={classes.icon} alt="" />
                     {t('Labels')}
-=======
+                  </MenuItem>
+                  <MenuItem
+                    component={Link}
                     to='/data/entities/external_references'
                     value='external_references'
                   >
                     <img src={externalReferenceIcon} className={classes.icon} alt="" />
                     {t('External References')}
->>>>>>> 1dca312d
                   </MenuItem>
                 </Select>
               </FormControl>
