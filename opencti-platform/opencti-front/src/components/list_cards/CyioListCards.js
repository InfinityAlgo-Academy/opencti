import React, { Component } from 'react';
import * as PropTypes from 'prop-types';
import { withRouter } from 'react-router-dom';
import {
  compose, last, map, toPairs,
} from 'ramda';
import { withStyles } from '@material-ui/core/styles';
import IconButton from '@material-ui/core/IconButton';
import Button from '@material-ui/core/Button';
import {
  Share,
  Edit,
  AddCircleOutline,
  FormatListBulleted,
} from '@material-ui/icons';
import Chip from '@material-ui/core/Chip';
import List from '@material-ui/core/List';
import Popover from '@material-ui/core/Popover';
import Tooltip from '@material-ui/core/Tooltip';
<<<<<<< HEAD
import { ListItemIcon, ListItemText } from '@material-ui/core';
import ListItem from '@material-ui/core/ListItem';
import responsiblePartiesIcon from '../../resources/images/entities/responsible_parties.svg';
import tasksIcon from '../../resources/images/entities/tasks.svg';
import locations from '../../resources/images/entities/locations.svg';
import roles from '../../resources/images/entities/roles.svg';
import notes from '../../resources/images/entities/Notes.svg';
import parties from '../../resources/images/entities/parties.svg';
import assessmentPlatform from '../../resources/images/entities/assessment_platform.svg';
import labels from '../../resources/images/entities/labelsImage.svg';
import externalReferenceIcon from '../../resources/images/entities/externalReferenceIcon.svg';
=======
>>>>>>> 8f606394
import inject18n from '../i18n';
// import Security, { KNOWLEDGE_KNGETEXPORT, KNOWLEDGE_KNUPDATE } from '../../utils/Security';
import Filters from '../../private/components/common/lists/Filters';
import { truncate } from '../../utils/String';
<<<<<<< HEAD
import ItemIcon from '../ItemIcon';
=======
import DataEntitiesDropDown from '../../private/components/common/form/DataEntitiesDropDown';
>>>>>>> 8f606394

const styles = (theme) => ({
  container: {
    transition: theme.transitions.create('margin', {
      easing: theme.transitions.easing.sharp,
      duration: theme.transitions.duration.leavingScreen,
    }),
    padding: '0 0 50px 0',
  },
  containerOpenExports: {
    flexGrow: 1,
    transition: theme.transitions.create('margin', {
      easing: theme.transitions.easing.easeOut,
      duration: theme.transitions.duration.enteringScreen,
    }),
    margin: '0 300px 0 -10px',
  },
  toolBar: {
    margin: '0 -1.2rem 2rem -1.2rem',
    height: '100%',
    display: 'flex',
    '@media (max-width: 1400px)': {
      flexWrap: 'wrap',
    },
    alignItems: 'self-start',
    justifyContent: 'space-between',
    color: theme.palette.header.text,
    backgroundColor: theme.palette.background.paper,
    // boxShadow: 'inset 0px 4px 4px rgba(0, 0, 0, 0.25)',
  },
  dataEntities: {
    minWidth: '180px',
    width: 'auto',
  },
  parameters: {
    // float: 'left',
    display: 'flex',
    '@media (max-width: 1250px)': {
      flexWrap: 'wrap',
    },
    padding: '18px 18px 0 18px',
  },
  searchBar: {
    width: '220px',
    minWidth: '220px',
  },
  views: {
    display: 'flex',
    alignItems: 'center',
    padding: '10px 10px 12px 18px',
  },
  menuItems: {
    display: 'flex',
    placeItems: 'center',
  },
  menuItemText: {
    width: '100%',
    paddingLeft: '10px',
  },
  iconsContainer: {
    minWidth: '20px',
    display: 'flex',
    justifyContent: 'center',
  },
  selectedViews: {
    display: 'flex',
    alignItems: 'center',
    padding: '10px 10px 12px 18px',
  },
  cardsContainer: {
    marginTop: -13,
    paddingTop: '0px 16px 16px 16px',
  },
  icon: {
    marginRight: '10px',
  },
  iconButton: {
    float: 'left',
    minWidth: '0px',
    marginRight: 15,
    padding: '7px',
  },
  sortField: {
    float: 'left',
  },
  sortFieldLabel: {
    margin: '7px 15px',
    fontSize: 14,
    float: 'left',
    color: theme.palette.header.text,
  },
  sortIcon: {
    float: 'left',
    margin: '-9px 0 0 15px',
  },
  filters: {
    padding: '0 0 12px 0',
    '@media (max-width: 1250px)': {
      marginTop: '20px',
    },
  },
  filter: {
    marginRight: 10,
    marginBottom: 10,
  },
  operator: {
    fontFamily: 'Consolas, monaco, monospace',
    backgroundColor: theme.palette.background.chip,
    marginRight: 10,
    marginBottom: 10,
  },
  informationSystemIcon: {
    minWidth: '26px',
  },
  informationSystemText: {
    marginLeft: '10px',
  },
});

class CyioListCards extends Component {
  constructor(props) {
    super(props);
    this.state = {
      openInfoPopover: false,
    };
  }

  sortBy(event) {
    this.props.handleSort(event.target.value, this.props.orderAsc);
  }

  reverse() {
    this.props.handleSort(this.props.sortBy, !this.props.orderAsc);
  }

  handleInfoNewCreation() {
    this.setState({ openInfoPopover: !this.state.openInfoPopover });
  }

  handleInfoSystemListItem(type) {
    this.props.handleNewCreation(type);
    this.handleInfoNewCreation();
  }

  render() {
    const {
      t,
      classes,
      location,
      handleChangeView,
      handleAddFilter,
      handleRemoveFilter,
      openExports,
      OperationsComponent,
      handleDisplayEdit,
      selectedElements,
      disabled,
      filterEntityType,
      selectedDataEntity,
      filters,
      selectAll,
      children,
      handleNewCreation,
      numberOfElements,
      availableFilterKeys,
      handleClearSelectedElements,
    } = this.props;
    const totalElementsSelected = selectedElements && Object.keys(selectedElements).length;

    return (
      <div
        className={
          openExports ? classes.containerOpenExports : classes.container
        }
      >
        <div
          className={classes.toolBar}
          elevation={1}
        >
          <div className={classes.parameters}>
            <div className={classes.searchBar}>
              {/* <div style={{ float: 'left', marginRight: 20 }}>
                <SearchInput
                  variant="small"
                  onSubmit={handleSearch.bind(this)}
                  keyword={keyword}
                  disabled={true}
                />
              </div> */}
              {availableFilterKeys && availableFilterKeys.length > 0 ? (
                <Filters
                  availableFilterKeys={availableFilterKeys}
                  handleAddFilter={handleAddFilter}
                  currentFilters={filters}
                  filterEntityType={filterEntityType}
                  variant='text'
                />
              ) : (
                ''
              )}
              {numberOfElements ? (
                <div style={{ float: 'left', padding: '5px' }}>
                  {t('Count:')}{' '}
                  <strong>{`${numberOfElements.number}${numberOfElements.symbol}`}</strong>
                </div>
              ) : (
                ''
              )}
              {/* <InputLabel
                classes={{ root: classes.sortFieldLabel }}
                style={{
                  marginLeft:
                    availableFilterKeys && availableFilterKeys.length > 0 ? 10 : 0,
                }}
              >
                {t('Sort by')}
              </InputLabel>
              <FormControl classes={{ root: classes.sortField }}>
                <Select
                  name="sort-by"
                  value={sortBy}
                  onChange={this.sortBy.bind(this)}
                  inputProps={{
                    name: 'sort-by',
                    id: 'sort-by',
                  }}
                >
                  {toPairs(dataColumns).map((dataColumn) => (
                    <MenuItem key={dataColumn[0]} value={dataColumn[0]}>
                      {t(dataColumn[1].label)}
                    </MenuItem>
                  ))}
                </Select>
              </FormControl>
              <IconButton
                aria-label="Sort by"
                onClick={this.reverse.bind(this)}
                classes={{ root: classes.sortIcon }}
              >
                {orderAsc ? <ArrowDownward /> : <ArrowUpward />}
              </IconButton> */}
            </div>
            {(filterEntityType === 'Entities' || filterEntityType === 'DataSources') && (
              <DataEntitiesDropDown selectedDataEntity={selectedDataEntity}/>
            )}
            <div className={classes.filters}>
              {map((currentFilter) => {
                const label = `${truncate(t(`filter_${currentFilter[0]}`), 20)}`;
                const values = (
                  <span>
                    {map(
                      (n) => (
                        <span key={n.value}>
                          {n.value && n.value.length > 0
                            ? truncate(n.value, 15)
                            : t('No label')}{' '}
                          {last(currentFilter[1]).value !== n.value && (
                            <code>OR</code>
                          )}{' '}
                        </span>
                      ),
                      currentFilter[1],
                    )}
                  </span>
                );
                return (
                  <span>
                    <Chip
                      key={currentFilter[0]}
                      classes={{ root: classes.filter }}
                      label={
                        <div>
                          <strong>{label}</strong>: {values}
                        </div>
                      }
                      onDelete={handleRemoveFilter.bind(this, currentFilter[0])}
                    />
                    {last(toPairs(filters))[0] !== currentFilter[0] && (
                      <Chip
                        classes={{ root: classes.operator }}
                        label={t('AND')}
                      />
                    )}
                  </span>
                );
              }, toPairs(filters))}
            </div>
          </div>
          <div className={totalElementsSelected > 0 ? classes.selectedViews : classes.views}>
            {totalElementsSelected > 0 && (
              <Chip
                className={classes.iconButton}
                label={
                  <>
                    <strong>{totalElementsSelected}</strong> Selected
                  </>
                }
                onDelete={handleClearSelectedElements} />
            )}
            {typeof handleChangeView === 'function' && (
              // <Security needs={[KNOWLEDGE_KNUPDATE]}>
              <>
                <Tooltip title={t('Edit')}>
                  <Button
                    variant="contained"
                    onClick={handleDisplayEdit && handleDisplayEdit.bind(this, selectedElements)}
                    className={classes.iconButton}
                    disabled={Boolean(Object.entries(selectedElements || {}).length !== 1)
                      || disabled}
                    color="primary"
                    size="large"
                  >
                    <Edit fontSize="inherit" />
                  </Button>
                </Tooltip>
                {(filterEntityType === 'Entities' || filterEntityType === 'DataSources') && (
                  <Tooltip title={t('Merge')}>
                    <Button
                      variant="contained"
                      // onClick={handleDisplayEdit &&
                      // handleDisplayEdit.bind(this, selectedElements)}
                      className={classes.iconButton}
                      // disabled={Boolean(Object.entries(selectedElements || {}).length !== 1)
                      //   || disabled}
                      disabled={true}
                      color="primary"
                      size="large"
                    >
                      <Share fontSize="inherit" />
                    </Button>
                  </Tooltip>
                )}
                <div style={{ display: 'inline-block' }}>
                  {OperationsComponent && React.cloneElement(OperationsComponent, {
                    id: Object.entries(selectedElements || {}).length !== 0
                      && Object.entries(selectedElements),
                    isAllselected: selectAll,
                  })}
                </div>
                {location.pathname === '/defender_hq/assets/information_systems' ? (
                  <div>
                    <Tooltip title={t('Create New')}>
                      <Button
                        variant="contained"
                        size="small"
                        startIcon={<AddCircleOutline />}
                        onClick={this.handleInfoNewCreation.bind(this)}
                        color='primary'
                        disabled={disabled || false}
                      >
                        {t('New')}
                      </Button>
                    </Tooltip>
                    <Popover
                      id='simple-popover'
                      open={this.state.openInfoPopover}
                      onClose={this.handleInfoNewCreation.bind(this)}
                      anchorOrigin={{
                        vertical: 125,
                        horizontal: 'right',
                      }}
                      transformOrigin={{
                        horizontal: 150,
                      }}
                    >
                      <List>
                        <ListItem
                          button={true}
                          disabled={true}
                          onClick={this.handleInfoSystemListItem.bind(this, 'graph')}
                        >
                          <ListItemIcon className={classes.informationSystemIcon}>
                            <ItemIcon type='InformationSystemGraph'/>
                          </ListItemIcon>
                          <ListItemText primary="Graph" className={classes.informationSystemText}/>
                        </ListItem>
                        <ListItem
                          button={true}
                          onClick={this.handleInfoSystemListItem.bind(this, 'form')}
                        >
                          <ListItemIcon className={classes.informationSystemIcon}>
                            <ItemIcon type='InformationSystemForm'/>
                          </ListItemIcon>
                          <ListItemText primary="Form" className={classes.informationSystemText}/>
                        </ListItem>
                      </List>
                    </Popover>
                  </div>
                ) : (
                  <Tooltip title={t('Create New')}>
                    <Button
                      variant="contained"
                      size="small"
                      startIcon={<AddCircleOutline />}
                      onClick={handleNewCreation && handleNewCreation.bind(this)}
                      color='primary'
                      disabled={disabled || false}
                    >
                      {t('New')}
                    </Button>
                  </Tooltip>
                )}
              </>
              // </Security>
            )}
            {typeof handleChangeView === 'function' && (
              <Tooltip title={t('Lines view')}>
                <IconButton
                  color="primary"
                  onClick={handleChangeView.bind(this, 'lines')}
                  data-cy='lines view'
                >
                  <FormatListBulleted />
                </IconButton>
              </Tooltip>
            )}
          </div>
        </div>
        <div className="clearfix" />
        <div className={classes.cardsContainer}>{children}</div>
      </div>
    );
  }
}

CyioListCards.propTypes = {
  classes: PropTypes.object,
  location: PropTypes.object,
  t: PropTypes.func,
  children: PropTypes.object,
  selectedDataEntity: PropTypes.string,
  handleSearch: PropTypes.func.isRequired,
  handleSort: PropTypes.func.isRequired,
  handleChangeView: PropTypes.func,
  handleAddFilter: PropTypes.func,
  handleRemoveFilter: PropTypes.func,
  handleToggleExports: PropTypes.func,
  handleClearSelectedElements: PropTypes.func,
  openExports: PropTypes.bool,
  disabled: PropTypes.bool,
  views: PropTypes.array,
  filterEntityType: PropTypes.string,
  exportContext: PropTypes.string,
  keyword: PropTypes.string,
  filters: PropTypes.object,
  sortBy: PropTypes.string.isRequired,
  orderAsc: PropTypes.bool.isRequired,
  dataColumns: PropTypes.object.isRequired,
  paginationOptions: PropTypes.object,
  numberOfElements: PropTypes.object,
  availableFilterKeys: PropTypes.array,
};

export default compose(inject18n, withRouter, withStyles(styles))(CyioListCards);<|MERGE_RESOLUTION|>--- conflicted
+++ resolved
@@ -17,29 +17,14 @@
 import List from '@material-ui/core/List';
 import Popover from '@material-ui/core/Popover';
 import Tooltip from '@material-ui/core/Tooltip';
-<<<<<<< HEAD
 import { ListItemIcon, ListItemText } from '@material-ui/core';
 import ListItem from '@material-ui/core/ListItem';
-import responsiblePartiesIcon from '../../resources/images/entities/responsible_parties.svg';
-import tasksIcon from '../../resources/images/entities/tasks.svg';
-import locations from '../../resources/images/entities/locations.svg';
-import roles from '../../resources/images/entities/roles.svg';
-import notes from '../../resources/images/entities/Notes.svg';
-import parties from '../../resources/images/entities/parties.svg';
-import assessmentPlatform from '../../resources/images/entities/assessment_platform.svg';
-import labels from '../../resources/images/entities/labelsImage.svg';
-import externalReferenceIcon from '../../resources/images/entities/externalReferenceIcon.svg';
-=======
->>>>>>> 8f606394
 import inject18n from '../i18n';
 // import Security, { KNOWLEDGE_KNGETEXPORT, KNOWLEDGE_KNUPDATE } from '../../utils/Security';
 import Filters from '../../private/components/common/lists/Filters';
 import { truncate } from '../../utils/String';
-<<<<<<< HEAD
 import ItemIcon from '../ItemIcon';
-=======
 import DataEntitiesDropDown from '../../private/components/common/form/DataEntitiesDropDown';
->>>>>>> 8f606394
 
 const styles = (theme) => ({
   container: {
@@ -283,7 +268,7 @@
               </IconButton> */}
             </div>
             {(filterEntityType === 'Entities' || filterEntityType === 'DataSources') && (
-              <DataEntitiesDropDown selectedDataEntity={selectedDataEntity}/>
+              <DataEntitiesDropDown selectedDataEntity={selectedDataEntity} />
             )}
             <div className={classes.filters}>
               {map((currentFilter) => {
@@ -412,18 +397,18 @@
                           onClick={this.handleInfoSystemListItem.bind(this, 'graph')}
                         >
                           <ListItemIcon className={classes.informationSystemIcon}>
-                            <ItemIcon type='InformationSystemGraph'/>
+                            <ItemIcon type='InformationSystemGraph' />
                           </ListItemIcon>
-                          <ListItemText primary="Graph" className={classes.informationSystemText}/>
+                          <ListItemText primary="Graph" className={classes.informationSystemText} />
                         </ListItem>
                         <ListItem
                           button={true}
                           onClick={this.handleInfoSystemListItem.bind(this, 'form')}
                         >
                           <ListItemIcon className={classes.informationSystemIcon}>
-                            <ItemIcon type='InformationSystemForm'/>
+                            <ItemIcon type='InformationSystemForm' />
                           </ListItemIcon>
-                          <ListItemText primary="Form" className={classes.informationSystemText}/>
+                          <ListItemText primary="Form" className={classes.informationSystemText} />
                         </ListItem>
                       </List>
                     </Popover>
