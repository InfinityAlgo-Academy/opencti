--- conflicted
+++ resolved
@@ -22,11 +22,7 @@
   );
   const internalOnChange = React.useCallback(
     (date) => {
-<<<<<<< HEAD
-      setFieldValue(date);
-=======
       setFieldValue(name, date);
->>>>>>> 88a2cc45
       if (typeof onChange === 'function') {
         onChange(name, date);
       }
