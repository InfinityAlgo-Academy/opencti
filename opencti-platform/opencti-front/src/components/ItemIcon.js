import React, { Component } from 'react';
import * as PropTypes from 'prop-types';
import {
  FlagOutlined,
  PersonOutlined,
  AccountBalanceOutlined,
  DomainOutlined,
  PublicOutlined,
  HelpOutlined,
  BugReportOutlined,
  DescriptionOutlined,
  MapOutlined,
  CenterFocusStrongOutlined,
  ShortTextOutlined,
  WorkOutline,
  FeedbackOutlined,
  LanguageOutlined,
  WifiTetheringOutlined,
  Scanner,
  Visibility,
  PlaceOutlined,
  StorageOutlined,
  PersonalVideo,
  SettingsVoice,
  Kitchen,
  Whatshot,
  Work,
  Phone,
  Apple,
  Devices,
  PhoneLocked,
  ViewColumn,
  Wifi,
  Storage,
  Router,
} from '@material-ui/icons';
import {
  MicrosoftWindows,
  Biohazard,
  DiamondOutline,
  ChessKnight,
  LockPattern,
  Application,
  Fire,
  CityVariantOutline,
  LabelOutline,
  ProgressWrench,
  HexagonOutline,
  VectorRadius,
  ShieldSearch,
  ServerNetwork,
} from 'mdi-material-ui';
import networkIcon from '../resources/images/assets/networkIcon.svg';
import softwareIcon from '../resources/images/assets/softwareIcon.svg';
import deviceIcon from '../resources/images/assets/deviceIcon.svg';
import linuxIcon from '../resources/images/assets/linuxIcon.svg';

const iconSelector = (type, variant, fontSize, color) => {
  let style = {};
  switch (variant) {
    case 'inline':
      style = {
        color,
        width: 20,
        height: 20,
        margin: '0 7px 0 0',
        float: 'left',
      };
      break;
    default:
      style = {
        color,
      };
  }

  switch (type) {
    case 'attribute':
      return <ShortTextOutlined style={style} fontSize={fontSize} role="img" />;
    case 'Marking-Definition':
      return (
        <CenterFocusStrongOutlined
          style={style}
          fontSize={fontSize}
          role="img"
        />
      );
    case 'apple':
      return <Apple style={style} fontSize={fontSize} role="img" />;
    case 'microsoft':
      return <MicrosoftWindows style={style} fontSize={fontSize} role="img" />;
    case 'linux':
      return <img src={linuxIcon} style={style} alt="linux-icon" />;
    case 'other':
      return <img src={deviceIcon} style={style} alt="device-icon" />;
<<<<<<< HEAD
=======
    case 'physical_device':
      return <Devices style={style} fontSize={fontSize} role="img" />;
>>>>>>> 524c554c
    case 'router':
      return <Router style={style} fontSize={fontSize} role="img" />;
    case 'firewall':
      return <Whatshot style={style} fontSize={fontSize} role="img" />;
    case 'network':
      return <img src={networkIcon} style={style} alt="network-icon" />;
    case 'software':
      return <img src={softwareIcon} style={style} alt="software-icon" />;
    case 'switch':
      return <Scanner style={style} fontSize={fontSize} role="img" />;
    case 'storage_array':
      return <Storage style={style} fontSize={fontSize} role="img" />;
    case 'appliance':
      return <Kitchen style={style} fontSize={fontSize} role="img" />;
    case 'network_device':
      return <Wifi style={style} fontSize={fontSize} role="img" />;
    case 'server':
      return <ViewColumn style={style} fontSize={fontSize} role="img" />;
    case 'workstation':
      return <Work style={style} fontSize={fontSize} role="img" />;
    case 'voip_handset':
      return <Phone style={style} fontSize={fontSize} role="img" />;
    case 'pbx':
      return <PhoneLocked style={style} fontSize={fontSize} role="img" />;
    case 'compute_device':
      return <PersonalVideo style={style} fontSize={fontSize} role="img" />;
    case 'voip_router':
      return <SettingsVoice style={style} fontSize={fontSize} role="img" />;
    case 'External-Reference':
      return <LanguageOutlined style={style} fontSize={fontSize} role="img" />;
    case 'Label':
      return <LabelOutline style={style} fontSize={fontSize} role="img" />;
    case 'Attack-Pattern':
      return <LockPattern style={style} fontSize={fontSize} role="img" />;
    case 'Campaign':
      return <ChessKnight style={style} fontSize={fontSize} role="img" />;
    case 'Note':
      return <WorkOutline style={style} fontSize={fontSize} role="img" />;
    case 'Observed-Data':
      return (
        <WifiTetheringOutlined style={style} fontSize={fontSize} role="img" />
      );
    case 'Opinion':
      return <FeedbackOutlined style={style} fontSize={fontSize} role="img" />;
    case 'Report':
      return (
        <DescriptionOutlined style={style} fontSize={fontSize} role="img" />
      );
    case 'Course-Of-Action':
      return <ProgressWrench style={style} fontSize={fontSize} role="img" />;
    case 'Individual':
      return <PersonOutlined style={style} fontSize={fontSize} role="img" />;
    case 'Organization':
      return (
        <AccountBalanceOutlined style={style} fontSize={fontSize} role="img" />
      );
    case 'Sector':
      return <DomainOutlined style={style} fontSize={fontSize} role="img" />;
    case 'System':
      return <StorageOutlined style={style} fontSize={fontSize} role="img" />;
    case 'Indicator':
      return <ShieldSearch style={style} fontSize={fontSize} role="img" />;
    case 'Infrastructure':
      return <ServerNetwork style={style} fontSize={fontSize} role="img" />;
    case 'Intrusion-Set':
      return <DiamondOutline style={style} fontSize={fontSize} role="img" />;
    case 'City':
      return (
        <CityVariantOutline style={style} fontSize={fontSize} role="img" />
      );
    case 'Position':
      return <PlaceOutlined style={style} fontSize={fontSize} role="img" />;
    case 'Country':
      return <FlagOutlined style={style} fontSize={fontSize} role="img" />;
    case 'Region':
      return <MapOutlined style={style} fontSize={fontSize} role="img" />;
    case 'Malware':
      return <Biohazard style={style} fontSize={fontSize} role="img" />;
    case 'Threat-Actor':
      return <PublicOutlined style={style} fontSize={fontSize} role="img" />;
    case 'Tool':
      return <Application style={style} fontSize={fontSize} role="img" />;
    case 'Vulnerability':
      return <BugReportOutlined style={style} fontSize={fontSize} role="img" />;
    case 'Incident':
      return <Fire style={style} fontSize={fontSize} role="img" />;
    case 'Stix-Cyber-Observable':
    case 'Autonomous-System':
    case 'Directory':
    case 'Domain-Name':
    case 'Email-Addr':
    case 'Email-Message':
    case 'Email-Mime-Part-Type':
    case 'Artifact':
    case 'StixFile':
    case 'X509-Certificate':
    case 'IPv4-Addr':
    case 'IPv6-Addr':
    case 'Mac-Addr':
    case 'Mutex':
    case 'Network-Traffic':
    case 'Process':
    case 'Software':
    case 'Url':
    case 'User-Account':
    case 'Windows-Registry-Key':
    case 'Windows-Registry-Value-Type':
    case 'X509-V3-Extensions-Type':
    case 'X-OpenCTI-Cryptographic-Key':
    case 'X-OpenCTI-Cryptocurrency-Wallet':
    case 'X-OpenCTI-Hostname':
    case 'X-OpenCTI-Text':
    case 'X-OpenCTI-User-Agent':
      return <HexagonOutline style={style} fontSize={fontSize} role="img" />;
    case 'stix-sighting-relationship':
      return <Visibility style={style} fontSize={fontSize} role="img" />;
    case 'Stix-Core-Relationship':
    case 'Relationship':
    case 'stix-core-relationship':
    case 'targets':
    case 'uses':
    case 'located-at':
    case 'related-to':
    case 'mitigates':
    case 'impersonates':
    case 'indicates':
    case 'comes-after':
    case 'attributed-to':
    case 'variant-of':
    case 'localization':
    case 'part-of':
    case 'drops':
      return <VectorRadius style={style} fontSize={fontSize} role="img" />;
    default:
      return <HelpOutlined style={style} fontSize={fontSize} role="img" />;
  }
};

class ItemIcon extends Component {
  render() {
    const {
      type, size, variant, color,
    } = this.props;
    const fontSize = size || 'default';
    return iconSelector(type, variant, fontSize, color);
  }
}

ItemIcon.propTypes = {
  type: PropTypes.string,
  size: PropTypes.string,
  variant: PropTypes.string,
  color: PropTypes.string,
};

export default ItemIcon;<|MERGE_RESOLUTION|>--- conflicted
+++ resolved
@@ -92,11 +92,8 @@
       return <img src={linuxIcon} style={style} alt="linux-icon" />;
     case 'other':
       return <img src={deviceIcon} style={style} alt="device-icon" />;
-<<<<<<< HEAD
-=======
     case 'physical_device':
       return <Devices style={style} fontSize={fontSize} role="img" />;
->>>>>>> 524c554c
     case 'router':
       return <Router style={style} fontSize={fontSize} role="img" />;
     case 'firewall':
