--- conflicted
+++ resolved
@@ -60,11 +60,7 @@
 const LoginQuery = graphql`
   query LoginQuery {
     settings {
-<<<<<<< HEAD
-=======
-      platform_external_auth
       platform_demo
->>>>>>> 6fbd40ee
       platform_providers {
         name
         type
@@ -75,7 +71,6 @@
   }
 `;
 
-<<<<<<< HEAD
 const LoginMessage = ({ message, sso, t }) => (
   <div>
     {t(message)}
@@ -98,21 +93,6 @@
     height: window.innerHeight,
   });
   const marginTop = dimension.height / 2 - loginHeight / 2 - 120;
-
-=======
-const LoginMessage = ({ message, sso, t }) => <div>
-  {t(message)}<br/>{sso && <a href='/login'>{t('Login with')}&nbsp;{sso.name}</a>}
-</div>;
-const Message = inject18n(LoginMessage);
-
-const Login = ({ location, classes }) => {
-  const query = new URLSearchParams(location.search);
-  const message = query.get('message');
-  // eslint-disable-next-line max-len
-  const [dimension, setDimension] = useState({ width: window.innerWidth, height: window.innerHeight });
-  const marginTop = dimension.height / 2 - loginHeight / 2 - 120;
-
->>>>>>> 6fbd40ee
   const updateWindowDimensions = () => {
     setDimension({ width: window.innerWidth, height: window.innerHeight });
   };
@@ -121,23 +101,22 @@
     return () => window.removeEventListener('resize', updateWindowDimensions);
   });
 
-<<<<<<< HEAD
   const renderExternalAuth = (authButtons) => (
     <React.Fragment>
-      <div style={{ marginTop: 20 }}>&nbsp;</div>
       {authButtons.map((value, index) => (
-        <Button
-          key={`${value.provider}_${index}`}
-          type="submit"
-          variant="contained"
-          color="primary"
-          size="small"
-          style={{ marginRight: 10, minWidth: 100 }}
-          component="a"
-          href={`/auth/${value.provider}`}
-        >
-          {value.name}
-        </Button>
+        <div key={`${value.provider}_${index}`}>
+          <Button
+            type="submit"
+            variant="outlined"
+            color="secondary"
+            size="small"
+            style={{ minWidth: 120, marginTop: 15 }}
+            component="a"
+            href={`/auth/${value.provider}`}
+          >
+            {value.name}
+          </Button>
+        </div>
       ))}
     </React.Fragment>
   );
@@ -146,24 +125,6 @@
     <QueryRenderer
       query={LoginQuery}
       variables={{}}
-=======
-  const renderExternalAuth = (authButtons) => <React.Fragment>
-        {authButtons.map((value, index) => <div key={`${value.provider}_${index}`}>
-        <Button type="submit"
-              variant="outlined"
-              color="secondary"
-              size="small"
-              style={{ minWidth: 120, marginTop: 15 }}
-              component="a"
-              href={`/auth/${value.provider}`}>
-            {value.name}
-          </Button>
-        </div>)}
-      </React.Fragment>;
-
-  return (
-    <QueryRenderer query={LoginQuery} variables={{}}
->>>>>>> 6fbd40ee
       render={({ props }) => {
         if (props && props.settings) {
           const providers = props.settings.platform_providers;
@@ -181,7 +142,6 @@
             <ConnectedIntlProvider settings={props.settings}>
               <div className={classes.container} style={{ marginTop }}>
                 <img src={logo} alt="logo" className={classes.logo} />
-<<<<<<< HEAD
                 {message && (
                   <Message
                     message={message}
@@ -198,13 +158,6 @@
                 {providers.length === 0 && (
                   <Message message={'No authentication providers available'} />
                 )}
-=======
-                { message && <Message message={message} sso={sso ? head(authSSOs) : null}/> }
-                { auto && <Loader /> }
-                { isAuthForm && !auto && <LoginForm demo={pathOr(false, ['settings', 'platform_demo'], props)} />}
-                { isAuthButtons && !auto && renderExternalAuth(authSSOs)}
-                { providers.length === 0 && <Message message={'No authentication providers available'} /> }
->>>>>>> 6fbd40ee
               </div>
             </ConnectedIntlProvider>
           );
@@ -219,11 +172,4 @@
   classes: PropTypes.object,
 };
 
-<<<<<<< HEAD
-export default compose(withRouter, withStyles(styles))(Login);
-=======
-export default compose(
-  withRouter,
-  withStyles(styles),
-)(Login);
->>>>>>> 6fbd40ee
+export default compose(withRouter, withStyles(styles))(Login);