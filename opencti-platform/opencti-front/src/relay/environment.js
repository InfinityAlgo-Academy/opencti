import {
  Environment, RecordSource, Store, Observable,
} from 'relay-runtime';
// eslint-disable-next-line import/no-extraneous-dependencies
import { installRelayDevTools } from 'relay-devtools';
import { SubscriptionClient } from 'subscriptions-transport-ws';
import { Subject, timer } from 'rxjs';
import { debounce } from 'rxjs/operators';
import React, { Component } from 'react';
import {
  commitLocalUpdate as CLU,
  commitMutation as CM,
  QueryRenderer as QR,
  requestSubscription as RS,
  fetchQuery as FQ,
} from 'react-relay';
import * as PropTypes from 'prop-types';
import {
  map, isEmpty, difference, filter, pathOr, isNil,
} from 'ramda';
import {
  urlMiddleware,
  RelayNetworkLayer,
} from 'react-relay-network-modern/node8';
import uploadMiddleware from './uploadMiddleware';

// Dev tools
export const IN_DEV_MODE = process.env.NODE_ENV === 'development';
if (IN_DEV_MODE) installRelayDevTools();

// Service bus
const MESSENGER$ = new Subject().pipe(debounce(() => timer(500)));
export const MESSAGING$ = {
  messages: MESSENGER$,
  notifyError: (text) => MESSENGER$.next([{ type: 'error', text }]),
  notifySuccess: (text) => MESSENGER$.next([{ type: 'message', text }]),
  redirect: new Subject(),
};

// Default application exception.
export class ApplicationError extends Error {
  constructor(errors) {
    super();
    this.data = errors;
  }
}

// Network
const isEmptyPath = isNil(window.BASE_PATH) || isEmpty(window.BASE_PATH);
const contextPath = isEmptyPath || window.BASE_PATH === '/' ? '' : window.BASE_PATH;
export const APP_BASE_PATH = isEmptyPath || contextPath.startsWith('/') ? contextPath : `/${contextPath}`;
// Subscription
const loc = window.location;
let { host } = loc;
if (process.env.REACT_APP_GRAPHQL_HOST !== undefined) {
  const hostUrl = new URL(process.env.REACT_APP_GRAPHQL_HOST);
<<<<<<< HEAD
=======
  // console.log(`GraphQL host -> ${host}`);
>>>>>>> 58ec54f1
  host = hostUrl.host;
}
// eslint-disable-next-line no-console
const isSecure = loc.protocol === 'https:' ? 's' : '';
const subscriptionClient = new SubscriptionClient(
  `ws${isSecure}://${host}${APP_BASE_PATH}/graphql`,
  {
    reconnect: true,
  },
);

const subscribeFn = (request, variables) => {
  const subscribeObservable = subscriptionClient.request({
    query: request.text,
    operationName: request.name,
    variables,
  });
  // Important: Convert subscriptions-transport-ws observable type to Relay's
  return Observable.from(subscribeObservable);
};

const buildHeaders = () => {
  const accessToken = localStorage.getItem('token');
  if (accessToken) {
    return {
      Authorization: `Bearer ${accessToken}`,
    };
  }
  return {};
};

const network = new RelayNetworkLayer(
  [
    urlMiddleware({
      url: `${APP_BASE_PATH}/graphql`,
      credentials: 'same-origin',
      headers: buildHeaders(),
    }),
    uploadMiddleware(),
  ],
  { subscribeFn },
);

const store = new Store(new RecordSource());
// Activate the read from store then network
// store.holdGC();
export const environment = new Environment({
  network,
  store,
});

// Components
export class QueryRenderer extends Component {
  render() {
    const {
      variables, query, render, managedErrorTypes,
    } = this.props;
    return (
      <QR
        environment={environment}
        query={query}
        variables={variables}
        render={(data) => {
          const { error } = data;
          const types = error ? map((e) => e.name, error) : [];
          const unmanagedErrors = difference(types, managedErrorTypes || []);
          if (!isEmpty(unmanagedErrors)) throw new ApplicationError(error);
          return render(data);
        }}
      />
    );
  }
}
QueryRenderer.propTypes = {
  managedErrorTypes: PropTypes.array,
  variables: PropTypes.object,
  render: PropTypes.func,
  query: PropTypes.object,
};

// Relay functions
export const commitMutation = ({
  mutation,
  variables,
  updater,
  optimisticUpdater,
  optimisticResponse,
  onCompleted,
  onError,
  setSubmitting,
}) => CM(environment, {
  mutation,
  variables,
  updater,
  optimisticUpdater,
  optimisticResponse,
  onCompleted,
  onError: (error) => {
    if (setSubmitting) setSubmitting(false);
    if (error && error.res && error.res.errors) {
      const authRequired = filter(
        (e) => pathOr(e.message, ['data', 'type'], e) === 'authentication',
        error.res.errors,
      );
      if (!isEmpty(authRequired)) {
        MESSAGING$.notifyError(
          'Unauthorized action, please refresh your browser',
        );
      } else {
        const messages = map(
          (e) => ({
            type: 'error',
            text: pathOr(e.message, ['data', 'reason'], e),
          }),
          error.res.errors,
        );
        MESSAGING$.messages.next(messages);
        if (onError) onError(error);
      }
    }
  },
});

export const requestSubscription = (args) => RS(environment, args);

export const fetchQuery = (query, args) => FQ(environment, query, args);

export const commitLocalUpdate = (updater) => CLU(environment, updater);<|MERGE_RESOLUTION|>--- conflicted
+++ resolved
@@ -44,7 +44,7 @@
     this.data = errors;
   }
 }
-
+ 
 // Network
 const isEmptyPath = isNil(window.BASE_PATH) || isEmpty(window.BASE_PATH);
 const contextPath = isEmptyPath || window.BASE_PATH === '/' ? '' : window.BASE_PATH;
@@ -54,10 +54,6 @@
 let { host } = loc;
 if (process.env.REACT_APP_GRAPHQL_HOST !== undefined) {
   const hostUrl = new URL(process.env.REACT_APP_GRAPHQL_HOST);
-<<<<<<< HEAD
-=======
-  // console.log(`GraphQL host -> ${host}`);
->>>>>>> 58ec54f1
   host = hostUrl.host;
 }
 // eslint-disable-next-line no-console
