--- conflicted
+++ resolved
@@ -15,17 +15,10 @@
 } from 'react-relay';
 
 const store = new Store(new RecordSource());
-<<<<<<< HEAD
-const host = process.env.REACT_APP_GRAPHQL_HOST || "http://localhost:4000";
-
-const network = Network.create((operation, variables) => (
-  fetch( `${host}/graphql`, {
-=======
 const hostUrl = process.env.REACT_APP_GRAPHQL_HOST;
 
 const network = Network.create((operation, variables) => (
   fetch(`${hostUrl}/graphql`, {
->>>>>>> 58ec54f1
     method: 'POST',
     headers: {
       Accept: 'application/json',
