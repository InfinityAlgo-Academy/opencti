/* eslint-disable */
const { createProxyMiddleware } = require("http-proxy-middleware");

const onError = function (err, req, res) {
  console.log("Something went wrong... Ignoring");
};
const host = process.env.REACT_APP_GRAPHQL_HOST || 'http://localhost:4000'

module.exports = function (app) {
  app.use(
    createProxyMiddleware("/graphql", {
<<<<<<< HEAD
      target: host,
=======
      target: "https://graphql.darklight.ai/",
>>>>>>> cbfdf86f
      ws: true,
      secure: false,
      onError,
      secure: false,
    })
  );
  app.use(
    createProxyMiddleware("/taxii2", {
<<<<<<< HEAD
      target: host,
=======
      target: "https://graphql.darklight.ai/",
      secure: false,
>>>>>>> cbfdf86f
      onError,
      secure: false,
    })
  );
  app.use(
    createProxyMiddleware("/stream", {
<<<<<<< HEAD
      target: host,
=======
      target: "https://graphql.darklight.ai/",
      secure: false,
>>>>>>> cbfdf86f
      onError,
      secure: false,
    })
  );
  app.use(
    createProxyMiddleware("/storage", {
<<<<<<< HEAD
      target: host,
=======
      target: "https://graphql.darklight.ai/",
      secure: false,
>>>>>>> cbfdf86f
      onError,
      secure: false,
    })
  );
  app.use(
    createProxyMiddleware("/auth/**", {
<<<<<<< HEAD
      target: host,
=======
      target: "https://graphql.darklight.ai/",
      secure: false,
>>>>>>> cbfdf86f
      onError,
      secure: false,
    })
  );
};<|MERGE_RESOLUTION|>--- conflicted
+++ resolved
@@ -4,66 +4,41 @@
 const onError = function (err, req, res) {
   console.log("Something went wrong... Ignoring");
 };
-const host = process.env.REACT_APP_GRAPHQL_HOST || 'http://localhost:4000'
+const host = process.env.REACT_APP_GRAPHQL_HOST || 'https://graphql.darklight.ai/'
 
 module.exports = function (app) {
   app.use(
     createProxyMiddleware("/graphql", {
-<<<<<<< HEAD
       target: host,
-=======
-      target: "https://graphql.darklight.ai/",
->>>>>>> cbfdf86f
       ws: true,
       secure: false,
       onError,
-      secure: false,
     })
   );
   app.use(
     createProxyMiddleware("/taxii2", {
-<<<<<<< HEAD
       target: host,
-=======
-      target: "https://graphql.darklight.ai/",
-      secure: false,
->>>>>>> cbfdf86f
       onError,
       secure: false,
     })
   );
   app.use(
     createProxyMiddleware("/stream", {
-<<<<<<< HEAD
       target: host,
-=======
-      target: "https://graphql.darklight.ai/",
-      secure: false,
->>>>>>> cbfdf86f
       onError,
       secure: false,
     })
   );
   app.use(
     createProxyMiddleware("/storage", {
-<<<<<<< HEAD
       target: host,
-=======
-      target: "https://graphql.darklight.ai/",
-      secure: false,
->>>>>>> cbfdf86f
       onError,
       secure: false,
     })
   );
   app.use(
     createProxyMiddleware("/auth/**", {
-<<<<<<< HEAD
       target: host,
-=======
-      target: "https://graphql.darklight.ai/",
-      secure: false,
->>>>>>> cbfdf86f
       onError,
       secure: false,
     })
