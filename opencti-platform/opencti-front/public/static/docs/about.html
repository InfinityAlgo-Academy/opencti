--- conflicted
+++ resolved
@@ -4,11 +4,7 @@
     <title>Cyio About</title>
     <meta charset="UTF-8" />
     <meta name="viewport" content="width=device-width, initial-scale=1" />
-<<<<<<< HEAD
-    <link rel="stylesheet" href="../../static/docs/_markdeep/about.css" />
-=======
     <link rel="stylesheet" href="/static/docs/_markdeep/about.css" />
->>>>>>> 23497341
   </head>
   <body>
     <!-- Header -->
@@ -158,28 +154,6 @@
       </div>
 
       <div class="w3-third">
-<<<<<<< HEAD
-        <a href="/about/contact_us">
-          <div
-            class="w3-card w3-container"
-            style="min-height: 260px; margin: 30px; text-align: left"
-          >
-            <div style="width: 100%; margin: 30px">
-              <div style="width: 20%; float: left">
-                <img
-                  src="/static/docs/_img/contact_us_icon.svg"
-                  style="width: 50px"
-                />
-              </div>
-              <div style="width: 80%; float: left">
-                <h3>Contact Us</h3>
-                <br />
-                <p>We’re here to help and we <br />want to hear from you</p>
-              </div>
-            </div>
-          </div>
-        </a>
-=======
         <!-- <a href="/about/contact_us"> -->
         <div
           class="w3-card w3-container"
@@ -200,7 +174,6 @@
           </div>
         </div>
         <!-- </a> -->
->>>>>>> 23497341
       </div>
     </div>
   </body>
