import {
  addIndicator,
  findAll,
  findById,
  batchObservables,
  indicatorsDistributionByEntity,
  indicatorsNumber,
  indicatorsNumberByEntity,
  indicatorsTimeSeries,
  indicatorsTimeSeriesByEntity,
} from '../domain/indicator';
import {
  stixDomainObjectAddRelation,
  stixDomainObjectCleanContext,
  stixDomainObjectDelete,
  stixDomainObjectDeleteRelation,
  stixDomainObjectEditContext,
  stixDomainObjectEditField,
} from '../domain/stixDomainObject';
import { RELATION_CREATED_BY, RELATION_OBJECT_LABEL, RELATION_OBJECT_MARKING } from '../schema/stixMetaRelationship';
import { RELATION_BASED_ON } from '../schema/stixCoreRelationship';
import { REL_INDEX_PREFIX } from '../schema/general';
import { distributionEntities, initBatchLoader } from '../database/middleware';

import { ENTITY_TYPE_INDICATOR } from '../schema/stixDomainObject';

const batchObservablesLoader = (user) => initBatchLoader(user, batchObservables);

const indicatorResolvers = {
  Query: {
<<<<<<< HEAD
    indicator: (_, { id }, { user }) => findById(user, id),
    indicators: (_, args, { user }) => findAll(user, args),
=======
    indicator: (_, { id }) => findById(id),
    indicators: (_, args) => findAll(args),
    indicatorsTimeSeries: (_, args) => {
      if (args.objectId && args.objectId.length > 0) {
        return indicatorsTimeSeriesByEntity(args);
      }
      return indicatorsTimeSeries(args);
    },
    indicatorsNumber: (_, args) => {
      if (args.objectId && args.objectId.length > 0) {
        return indicatorsNumberByEntity(args);
      }
      return indicatorsNumber(args);
    },
    indicatorsDistribution: (_, args) => {
      if (args.objectId && args.objectId.length > 0) {
        return indicatorsDistributionByEntity(args);
      }
      return distributionEntities(ENTITY_TYPE_INDICATOR, [], args);
    },
>>>>>>> 6231fb13
  },
  IndicatorsFilter: {
    createdBy: `${REL_INDEX_PREFIX}${RELATION_CREATED_BY}.internal_id`,
    markedBy: `${REL_INDEX_PREFIX}${RELATION_OBJECT_MARKING}.internal_id`,
    labelledBy: `${REL_INDEX_PREFIX}${RELATION_OBJECT_LABEL}.internal_id`,
    basedOn: `${REL_INDEX_PREFIX}${RELATION_BASED_ON}.internal_id`,
    indicates: `${REL_INDEX_PREFIX}indicates.internal_id`,
  },
  Indicator: {
    observables: (indicator, _, { user }) => batchObservablesLoader(user).load(indicator.id),
    indicator_types: (indicator) => (indicator.indicator_types ? indicator.indicator_types : ['malicious-activity']),
  },
  Mutation: {
    indicatorEdit: (_, { id }, { user }) => ({
      delete: () => stixDomainObjectDelete(user, id),
      fieldPatch: ({ input }) => stixDomainObjectEditField(user, id, input),
      contextPatch: ({ input }) => stixDomainObjectEditContext(user, id, input),
      contextClean: () => stixDomainObjectCleanContext(user, id),
      relationAdd: ({ input }) => stixDomainObjectAddRelation(user, id, input),
      relationDelete: ({ toId, relationship_type: relationshipType }) =>
        stixDomainObjectDeleteRelation(user, id, toId, relationshipType),
    }),
    indicatorAdd: (_, { input }, { user }) => addIndicator(user, input),
  },
};

export default indicatorResolvers;<|MERGE_RESOLUTION|>--- conflicted
+++ resolved
@@ -28,31 +28,26 @@
 
 const indicatorResolvers = {
   Query: {
-<<<<<<< HEAD
     indicator: (_, { id }, { user }) => findById(user, id),
     indicators: (_, args, { user }) => findAll(user, args),
-=======
-    indicator: (_, { id }) => findById(id),
-    indicators: (_, args) => findAll(args),
-    indicatorsTimeSeries: (_, args) => {
+    indicatorsTimeSeries: (_, args, { user }) => {
       if (args.objectId && args.objectId.length > 0) {
-        return indicatorsTimeSeriesByEntity(args);
+        return indicatorsTimeSeriesByEntity(user, args);
       }
-      return indicatorsTimeSeries(args);
+      return indicatorsTimeSeries(user, args);
     },
-    indicatorsNumber: (_, args) => {
+    indicatorsNumber: (_, args, { user }) => {
       if (args.objectId && args.objectId.length > 0) {
-        return indicatorsNumberByEntity(args);
+        return indicatorsNumberByEntity(user, args);
       }
-      return indicatorsNumber(args);
+      return indicatorsNumber(user, args);
     },
-    indicatorsDistribution: (_, args) => {
+    indicatorsDistribution: (_, args, { user }) => {
       if (args.objectId && args.objectId.length > 0) {
-        return indicatorsDistributionByEntity(args);
+        return indicatorsDistributionByEntity(user, args);
       }
       return distributionEntities(ENTITY_TYPE_INDICATOR, [], args);
     },
->>>>>>> 6231fb13
   },
   IndicatorsFilter: {
     createdBy: `${REL_INDEX_PREFIX}${RELATION_CREATED_BY}.internal_id`,
