--- conflicted
+++ resolved
@@ -99,11 +99,7 @@
       relationAdd: ({ input }) => stixDomainEntityAddRelation(user, id, input),
       removeCapability: ({ name }) => roleRemoveCapability(id, name)
     }),
-<<<<<<< HEAD
-    roleAdd: (_, { input } ) => addRole(input),
-=======
     roleAdd: (_, { input }) => addRole(input),
->>>>>>> d2ad6351
     userEdit: (_, { id }, { user }) => ({
       delete: () => userDelete(id),
       fieldPatch: ({ input }) => userEditField(user, id, input),
