--- conflicted
+++ resolved
@@ -37,11 +37,8 @@
     { name: 'x_opencti_workflow_id', type: 'string', multiple: false, upsert: true },
     { name: 'rating', type: 'numeric', multiple: false, upsert: true },
     { name: 'x_opencti_stix_ids', type: 'string', multiple: true, upsert: true },
-<<<<<<< HEAD
     { name: 'confidence', type: 'numeric', multiple: false, upsert: true },
-=======
     { name: 'x_opencti_graph_data', type: 'string', multiple: false, upsert: false },
->>>>>>> 69686f3c
   ],
   relations: [],
   converter: convertCaseToStix
