import { head, includes, last, mapObjIndexed, pipe, values } from 'ramda';
import { offsetToCursor } from 'graphql-relay';
import moment from 'moment';

export const INDEX_STIX_OBSERVABLE = 'stix_observables';
export const INDEX_STIX_ENTITIES = 'stix_domain_entities_v2';
export const INDEX_STIX_RELATIONS = 'stix_relations';

export const TYPE_OPENCTI_INTERNAL = 'Internal';
export const TYPE_STIX_DOMAIN_ENTITY = 'Stix-Domain-Entity';
export const TYPE_STIX_OBSERVABLE = 'Stix-Observable';
export const TYPE_STIX_RELATION = 'stix_relation';
export const TYPE_STIX_OBSERVABLE_RELATION = 'stix_observable_relation';
export const TYPE_RELATION_EMBEDDED = 'relation_embedded';
export const TYPE_STIX_RELATION_EMBEDDED = 'stix_relation_embedded';

export const utcDate = (date = undefined) => (date ? moment(date).utc() : moment().utc());

export const fillTimeSeries = (startDate, endDate, interval, data) => {
  const startDateParsed = moment.parseZone(startDate);
  const endDateParsed = moment.parseZone(endDate);
  let dateFormat;

  switch (interval) {
    case 'year':
      dateFormat = 'YYYY';
      break;
    case 'month':
      dateFormat = 'YYYY-MM';
      break;
    default:
      dateFormat = 'YYYY-MM-DD';
  }

  const elementsOfInterval = endDateParsed.diff(startDateParsed, `${interval}s`, false);

  const newData = [];
  for (let i = 0; i <= elementsOfInterval; i += 1) {
    const workDate = moment(startDateParsed).add(i, `${interval}s`);

    // Looking for the value
    let dataValue = 0;
    for (let j = 0; j < data.length; j += 1) {
      if (data[j].date === workDate.format(dateFormat)) {
        dataValue = data[j].value;
      }
    }
    const intervalDate = moment(workDate).startOf(interval).utc().toISOString();
    newData[i] = {
      date: intervalDate,
      value: dataValue,
    };
  }
  return newData;
};

export const buildPagination = (first, offset, instances, globalCount) => {
  const edges = pipe(
    mapObjIndexed((record, key) => {
      const { node } = record;
      const { relation } = record;
      const nodeOffset = offset + parseInt(key, 10) + 1;
      return { node, relation, cursor: offsetToCursor(nodeOffset) };
    }),
    values
  )(instances);
  const hasNextPage = first + offset < globalCount;
  const hasPreviousPage = offset > 0;
  const startCursor = edges.length > 0 ? head(edges).cursor : '';
  const endCursor = edges.length > 0 ? last(edges).cursor : '';
  const pageInfo = {
    startCursor,
    endCursor,
    hasNextPage,
    hasPreviousPage,
    globalCount,
  };
  return { edges, pageInfo };
};

export const inferIndexFromConceptTypes = (types, parentType = null) => {
  // Observable index
  if (includes(TYPE_STIX_OBSERVABLE, types) || parentType === TYPE_STIX_OBSERVABLE) return INDEX_STIX_OBSERVABLE;
  // Relation index
  if (includes(TYPE_STIX_RELATION, types) || parentType === TYPE_STIX_RELATION) return INDEX_STIX_RELATIONS;
  if (includes(TYPE_STIX_OBSERVABLE_RELATION, types) || parentType === TYPE_STIX_OBSERVABLE_RELATION)
    return INDEX_STIX_RELATIONS;
  if (includes(TYPE_STIX_RELATION_EMBEDDED, types) || parentType === TYPE_STIX_RELATION_EMBEDDED)
    return INDEX_STIX_RELATIONS;
  if (includes(TYPE_RELATION_EMBEDDED, types) || parentType === TYPE_RELATION_EMBEDDED) return INDEX_STIX_RELATIONS;
  // Everything else in entities index
  return INDEX_STIX_ENTITIES;
};

export const OBSERVABLE_TYPES = [
  'Autonomous-System',
  'Directory',
  'Domain',
  'Email-Address',
  'Email-Subject',
  'File-Name',
  'File-Path',
  'File-MD5',
  'File-SHA1',
  'File-SHA256',
  'IPv4-Addr',
  'IPv6-Addr',
  'Mac-Addr',
  'Mutex',
  'PDB-Path',
  'Registry-Key',
  'Registry-Key-Value',
  'URL',
  'Windows-Service-Name',
  'Windows-Service-Display-Name',
  'Windows-Scheduled-Task',
  'X509-Certificate-Issuer',
  'X509-Certificate-Serial-Number',
<<<<<<< HEAD
=======
  'Unknown',
>>>>>>> 7f99de30
];<|MERGE_RESOLUTION|>--- conflicted
+++ resolved
@@ -116,8 +116,5 @@
   'Windows-Scheduled-Task',
   'X509-Certificate-Issuer',
   'X509-Certificate-Serial-Number',
-<<<<<<< HEAD
-=======
   'Unknown',
->>>>>>> 7f99de30
 ];