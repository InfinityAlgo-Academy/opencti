--- conflicted
+++ resolved
@@ -577,7 +577,6 @@
     for (let index = 0; index < validFilters.length; index += 1) {
       const valuesFiltering = [];
       const { key, values, operator = 'eq' } = validFilters[index];
-<<<<<<< HEAD
       if (values === null) {
         mustnot = append({ exists: { field: key } }, mustnot);
       } else {
@@ -586,23 +585,11 @@
             valuesFiltering.push({
               match_phrase: { [`${dateFields.includes(key) ? key : `${key}.keyword`}`]: values[i] }
             });
+          } else if (operator === 'match') {
+            must = append({ match_phrase: { [`${dateFields.includes(key) ? key : `${key}`}`]: values[i] } }, must);
           } else {
             valuesFiltering.push({ range: { [key]: { [operator]: values[i] } } });
           }
-=======
-      for (let i = 0; i < values.length; i += 1) {
-        if (values[i] === null) {
-          mustnot = append({ exists: { field: key } }, mustnot);
-        } else if (operator === 'eq') {
-          must = append(
-            { match_phrase: { [`${dateFields.includes(key) ? key : `${key}.keyword`}`]: values[i] } },
-            must
-          );
-        } else if (operator === 'match') {
-          must = append({ match_phrase: { [`${dateFields.includes(key) ? key : `${key}`}`]: values[i] } }, must);
-        } else {
-          must = append({ range: { [key]: { [operator]: values[i] } } }, must);
->>>>>>> 0ea6c213
         }
         must = append({ bool: { should: valuesFiltering, minimum_should_match: 1 } }, must);
       }
