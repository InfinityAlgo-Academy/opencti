--- conflicted
+++ resolved
@@ -171,7 +171,7 @@
 };
 
 export const index = async (indexName, documentBody, refresh = true) => {
-  const internalId = documentBody.internal_id;
+  const internalId = documentBody.internal_id_key;
   const entityType = documentBody.entity_type ? documentBody.entity_type : '';
   logger.debug(
     `[ELASTICSEARCH] index > ${entityType} ${internalId} in ${indexName}`
@@ -468,15 +468,8 @@
   return el
     .search(query)
     .then(data => {
-<<<<<<< HEAD
       const dataWithIds = map(
-        n => assoc('id', n._source.internal_id, n._source),
-=======
-      const finalData = map(
-        n => ({
-          node: assoc('id', n._source.internal_id_key, n._source)
-        }),
->>>>>>> 483e9a27
+        n => assoc('id', n._source.internal_id_key, n._source),
         data.body.hits.hits
       );
       if (connectionFormat) {
