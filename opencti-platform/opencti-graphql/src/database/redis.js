import { readFileSync } from 'fs';
import Redis from 'ioredis';
import Redlock from 'redlock';
import { RedisPubSub } from 'graphql-redis-subscriptions';
import * as R from 'ramda';
import { create as createJsonDiff } from 'jsondiffpatch';
<<<<<<< HEAD
import conf, { configureCA, DEV_MODE, logApp } from '../config/conf';
=======
import conf, { booleanConf, configureCA, logApp } from '../config/conf';
>>>>>>> 2c60f2dc
import {
  generateLogMessage,
  isEmptyField,
  isNotEmptyField,
  relationTypeToInputName,
  UPDATE_OPERATION_ADD,
  UPDATE_OPERATION_CHANGE,
  UPDATE_OPERATION_REMOVE,
} from './utils';
import { isStixObject, isStixSpecificationObject } from '../schema/stixCoreObject';
import { isStixRelationship } from '../schema/stixRelationship';
import { EVENT_TYPE_CREATE, EVENT_TYPE_DELETE, EVENT_TYPE_MERGE, EVENT_TYPE_UPDATE } from './rabbitmq';
import { isStixCoreRelationship } from '../schema/stixCoreRelationship';
import { buildStixData, stixDataConverter } from './stix';
import { DatabaseError, FunctionalError, UnsupportedError } from '../config/errors';
import { isStixSightingRelationship } from '../schema/stixSightingRelationship';
import { MARKING_DEFINITION_STATEMENT } from '../schema/stixMetaObject';
import { now } from '../utils/format';
import RedisStore from './sessionStore-redis';
import SessionStoreMemory from './sessionStore-memory';
import { isStixMetaRelationship, RELATION_OBJECT_MARKING } from '../schema/stixMetaRelationship';
import { isStixCyberObservableRelationship } from '../schema/stixCyberObservableRelationship';

const USE_SSL = booleanConf('redis:use_ssl', false);
const REDIS_CA = conf.get('redis:ca').map((path) => readFileSync(path));

const BASE_DATABASE = 0; // works key for tracking / stream
const CONTEXT_DATABASE = 1; // locks / user context
const OPENCTI_STREAM = 'stream.opencti';
const REDIS_EXPIRE_TIME = 90;

const redisOptions = (database) => ({
  lazyConnect: true,
  db: database,
  port: conf.get('redis:port'),
  host: conf.get('redis:hostname'),
  tls: USE_SSL ? configureCA(REDIS_CA) : null,
  username: conf.get('redis:username'),
  password: conf.get('redis:password'),
  retryStrategy: /* istanbul ignore next */ (times) => Math.min(times * 50, 2000),
  maxRetriesPerRequest: 2,
  showFriendlyErrorStack: DEV_MODE,
});

export const pubsub = new RedisPubSub({
  publisher: new Redis(redisOptions()),
  subscriber: new Redis(redisOptions()),
});
export const createRedisClient = async (database = BASE_DATABASE) => {
  const client = new Redis(redisOptions(database));
  if (client.status !== 'ready') {
    await client.connect().catch(() => {
      throw DatabaseError('Redis seems down');
    });
  }
  client.on('connect', () => logApp.debug('[REDIS] Redis client connected'));
  return client;
};

let clientBase = null;
let clientContext = null;
export const redisInitializeClients = async () => {
  clientBase = await createRedisClient(BASE_DATABASE);
  clientContext = await createRedisClient(CONTEXT_DATABASE);
};
export const createMemorySessionStore = () => {
  return new SessionStoreMemory({
    checkPeriod: 3600000, // prune expired entries every 1h
  });
};
export const createRedisSessionStore = () => {
  return new RedisStore(clientContext);
};

export const redisIsAlive = async () => {
  if (clientBase.status !== 'ready' || clientContext.status !== 'ready') {
    /* istanbul ignore next */
    throw DatabaseError('Redis seems down');
  }
  return true;
};
export const getRedisVersion = async () => {
  return clientBase.serverInfo.redis_version;
};

/* istanbul ignore next */
export const notify = (topic, instance, user, context) => {
  pubsub.publish(topic, { instance, user, context });
  return instance;
};

// region user context (clientContext)
const contextFetchMatch = async (match) => {
  return new Promise((resolve, reject) => {
    const elementsPromise = [];
    const stream = clientContext.scanStream({
      match,
      count: 100,
    });
    stream.on('data', (resultKeys) => {
      for (let i = 0; i < resultKeys.length; i += 1) {
        const resultKey = resultKeys[i];
        elementsPromise.push(clientContext.get(resultKey).then((d) => ({ key: resultKey, value: d })));
      }
    });
    stream.on('error', (error) => {
      /* istanbul ignore next */
      reject(error);
    });
    stream.on('end', () => {
      Promise.all(elementsPromise).then((data) => {
        const elements = R.map((d) => ({ redis_key: d.key, ...JSON.parse(d.value) }), data);
        resolve(elements);
      });
    });
  });
};
export const setEditContext = async (user, instanceId, input) => {
  const data = R.assoc('name', user.user_email, input);
  return clientContext.set(
    `edit:${instanceId}:${user.id}`,
    JSON.stringify(data),
    'ex',
    5 * 60 // Key will be remove if user is not active during 5 minutes
  );
};
export const fetchEditContext = async (instanceId) => {
  return contextFetchMatch(`edit:${instanceId}:*`);
};
export const delEditContext = async (user, instanceId) => {
  return clientContext.del(`edit:${instanceId}:${user.id}`);
};
export const delUserContext = async (user) => {
  return new Promise((resolve, reject) => {
    const stream = clientContext.scanStream({
      match: `*:*:${user.id}`,
      count: 100,
    });
    const keys = [];
    stream.on('data', (resultKeys) => {
      for (let index = 0; index < resultKeys.length; index += 1) {
        keys.push(resultKeys[index]);
      }
    });
    stream.on('error', (error) => {
      /* istanbul ignore next */
      reject(error);
    });
    stream.on('end', () => {
      if (!R.isEmpty(keys)) {
        clientContext.del(keys);
      }
      resolve();
    });
  });
};
// endregion

// region basic operations
export const redisTx = async (client, callback) => {
  const tx = client.multi();
  try {
    await callback(tx);
    return tx.exec();
  } catch (e) {
    throw DatabaseError('Redis Tx error', { error: e });
  }
};
export const updateObjectRaw = async (tx, id, input) => {
  const data = R.flatten(R.toPairs(input));
  await tx.call('HSET', id, data);
};
export const updateObjectCounterRaw = async (tx, id, field, number) => {
  await tx.call('HINCRBY', id, field, number);
};
// endregion

// region concurrent deletion
export const redisAddDeletions = async (internalIds) => {
  const deletionId = new Date().getTime();
  const ids = Array.isArray(internalIds) ? internalIds : [internalIds];
  return redisTx(clientContext, (tx) => {
    tx.call('SETEX', `deletion-${deletionId}`, REDIS_EXPIRE_TIME, JSON.stringify(ids));
  });
};
export const redisFetchLatestDeletions = async () => {
  const keys = await contextFetchMatch('deletion-*');
  return R.uniq(R.flatten(keys));
};
// endregion

// region locking (clientContext)
const checkParticipantsDeletion = async (participantIds) => {
  const latestDeletions = await redisFetchLatestDeletions();
  const deletedParticipantsIds = participantIds.filter((x) => latestDeletions.includes(x));
  if (deletedParticipantsIds.length > 0) {
    // noinspection ExceptionCaughtLocallyJS
    throw FunctionalError('Cant update an element based on deleted dependencies', { deletedParticipantsIds });
  }
};
export const lockResource = async (resources, automaticExtension = true) => {
  let timeout;
  const locks = R.uniq(resources);
  const automaticExtensionThreshold = conf.get('app:concurrency:extension_threshold');
  const retryCount = conf.get('app:concurrency:retry_count');
  const retryDelay = conf.get('app:concurrency:retry_delay');
  const retryJitter = conf.get('app:concurrency:retry_jitter');
  const maxTtl = conf.get('app:concurrency:max_ttl');
  const redlock = new Redlock([clientContext], { retryCount, retryDelay, retryJitter });
  // Get the lock
  const lock = await redlock.lock(locks, maxTtl); // Force unlock after maxTtl
  let expiration = Date.now() + maxTtl;
  const extend = async () => {
    try {
      await lock.extend(maxTtl);
      expiration = Date.now() + maxTtl;
      if (automaticExtension) {
        // eslint-disable-next-line no-use-before-define
        queue();
      }
    } catch (e) {
      logApp.debug('[REDIS] Failed to extend resource', { locks });
    }
  };
  const queue = () => {
    const timeToWait = expiration - Date.now() - automaticExtensionThreshold;
    timeout = setTimeout(() => extend(), timeToWait);
  };
  if (automaticExtension) {
    queue();
  }
  // If lock succeed we need to be sure that delete occurred just before the resolution/lock
  await checkParticipantsDeletion(resources);
  // Return the lock and capable actions
  return {
    extend,
    unlock: async () => {
      // First clear the auto extends if needed
      if (timeout) {
        clearTimeout(timeout);
        timeout = undefined;
      }
      // Then unlock in redis
      try {
        await lock.unlock();
      } catch (e) {
        logApp.debug('[REDIS] Failed to unlock resource', { locks });
      }
    },
  };
};
// endregion

// region opencti stream
const streamTrimming = conf.get('redis:trimming') || 0;
const mapJSToStream = (event) => {
  const cmdArgs = [];
  Object.keys(event).forEach((key) => {
    const value = event[key];
    if (value !== undefined) {
      cmdArgs.push(key);
      cmdArgs.push(JSON.stringify(value));
    }
  });
  return cmdArgs;
};
const buildEvent = (eventType, user, markings, message, data) => {
  if (!data.id || !data.x_opencti_id || !data.type) {
    throw UnsupportedError('Stream event requires id, type and x_opencti_id');
  }
  const secureMarkings = R.filter((m) => m.definition_type !== MARKING_DEFINITION_STATEMENT, markings || []);
  const eventMarkingIds = R.map((i) => i.standard_id, secureMarkings);
  return {
    version: '2', // Event version.
    type: eventType,
    origin: user.origin,
    markings: eventMarkingIds,
    message,
    data,
  };
};
const pushToStream = (client, event) => {
  if (streamTrimming) {
    return client.call('XADD', OPENCTI_STREAM, 'MAXLEN', '~', streamTrimming, '*', ...mapJSToStream(event));
  }
  return client.call('XADD', OPENCTI_STREAM, '*', ...mapJSToStream(event));
};
const DIFF_ADDED = 1;
const DIFF_CHANGE = 2;
const DIFF_REMOVE = 3;
const DIFF_TYPE = '_t';
const DIFF_TYPE_ARRAY = 'a';
export const computeMergeDifferential = (initialInstance, mergedInstance) => {
  const convertInit = buildStixData(initialInstance, { patchGeneration: true });
  const convertMerged = buildStixData(mergedInstance, { patchGeneration: true });
  const diffGenerator = createJsonDiff({
    objectHash: (obj) => {
      return obj.x_opencti_internal_id;
    },
  });
  const diff = diffGenerator.diff(convertInit, convertMerged);
  const patch = {};
  const entries = Object.entries(diff);
  for (let index = 0; index < entries.length; index += 1) {
    const [field, diffDelta] = entries[index];
    // https://github.com/benjamine/jsondiffpatch/blob/master/docs/deltas.md
    if (Array.isArray(diffDelta)) {
      let current;
      let previous;
      // Value added
      if (diffDelta.length === DIFF_ADDED) {
        const value = R.head(diffDelta);
        current = value;
        previous = Array.isArray(value) ? [] : '';
      }
      // Value changed
      if (diffDelta.length === DIFF_CHANGE) {
        current = R.last(diffDelta);
        previous = R.head(diffDelta);
      }
      // Value removed
      if (diffDelta.length === DIFF_REMOVE) {
        const value = R.head(diffDelta);
        previous = value;
        current = Array.isArray(value) ? [] : '';
      }
      // Setup the patch
      if (patch.replace) {
        patch.replace[field] = { current, previous };
      } else {
        patch.replace = { [field]: { current, previous } };
      }
    } else if (diffDelta[DIFF_TYPE] === DIFF_TYPE_ARRAY) {
      // Is an array changes
      const delta = R.dissoc(DIFF_TYPE, diffDelta);
      const deltaObjEntries = Object.entries(delta);
      for (let indexDelta = 0; indexDelta < deltaObjEntries.length; indexDelta += 1) {
        const [, diffData] = deltaObjEntries[indexDelta];
        if (diffData.length === DIFF_ADDED) {
          if (patch.add) {
            patch.add[field] = diffData;
          } else {
            patch.add = { [field]: diffData };
          }
        }
        if (diffData.length === DIFF_REMOVE) {
          const removedValue = R.head(diffData);
          const removeVal = Array.isArray(removedValue) ? removedValue : [removedValue];
          if (patch.remove) {
            patch.remove[field] = removeVal;
          } else {
            patch.remove = { [field]: removeVal };
          }
        }
      }
    } else {
      // Is a internal complex object, like extensions
      // TODO @JRI
    }
  }
  return patch;
};
// Merge
const buildMergeEvent = (user, initialInstance, mergedInstance, sourceEntities) => {
  const patch = computeMergeDifferential(initialInstance, mergedInstance);
  const message = generateLogMessage(EVENT_TYPE_MERGE, initialInstance, sourceEntities);
  const data = buildStixData(mergedInstance);
  data.x_opencti_patch = patch;
  data.x_opencti_sources = R.map((s) => buildStixData(s), sourceEntities);
  return buildEvent(EVENT_TYPE_MERGE, user, mergedInstance.objectMarking, message, data);
};
export const storeMergeEvent = async (user, initialInstance, mergedInstance, sourceEntities) => {
  try {
    const event = buildMergeEvent(user, initialInstance, mergedInstance, sourceEntities);
    await pushToStream(clientBase, event);
  } catch (e) {
    throw DatabaseError('Error in store merge event', { error: e });
  }
};
// Update
export const buildUpdateEvent = (user, instance, updateEvents, opts = {}) => {
  const { withoutMessage = false } = opts;
  const convertedInputs = updateEvents.map((i) => {
    const [k, v] = R.head(Object.entries(i));
    const convert = stixDataConverter(v, { patchGeneration: true });
    return isNotEmptyField(convert) ? { [k]: convert } : null;
  });
  const dataPatch = R.mergeAll(convertedInputs);
  // dataUpdate can be empty
  if (isEmptyField(dataPatch)) {
    return true;
  }
  // In update event we need to dispatch everything needed to identify the element
  const identifiers = {
    standard_id: instance.standard_id,
    internal_id: instance.internal_id,
    entity_type: instance.entity_type,
    identity_class: instance.identity_class,
    x_opencti_location_type: instance.x_opencti_location_type,
    // Need to put everything needed to identified a relationship
    relationship_type: instance.relationship_type,
    source_ref: instance.from?.standard_id,
    x_opencti_source_ref: instance.fromId,
    target_ref: instance.to?.standard_id,
    x_opencti_target_ref: instance.toId,
  };
  // Build the final data
  const data = { ...identifiers, x_opencti_patch: dataPatch };
  // Generate the message
  const operation = updateEvents.length === 1 ? R.head(Object.keys(R.head(updateEvents))) : UPDATE_OPERATION_CHANGE;
  const messageInput = R.mergeAll(updateEvents.map((i) => stixDataConverter(R.head(Object.values(i)))));
  const message = withoutMessage ? '-' : generateLogMessage(operation, instance, messageInput);
  // Build and send the event
  const dataEvent = buildStixData(data);
  return buildEvent(EVENT_TYPE_UPDATE, user, instance.objectMarking, message, dataEvent);
};
export const storeUpdateEvent = async (user, instance, updateEvents) => {
  // updateEvents -> [{ operation, input }]
  if (isStixObject(instance.entity_type) || isStixRelationship(instance.entity_type)) {
    try {
      const event = buildUpdateEvent(user, instance, updateEvents);
      await pushToStream(clientBase, event);
    } catch (e) {
      throw DatabaseError('Error in store update event', { error: e });
    }
  }
  return true;
};
// Create
export const buildCreateEvent = async (user, instance, input, stixLoader, opts = {}) => {
  const { withoutMessage = false } = opts;
  // If internal relation, publish an update instead of a creation
  if (isStixCyberObservableRelationship(instance.entity_type) || isStixMetaRelationship(instance.entity_type)) {
    const field = relationTypeToInputName(instance.entity_type);
    const inputUpdate = { [field]: input.to };
    const mustRepublished = instance.entity_type === RELATION_OBJECT_MARKING;
    let publishedInstance = instance.from;
    if (mustRepublished) {
      publishedInstance = await stixLoader(user, instance.from.internal_id);
    }
    return buildUpdateEvent(user, publishedInstance, [{ [UPDATE_OPERATION_ADD]: inputUpdate }]);
  }
  // Convert the input to data
  const data = buildStixData({ ...instance, ...input });
  // Generate the message
  const message = withoutMessage ? '-' : generateLogMessage(EVENT_TYPE_CREATE, instance, data);
  // Build and send the event
  return buildEvent(EVENT_TYPE_CREATE, user, input.objectMarking, message, data);
};
export const buildScanEvent = async (user, instance, stixLoader) => {
  return buildCreateEvent(user, instance, instance, stixLoader, { withoutMessage: true });
};
export const storeCreateEvent = async (user, instance, input, stixLoader) => {
  if (isStixSpecificationObject(instance.entity_type) || isStixRelationship(instance.entity_type)) {
    try {
      const event = await buildCreateEvent(user, instance, input, stixLoader);
      await pushToStream(clientBase, event);
    } catch (e) {
      throw DatabaseError('Error in store create event', { error: e });
    }
  }
  return true;
};
// Delete
export const buildDeleteEvent = async (user, instance, stixLoader, opts = {}) => {
  const { withoutMessage = false } = opts;
  if (isStixObject(instance.entity_type)) {
    const message = withoutMessage ? '-' : generateLogMessage(EVENT_TYPE_DELETE, instance);
    const data = buildStixData(instance);
    return buildEvent(EVENT_TYPE_DELETE, user, instance.objectMarking, message, data);
  }
  const isCore = isStixCoreRelationship(instance.entity_type);
  const isSighting = isStixSightingRelationship(instance.entity_type);
  if (!isCore && !isSighting) {
    const field = relationTypeToInputName(instance.entity_type);
    const inputUpdate = { [field]: instance.to };
    const mustRepublished = instance.entity_type === RELATION_OBJECT_MARKING;
    let publishedInstance = instance.from;
    if (mustRepublished) {
      publishedInstance = await stixLoader(user, instance.from.internal_id);
    }
    return buildUpdateEvent(user, publishedInstance, [{ [UPDATE_OPERATION_REMOVE]: inputUpdate }]);
  }
  // for other deletion, just produce a delete event
  const message = withoutMessage ? '-' : generateLogMessage(EVENT_TYPE_DELETE, instance);
  const data = buildStixData(instance);
  return buildEvent(EVENT_TYPE_DELETE, user, instance.objectMarking, message, data);
};
export const storeDeleteEvent = async (user, instance, stixLoader) => {
  try {
    if (isStixObject(instance.entity_type) || isStixRelationship(instance.entity_type)) {
      const event = await buildDeleteEvent(user, instance, stixLoader);
      await pushToStream(clientBase, event);
    }
  } catch (e) {
    throw DatabaseError('Error in store delete event', { error: e });
  }
  return true;
};

const fetchStreamInfo = async () => {
  const res = await clientBase.call('XINFO', 'STREAM', OPENCTI_STREAM);
  const [, size, , , , , , lastId, , , , , ,] = res;
  return { lastEventId: lastId, streamSize: size };
};
const mapStreamToJS = ([id, data]) => {
  const count = data.length / 2;
  const result = { eventId: id };
  for (let i = 0; i < count; i += 1) {
    result[data[2 * i]] = JSON.parse(data[2 * i + 1]);
  }
  return result;
};
const processStreamResult = async (results, callback) => {
  const streamData = R.map((r) => mapStreamToJS(r), results);
  const lastElement = R.last(streamData);
  // Prepare the elements
  const processedResults = [];
  for (let index = 0; index < streamData.length; index += 1) {
    const dataElement = streamData[index];
    const { eventId, type, markings, origin, data, message, version } = dataElement;
    const eventData = { markings, origin, data, message, version };
    processedResults.push({ id: eventId, topic: type, data: eventData });
  }
  // Callback the data
  await callback(processedResults);
  return lastElement.eventId;
};

let processingLoopPromise;
const WAIT_TIME = 1000;
const MAX_RANGE_MESSAGES = 500;
export const createStreamProcessor = (user, callback, maxRange = MAX_RANGE_MESSAGES) => {
  let client;
  let startEventId;
  let streamListening = true;
  const processInfo = async () => {
    return fetchStreamInfo();
  };
  const processStep = async () => {
    const streamResult = await client.xread(
      'BLOCK',
      WAIT_TIME,
      'COUNT',
      maxRange,
      'STREAMS',
      OPENCTI_STREAM,
      startEventId
    );
    // since previous call is async (and blocking) we should check if we are still running before processing the message
    if (!streamListening) {
      return false;
    }
    if (streamResult && streamResult.length > 0) {
      const [, results] = R.head(streamResult);
      const lastElementId = await processStreamResult(results, callback);
      startEventId = lastElementId || startEventId;
    }
    return true;
  };
  const processingLoop = async () => {
    while (streamListening) {
      if (!(await processStep())) {
        break;
      }
    }
  };
  return {
    info: async () => processInfo(),
    start: async (start = 'live') => {
      let fromStart = start;
      if (isEmptyField(fromStart)) fromStart = 'live';
      startEventId = fromStart === 'live' ? '$' : fromStart;
      client = await createRedisClient(); // Create client for this processing loop
      logApp.info(`[STREAM] Starting stream processor for ${user.user_email}`);
      processingLoopPromise = processingLoop();
    },
    shutdown: async () => {
      logApp.info(`[STREAM] Shutdown stream processor for ${user.user_email}`);
      streamListening = false;
      if (processingLoopPromise) {
        await processingLoopPromise;
      }
      if (client) {
        await client.disconnect();
      }
    },
  };
};
// endregion

// region work handling
export const redisDeleteWork = async (internalIds) => {
  const ids = Array.isArray(internalIds) ? internalIds : [internalIds];
  return redisTx(clientBase, (tx) => {
    tx.call('DEL', ...ids);
  });
};
export const redisCreateWork = async (element) => {
  return redisTx(clientBase, (tx) => {
    const data = R.flatten(R.toPairs(element));
    tx.call('HSET', element.internal_id, data);
  });
};
export const redisGetWork = async (internalId) => {
  const rawElement = await clientBase.call('HGETALL', internalId);
  return R.fromPairs(R.splitEvery(2, rawElement));
};
export const redisUpdateWork = async (id, input) => {
  const data = R.flatten(R.toPairs(input));
  return redisTx(clientBase, (tx) => {
    tx.call('HSET', id, data);
  });
};
export const redisUpdateWorkFigures = async (workId) => {
  const timestamp = now();
  const [, , fetched] = await redisTx(clientBase, async (tx) => {
    await updateObjectCounterRaw(tx, workId, 'import_processed_number', 1);
    await updateObjectRaw(tx, workId, { import_last_processed: timestamp });
    await tx.call('HGETALL', workId);
  });
  const updatedMetrics = R.fromPairs(R.splitEvery(2, R.last(fetched)));
  const { import_processed_number: pn, import_expected_number: en } = updatedMetrics;
  return { isComplete: parseInt(pn, 10) === parseInt(en, 10), total: pn, expected: en };
};
export const redisUpdateActionExpectation = async (user, workId, expectation) => {
  await redisTx(clientBase, async (tx) => {
    await updateObjectCounterRaw(tx, workId, 'import_expected_number', expectation);
  });
  return workId;
};
// endregion<|MERGE_RESOLUTION|>--- conflicted
+++ resolved
@@ -4,11 +4,7 @@
 import { RedisPubSub } from 'graphql-redis-subscriptions';
 import * as R from 'ramda';
 import { create as createJsonDiff } from 'jsondiffpatch';
-<<<<<<< HEAD
-import conf, { configureCA, DEV_MODE, logApp } from '../config/conf';
-=======
-import conf, { booleanConf, configureCA, logApp } from '../config/conf';
->>>>>>> 2c60f2dc
+import conf, { booleanConf, configureCA, DEV_MODE, logApp } from '../config/conf';
 import {
   generateLogMessage,
   isEmptyField,
