import Redis from 'ioredis';
import { RedisPubSub } from 'graphql-redis-subscriptions';
import { assoc, isEmpty, map } from 'ramda';
import conf, { isAppRealTime, logger } from '../config/conf';

const redisOptions = {
  port: conf.get('redis:port'),
  host: conf.get('redis:hostname'),
  password: conf.get('redis:password'),
  retryStrategy: times => Math.min(times * 50, 2000),
  maxRetriesPerRequest: 2
};

export const pubsub = isAppRealTime
  ? new RedisPubSub({
      publisher: new Redis(redisOptions),
      subscriber: new Redis(redisOptions)
    })
  : null;

const client = isAppRealTime && new Redis(redisOptions);
if (client) {
  client.on('error', error => {
    logger.error('[REDIS] An error occurred on redis > ', error);
  });
}
const isActive = () => client && client.status === 'ready';

export const getRedisVersion = () => {
  if (isActive()) return client.serverInfo.redis_version;
  return 'Disconnected';
};

export const notify = (topic, instance, user, context) => {
  if (pubsub) pubsub.publish(topic, { instance, user, context });
  return instance;
};

/**
 * Delete the user context for a specific edition
 * @param user the user
 * @param instanceId
 * @returns {*}
 */
export const delEditContext = (user, instanceId) => {
  return isActive() && client.del(`edit:${instanceId}:${user.id}`);
};

/**
 * Delete the user context
 * @param user the user
 * @returns {Promise<>}
 */
export const delUserContext = user => {
  return isActive()
    ? new Promise((resolve, reject) => {
        const stream = client.scanStream({
          match: `*:*:${user.id}`,
          count: 100
        });
        const keys = [];
        stream.on('data', resultKeys => {
          for (let index = 0; index < resultKeys.length; index += 1) {
            keys.push(resultKeys[index]);
          }
        });
        stream.on('error', error => {
          reject(error);
        });
        stream.on('end', () => {
          if (!isEmpty(keys)) {
            client.del(keys);
          }
          resolve();
        });
      })
    : null;
};

/**
 * Set the user edition context in redis
 * @param instanceId
 * @param user
 * @param input
 */
export const setEditContext = (user, instanceId, input) => {
  const data = assoc('name', user.user_email, input);
  if (isActive()) {
    client.set(
      `edit:${instanceId}:${user.id}`,
      JSON.stringify(data),
      'ex',
      5 * 60 // Key will be remove if user is not active during 5 minutes
    );
  }
};

/**
 * Fetch all users status for an edition context
 * @param instanceId
 * @returns {Promise<any>}
 */
export const fetchEditContext = instanceId => {
  return isActive()
    ? new Promise((resolve, reject) => {
        const elementsPromise = [];
        const stream = client.scanStream({
          match: `edit:${instanceId}:*`,
          count: 100
        });
        stream.on('data', resultKeys => {
          for (let i = 0; i < resultKeys.length; i += 1) {
            elementsPromise.push(client.get(resultKeys[i]));
          }
        });
        stream.on('error', error => {
          reject(error);
        });
        stream.on('end', () => {
          Promise.all(elementsPromise).then(data => {
            const elements = map(d => JSON.parse(d), data);
            resolve(elements);
          });
        });
      })
    : Promise.resolve([]);
};

// region cache for access token
export const getAccessCache = async tokenUUID => {
  if (isActive()) {
<<<<<<< HEAD
    // 0b23f787-d013-41a8-8078-97bee84cc99d
    const data = await client.get(`token:cache:${tokenUUID}`);
=======
    const data = await client.get(tokenUUID);
>>>>>>> d2ad6351
    return data && JSON.parse(data);
  }
  return undefined;
};
export const storeAccessCache = async (tokenUUID, access) => {
  if (isActive()) {
    const val = JSON.stringify(access);
<<<<<<< HEAD
    await client.set(`token:cache:${tokenUUID}`, val, 'ex', 90);
=======
    await client.set(tokenUUID, val, 'ex', 90);
>>>>>>> d2ad6351
    return access;
  }
  return undefined;
};
export const clearAccessCache = async tokenUUID => {
  if (isActive()) {
<<<<<<< HEAD
    await client.del(`token:cache:${tokenUUID}`);
=======
    await client.del(tokenUUID);
>>>>>>> d2ad6351
  }
};
// endregion<|MERGE_RESOLUTION|>--- conflicted
+++ resolved
@@ -129,12 +129,7 @@
 // region cache for access token
 export const getAccessCache = async tokenUUID => {
   if (isActive()) {
-<<<<<<< HEAD
-    // 0b23f787-d013-41a8-8078-97bee84cc99d
-    const data = await client.get(`token:cache:${tokenUUID}`);
-=======
     const data = await client.get(tokenUUID);
->>>>>>> d2ad6351
     return data && JSON.parse(data);
   }
   return undefined;
@@ -142,22 +137,14 @@
 export const storeAccessCache = async (tokenUUID, access) => {
   if (isActive()) {
     const val = JSON.stringify(access);
-<<<<<<< HEAD
-    await client.set(`token:cache:${tokenUUID}`, val, 'ex', 90);
-=======
     await client.set(tokenUUID, val, 'ex', 90);
->>>>>>> d2ad6351
     return access;
   }
   return undefined;
 };
 export const clearAccessCache = async tokenUUID => {
   if (isActive()) {
-<<<<<<< HEAD
-    await client.del(`token:cache:${tokenUUID}`);
-=======
     await client.del(tokenUUID);
->>>>>>> d2ad6351
   }
 };
 // endregion