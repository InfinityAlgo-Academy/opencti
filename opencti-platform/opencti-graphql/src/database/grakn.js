import uuid from 'uuid/v4';
import {
  __,
  append,
  ascend,
  assoc,
  chain,
  concat,
  descend,
  dissoc,
  equals,
  filter,
  find as Rfind,
  flatten,
  fromPairs,
  groupBy,
  head,
  includes,
  invertObj,
  isEmpty,
  isNil,
  join,
  last,
  map,
  mapObjIndexed,
  mergeAll,
  mergeRight,
  pipe,
  pluck,
<<<<<<< HEAD
=======
  prop,
  sortWith,
>>>>>>> d77c1863
  split,
  tail,
  take,
  toPairs,
  uniq,
  uniqBy
} from 'ramda';
import moment from 'moment';
import { cursorToOffset } from 'graphql-relay/lib/connection/arrayconnection';
import Grakn from 'grakn-client';
import { DatabaseError } from '../config/errors';
import conf, { logger } from '../config/conf';
import { buildPagination, fillTimeSeries, randomKey } from './utils';
import { isInversed, rolesMap } from './graknRoles';
import {
  elAggregationCount,
  elAggregationRelationsCount,
  elBulk,
  elDeleteInstanceIds,
  elHistogramCount,
  elLoadByGraknId,
  elLoadById,
  elLoadByStixId,
  elPaginate,
  elRemoveRelationConnection,
  elUpdate,
  forceNoCache,
  INDEX_STIX_ENTITIES,
  INDEX_STIX_OBSERVABLE,
  INDEX_STIX_RELATIONS,
  REL_INDEX_PREFIX
} from './elasticSearch';

// region variables
const dateFormat = 'YYYY-MM-DDTHH:mm:ss';
const GraknString = 'String';
const GraknDate = 'Date';

export const TYPE_OPENCTI_INTERNAL = 'Internal';
export const TYPE_STIX_DOMAIN = 'Stix-Domain';
export const TYPE_STIX_DOMAIN_ENTITY = 'Stix-Domain-Entity';
export const TYPE_STIX_OBSERVABLE = 'Stix-Observable';
export const TYPE_STIX_RELATION = 'stix_relation';
export const TYPE_STIX_OBSERVABLE_RELATION = 'stix_observable_relation';
export const TYPE_RELATION_EMBEDDED = 'relation_embedded';
export const TYPE_STIX_RELATION_EMBEDDED = 'stix_relation_embedded';
const UNIMPACTED_ENTITIES_ROLE = ['tagging', 'marking', 'kill_chain_phase'];
export const inferIndexFromConceptTypes = (types, parentType = null) => {
  // Observable index
  if (includes(TYPE_STIX_OBSERVABLE, types) || parentType === TYPE_STIX_OBSERVABLE) return INDEX_STIX_OBSERVABLE;
  // Relation index
  if (includes(TYPE_STIX_RELATION, types) || parentType === TYPE_STIX_RELATION) return INDEX_STIX_RELATIONS;
  if (includes(TYPE_STIX_OBSERVABLE_RELATION, types) || parentType === TYPE_STIX_OBSERVABLE_RELATION)
    return INDEX_STIX_RELATIONS;
  if (includes(TYPE_STIX_RELATION_EMBEDDED, types) || parentType === TYPE_STIX_RELATION_EMBEDDED)
    return INDEX_STIX_RELATIONS;
  if (includes(TYPE_RELATION_EMBEDDED, types) || parentType === TYPE_RELATION_EMBEDDED) return INDEX_STIX_RELATIONS;
  // Everything else in entities index
  return INDEX_STIX_ENTITIES;
};

export const sleep = ms => {
  return new Promise(resolve => setTimeout(resolve, ms));
};
export const now = () => {
  // eslint-disable-next-line prettier/prettier
  return moment()
    .utc()
    .toISOString();
};
export const graknNow = () => {
  // eslint-disable-next-line prettier/prettier
  return moment()
    .utc()
    .format(dateFormat); // Format that accept grakn
};
export const prepareDate = date => {
  // eslint-disable-next-line prettier/prettier
  return moment(date)
    .utc()
    .format(dateFormat);
};
export const sinceNowInMinutes = lastModified => {
  const utc = moment().utc();
  const diff = utc.diff(moment(lastModified));
  const duration = moment.duration(diff);
  return Math.floor(duration.asMinutes());
};
export const yearFormat = date => moment(date).format('YYYY');
export const monthFormat = date => moment(date).format('YYYY-MM');
export const dayFormat = date => moment(date).format('YYYY-MM-DD');
export const escape = chars => {
  const toEscape = chars && typeof chars === 'string';
  if (toEscape) {
    return chars
      .replace(/\\/g, '\\\\')
      .replace(/;/g, '\\;')
      .replace(/,/g, '\\,');
  }
  return chars;
};
export const escapeString = s => (s ? s.replace(/\\/g, '\\\\').replace(/"/g, '\\"') : '');

// Attributes key that can contains multiple values.
export const multipleAttributes = ['stix_label', 'alias', 'grant', 'platform', 'required_permission'];
export const statsDateAttributes = ['created_at', 'first_seen', 'last_seen', 'published', 'expiration'];
// endregion

// region client
const client = new Grakn(`${conf.get('grakn:hostname')}:${conf.get('grakn:port')}`);
let session = null;
// endregion

// region basic
const closeTx = async gTx => {
  try {
    if (gTx.tx.isOpen()) {
      await gTx.tx.close();
    }
  } catch (err) {
    logger.error('[GRAKN] CloseReadTx error > ', err);
  }
};
const takeReadTx = async (retry = false) => {
  if (session === null) {
    session = await client.session('grakn');
  }
  try {
    const tx = await session.transaction().read();
    return { session, tx };
  } catch (err) {
    logger.error('[GRAKN] TakeReadTx error > ', err);
    if (retry === true) {
      logger.error('[GRAKN] TakeReadTx, retry failed, Grakn seems down, stopping...');
      process.exit(1);
    }
    return takeReadTx(true);
  }
};
export const executeRead = async executeFunction => {
  const rTx = await takeReadTx();
  try {
    const result = await executeFunction(rTx);
    await closeTx(rTx);
    return result;
  } catch (err) {
    await closeTx(rTx);
    logger.error('[GRAKN] executeRead error > ', err);
    throw err;
  }
};

const takeWriteTx = async (retry = false) => {
  if (session === null) {
    session = await client.session('grakn');
  }
  try {
    const tx = await session.transaction().write();
    return { session, tx };
  } catch (err) {
    logger.error('[GRAKN] TakeWriteTx error > ', err);
    if (retry === true) {
      logger.error('[GRAKN] TakeWriteTx, retry failed, Grakn seems down, stopping...');
      process.exit(1);
    }
    return takeWriteTx(true);
  }
};
const commitWriteTx = async wTx => {
  try {
    await wTx.tx.commit();
  } catch (err) {
    logger.error('[GRAKN] CommitWriteTx error > ', err);
    if (err.code === 3) {
      throw new DatabaseError({
        data: { details: split('\n', err.details)[1] }
      });
    }
    throw new DatabaseError({ data: { details: err.details } });
  }
};
export const executeWrite = async executeFunction => {
  const wTx = await takeWriteTx();
  try {
    const result = await executeFunction(wTx);
    await commitWriteTx(wTx);
    return result;
  } catch (err) {
    await closeTx(wTx);
    logger.error('[GRAKN] executeWrite error > ', err);
    throw err;
  }
};
export const write = async query => {
  const wTx = await takeWriteTx();
  try {
    await wTx.tx.query(query);
    await commitWriteTx(wTx);
  } catch (err) {
    logger.error('[GRAKN] Write error > ', err);
  } finally {
    await closeTx(wTx);
  }
};

export const graknIsAlive = async () => {
  try {
    // Just try to take a read transaction
    await executeRead(() => {});
  } catch (e) {
    logger.error(`[GRAKN] Seems down`);
    throw new Error('Grakn seems down');
  }
};
export const getGraknVersion = async () => {
  // It seems that Grakn server does not expose its version yet:
  // https://github.com/graknlabs/client-nodejs/issues/47
  return '1.5.9';
};

/**
 * Recursive fetch of every types of a concept
 * @param concept the element
 * @param currentType the current type
 * @param acc the recursive accumulator
 * @returns {Promise<Array>}
 */
export const conceptTypes = async (concept, currentType = null, acc = []) => {
  if (currentType === null) {
    const conceptType = await concept.type();
    const conceptLabel = await conceptType.label();
    acc.push(conceptLabel);
    return conceptTypes(concept, conceptType, acc);
  }
  const parentType = await currentType.sup();
  if (parentType === null) return acc;
  const conceptLabel = await parentType.label();
  if (conceptLabel === 'entity' || conceptLabel === 'relation') return acc;
  acc.push(conceptLabel);
  return conceptTypes(concept, parentType, acc);
};

const getAliasInternalIdFilter = (query, alias) => {
  const reg = new RegExp(`\\$${alias}[\\s]*has[\\s]*internal_id_key[\\s]*"([0-9a-z-_]+)"`, 'gi');
  const keyVars = Array.from(query.matchAll(reg));
  return keyVars.length > 0 ? last(head(keyVars)) : undefined;
};
const extractRelationAlias = (alias, role, relationType) => {
  const variables = [];
  if (alias !== 'from' && alias !== 'to') {
    throw new Error('[GRAKN] Query cant have relation alias without roles (except for from/to)');
  }
  const resolveRightAlias = alias === 'from' ? 'to' : 'from';
  const resolvedRelation = rolesMap[relationType];
  if (resolvedRelation === undefined) {
    throw new Error(`[GRAKN] Relation binding missing and rolesMap: ${relationType}`);
  }
  const bindingByAlias = invertObj(resolvedRelation);
  const resolveRightRole = bindingByAlias[resolveRightAlias];
  if (resolveRightRole === undefined) {
    throw new Error(`[GRAKN] Role resolution error for alias: ${resolveRightAlias} - relation: ${relationType}`);
  }
  // Control the role specified in the query.
  const resolveLeftRole = bindingByAlias[alias];
  if (role !== resolveLeftRole) {
    throw new Error(`[GRAKN] Incorrect role specified for alias: ${alias} - role: ${role} - relation: ${relationType}`);
  }
  variables.push({ role: resolveRightRole, alias: resolveRightAlias, forceNatural: false });
  variables.push({ role, alias, forceNatural: false });
  return variables;
};
/**
 * Extract all vars from a grakn query
 * @param query
 */
export const extractQueryVars = query => {
  const vars = uniq(map(m => ({ alias: m.replace('$', '') }), query.match(/\$[a-z_]+/gi)));
  const relationsVars = Array.from(query.matchAll(/\(([a-z_\-\s:$]+),([a-z_\-\s:$]+)\)[\s]*isa[\s]*([a-z_-]+)/g));
  const roles = flatten(
    map(r => {
      const [, left, right, relationType] = r;
      const [leftRole, leftAlias] = includes(':', left) ? left.trim().split(':') : [null, left];
      const [rightRole, rightAlias] = includes(':', right) ? right.trim().split(':') : [null, right];
      const lAlias = leftAlias.trim().replace('$', '');
      const lKeyFilter = getAliasInternalIdFilter(query, lAlias);
      const rAlias = rightAlias.trim().replace('$', '');
      const rKeyFilter = getAliasInternalIdFilter(query, rAlias);
      // If one filtering key is specified, just return the duo with no roles
      if (lKeyFilter || rKeyFilter) {
        return [
          { alias: lAlias, internalIdKey: lKeyFilter, forceNatural: false },
          { alias: rAlias, internalIdKey: rKeyFilter, forceNatural: false }
        ];
      }
      // If no filtering, roles must be fully specified or not specified.
      // If missing left role
      if (leftRole === null && rightRole !== null) {
        return extractRelationAlias(rAlias, rightRole, relationType);
      }
      // If missing right role
      if (leftRole !== null && rightRole === null) {
        return extractRelationAlias(lAlias, leftRole, relationType);
      }
      // Else, we have both or nothing
      const roleForRight = rightRole ? rightRole.trim() : undefined;
      const roleForLeft = leftRole ? leftRole.trim() : undefined;
      return [
        { role: roleForRight, alias: rAlias, forceNatural: roleForRight === undefined },
        { role: roleForLeft, alias: lAlias, forceNatural: roleForLeft === undefined }
      ];
    }, relationsVars)
  );
  return map(v => {
    const associatedRole = Rfind(r => r.alias === v.alias, roles);
    return pipe(
      assoc('role', associatedRole ? associatedRole.role : undefined),
      assoc('internalIdKey', associatedRole ? associatedRole.internalIdKey : undefined)
    )(v);
  }, vars);
};
// endregion

// region api
/**
 * Query and get attribute values
 * @param type
 * @returns {{edges: *}}
 */
export const queryAttributeValues = async type => {
  return executeRead(async rTx => {
    const query = `match $x isa ${escape(type)}; get;`;
    logger.debug(`[GRAKN - infer: false] queryAttributeValues > ${query}`);
    const iterator = await rTx.tx.query(query);
    const answers = await iterator.collect();
    const result = await Promise.all(
      answers.map(async answer => {
        const attribute = answer.map().get('x');
        const attributeType = await attribute.type();
        const value = await attribute.value();
        const attributeTypeLabel = await attributeType.label();
        const replacedValue = value.replace(/\\"/g, '"').replace(/\\\\/g, '\\');
        return {
          node: {
            id: attribute.id,
            type: attributeTypeLabel,
            value: replacedValue
          }
        };
      })
    );
    return buildPagination(5000, 0, result, 5000);
  });
};

export const attributeExists = async attributeLabel => {
  return executeRead(async rTx => {
    const checkQuery = `match $x sub ${attributeLabel}; get;`;
    logger.debug(`[GRAKN - infer: false] attributeExists > ${checkQuery}`);
    await rTx.tx.query(checkQuery);
    return true;
  }).catch(() => false);
};

/**
 * Query and get attribute values
 * @param id
 * @returns {{edges: *}}
 */
export const queryAttributeValueById = async id => {
  return executeRead(async rTx => {
    const query = `match $x id ${escape(id)}; get;`;
    logger.debug(`[GRAKN - infer: false] queryAttributeValueById > ${query}`);
    const iterator = await rTx.tx.query(query);
    const answer = await iterator.next();
    const attribute = answer.map().get('x');
    const attributeType = await attribute.type();
    const value = await attribute.value();
    const attributeTypeLabel = await attributeType.label();
    const replacedValue = value.replace(/\\"/g, '"').replace(/\\\\/g, '\\');
    return {
      id: attribute.id,
      type: attributeTypeLabel,
      value: replacedValue
    };
  });
};

/**
 * Grakn generic function to delete an instance (and orphan relationships)
 * @param id
 * @returns {Promise<any[] | never>}
 */
export const deleteAttributeById = async id => {
  return executeWrite(async wTx => {
    const query = `match $x id ${escape(id)}; delete $x;`;
    logger.debug(`[GRAKN - infer: false] deleteAttributeById > ${query}`);
    await wTx.tx.query(query, { infer: false });
    return id;
  });
};

/**
 * Load any grakn instance with internal grakn ID.
 * @param query initial query
 * @param concept the concept to get attributes from
 * @param args
 * @returns {Promise}
 */
const loadConcept = async (query, concept, args = {}) => {
  const { id } = concept;
  const { relationsMap = new Map(), noCache = false, infer = false } = args;
  const conceptType = concept.baseType;
  const types = await conceptTypes(concept);
  const index = inferIndexFromConceptTypes(types);
  // 01. Return the data in elastic if not explicitly asked in grakn
  // Very useful for getting every entities through relation query.
  if (infer === false && noCache === false && !forceNoCache()) {
    const conceptFromCache = await elLoadByGraknId(id, relationsMap, [index]);
    if (!conceptFromCache) {
      logger.debug(`[GRAKN] Cache warning: ${id} should be available in cache`);
    } else {
      return conceptFromCache;
    }
  }
  // 02. If not found continue the process.
  logger.debug(`[GRAKN - infer: false] getAttributes > ${head(types)} ${id}`);
  const attributesIterator = await concept.attributes();
  const attributes = await attributesIterator.collect();
  const attributesPromises = attributes.map(async attribute => {
    const attributeType = await attribute.type();
    const attributeLabel = await attributeType.label();
    return {
      dataType: await attributeType.dataType(),
      label: attributeLabel,
      value: await attribute.value()
    };
  });
  return Promise.all(attributesPromises)
    .then(attributesData => {
      const transform = pipe(
        map(attribute => {
          let transformedVal = attribute.value;
          const { dataType, label } = attribute;
          if (dataType === GraknDate) {
            transformedVal = moment(attribute.value)
              .utc()
              .toISOString();
          } else if (dataType === GraknString) {
            transformedVal = attribute.value.replace(/\\"/g, '"').replace(/\\\\/g, '\\');
          }
          return { [label]: transformedVal };
        }), // Extract values
        chain(toPairs), // Convert to pairs for grouping
        groupBy(head), // Group by key
        map(pluck(1)), // Remove grouping boilerplate
        mapObjIndexed((num, key, obj) =>
          // eslint-disable-next-line no-nested-ternary
          Array.isArray(obj[key]) && !includes(key, multipleAttributes)
            ? head(obj[key])
            : head(obj[key]) && head(obj[key]) !== ''
            ? obj[key]
            : []
        ) // Remove extra list then contains only 1 element
      )(attributesData);
      return pipe(
        assoc('id', transform.internal_id_key),
        assoc('grakn_id', concept.id),
        assoc('parent_types', types),
        assoc('base_type', conceptType.toLowerCase()),
        assoc('index_version', '1.0')
      )(transform);
    })
    .then(async entityData => {
      if (entityData.base_type !== 'relation') return entityData;
      const isInferredPromise = concept.isInferred();
      const rolePlayers = await concept.rolePlayersMap();
      const roleEntries = Array.from(rolePlayers.entries());
      const rolesPromises = Promise.all(
        map(async roleItem => {
          // eslint-disable-next-line prettier/prettier
          const roleId = last(roleItem)
            .values()
            .next().value.id;
          const conceptFromMap = relationsMap.get(roleId);
          if (conceptFromMap) {
            const { alias, forceNatural } = conceptFromMap;
            // eslint-disable-next-line prettier/prettier
            return head(roleItem)
              .label()
              .then(async roleLabel => {
                // Alias when role are not specified need to be force the opencti natural direction.
                let useAlias = alias;
                // If role specified in the query, just use the grakn binding.
                // If alias is filtering by an internal_id_key, just use the grakn binding.
                // If not, retrieve the alias (from or to) inside the roles map.
                if (forceNatural) {
                  const directedRole = rolesMap[head(types)];
                  if (directedRole === undefined) {
                    throw new Error(`Undefined directed roles for ${head(types)}, query: ${query}`);
                  }
                  useAlias = directedRole[roleLabel];
                  if (useAlias === undefined) {
                    throw new Error(`Cannot find directed role for ${roleLabel} in ${head(types)}, query: ${query}`);
                  }
                }
                return {
                  [useAlias]: null, // With be use lazily
                  [`${useAlias}Id`]: roleId,
                  [`${useAlias}Role`]: roleLabel,
                  [`${useAlias}Types`]: conceptFromMap.types
                };
              });
          }
          return {};
        }, roleEntries)
      );
      // Wait for all promises before building the result
      return Promise.all([isInferredPromise, rolesPromises]).then(([isInferred, roles]) => {
        return pipe(
          assoc('id', isInferred ? uuid() : entityData.id),
          assoc('inferred', isInferred),
          assoc('entity_type', entityData.entity_type || TYPE_RELATION_EMBEDDED),
          assoc('relationship_type', head(types)),
          mergeRight(mergeAll(roles))
        )(entityData);
      });
    })
    .then(relationData => {
      // Then change the id if relation is inferred
      if (relationData.inferred) {
        const { fromId, fromRole, toId, toRole } = relationData;
        const type = relationData.relationship_type;
        const pattern = `{ $rel(${fromRole}: $from, ${toRole}: $to) isa ${type}; $from id ${fromId}; $to id ${toId}; };`;
        return assoc('id', Buffer.from(pattern).toString('base64'), relationData);
      }
      return relationData;
    });
};

// region Loader list
export const getSingleValue = async (query, infer = false) => {
  return executeRead(async rTx => {
    logger.debug(`[GRAKN - infer: ${infer}] getSingleValue > ${query}`);
    logger.debug(`[GRAKN - infer: false] getById > ${query}`);
    const iterator = await rTx.tx.query(query, { infer });
    return iterator.next();
  });
};
export const getSingleValueNumber = async (query, infer = false) => {
  return getSingleValue(query, infer).then(data => data.number());
};
const findOpts = { infer: false, noCache: false };
export const find = async (query, entities, { uniqueKey, infer, noCache } = findOpts) => {
  // Remove empty values from entities
  const plainEntities = filter(e => !isEmpty(e) && !isNil(e), entities);
  return executeRead(async rTx => {
    const conceptQueryVars = extractQueryVars(query);
    logger.debug(`[GRAKN - infer: ${infer}] Find > ${query}`);
    const iterator = await rTx.tx.query(query, { infer });
    // 01. Get every concepts to fetch (unique)
    const answers = await iterator.collect();
    if (answers.length === 0) return [];
    // 02. Query concepts and rebind the data
    const queryConcepts = await Promise.all(
      map(async answer => {
        // Create a map useful for relation roles binding
        const queryVarsToConcepts = await Promise.all(
          conceptQueryVars.map(async ({ alias, role, internalIdKey }) => {
            const concept = answer.map().get(alias);
            if (concept.baseType === 'ATTRIBUTE') return undefined; // If specific attributes are used for filtering, ordering, ...
            const types = await conceptTypes(concept);
            return { id: concept.id, data: { concept, alias, role, internalIdKey, types } };
          })
        );
        const conceptsIndex = filter(e => e, queryVarsToConcepts);
        const fetchingConceptsPairs = map(x => [x.id, x.data], conceptsIndex);
        const relationsMap = new Map(fetchingConceptsPairs);
        // Fetch every concepts of the answer
        const requestedConcepts = filter(r => includes(r.data.alias, entities), conceptsIndex);
        return map(t => {
          const { concept } = t.data;
          return { id: concept.id, concept, relationsMap };
        }, requestedConcepts);
      }, answers)
    );
    // 03. Fetch every unique concepts
    const uniqConceptsLoading = pipe(
      flatten,
      uniqBy(e => e.id),
      map(l => loadConcept(query, l.concept, { relationsMap: l.relationsMap, noCache, infer }))
    )(queryConcepts);
    const resolvedConcepts = await Promise.all(uniqConceptsLoading);
    // 04. Create map from concepts
    const conceptCache = new Map(map(c => [c.grakn_id, c], resolvedConcepts));
    // 05. Bind all row to data entities
    const result = answers.map(answer => {
      const dataPerEntities = plainEntities.map(entity => {
        const concept = answer.map().get(entity);
        const conceptData = conceptCache.get(concept.id);
        return [entity, conceptData];
      });
      return fromPairs(dataPerEntities);
    });
    // 06. Filter every relation in double
    // Grakn can respond with twice the relations (browse in 2 directions)
    const uniqFilter = uniqueKey || head(entities);
    return uniqBy(u => u[uniqFilter].grakn_id, result);
  });
};
// TODO Start - Refactor UI to be able to remove these 2 API
export const findWithConnectedRelations = async (query, key, extraRelKey = null, infer = false) => {
  const dataFind = await find(query, [key, extraRelKey], { infer });
  return map(t => ({ node: t[key], relation: t[extraRelKey] }), dataFind);
};
export const loadWithConnectedRelations = (query, key, relationKey = null, infer = false) => {
  return findWithConnectedRelations(query, key, relationKey, infer).then(result => head(result));
};
// TODO End - Refactor UI to be able to remove these 2 API
export const listEntities = async (searchFields, args) => {
  // filters contains potential relations like, mitigates, tagged ...
  const {
    first = 200,
    after,
    withCache = true,
    types,
    parentType = null,
    search,
    filters,
    orderBy,
    orderMode = 'asc'
  } = args;
  const validFilters = filter(f => f && f.values.filter(n => n).length > 0, filters || []);
  const offset = after ? cursorToOffset(after) : 0;
  const isRelationOrderBy = orderBy !== undefined && orderBy !== null && includes('.', orderBy);
  // Define if Elastic can support this query.
  // 01-2 Check the filters
  const unSupportedRelations =
    filter(k => {
      // If the relation must be forced in a specific direction, ES cant support it.
      if (k.fromRole || k.toRole) return true;
      const isRelationFilter = includes('.', k.key);
      if (isRelationFilter) {
        // ES only support internal_id reference
        const [, field] = k.key.split('.');
        if (field !== 'internal_id_key') return true;
      }
      return false;
    }, validFilters).length > 0;
  // 01-3 Check the ordering
  const unsupportedOrdering = isRelationOrderBy && last(orderBy.split('.')) !== 'internal_id_key';
  const supportedByCache = !unsupportedOrdering && !unSupportedRelations && !forceNoCache();
  if (supportedByCache && withCache) {
    const index = inferIndexFromConceptTypes(types, parentType);
    return elPaginate(index, args);
  }
  logger.debug(`[GRAKN] ListEntities on Grakn, supportedByCache: ${supportedByCache} - withCache: ${withCache}`);
  // 02. If not go with standard Grakn
  const relationsFields = [];
  const attributesFields = [];
  const attributesFilters = [];
  // Handle order by field
  if (isRelationOrderBy) {
    const [relation, field] = orderBy.split('.');
    const curatedRelation = relation.replace(REL_INDEX_PREFIX, '');
    relationsFields.push(
      `($elem, $${curatedRelation}) isa ${curatedRelation}; $${curatedRelation} has ${field} $order;`
    );
  } else if (orderBy) {
    attributesFields.push(`$elem has ${orderBy} $order;`);
  }
  // Handle filters
  if (validFilters && validFilters.length > 0) {
    for (let index = 0; index < validFilters.length; index += 1) {
      const filterKey = validFilters[index].key;
      const filterValues = validFilters[index].values;
      const isRelationFilter = includes('.', filterKey);
      if (isRelationFilter) {
        const [relation, field] = filterKey.split('.');
        const curatedRelation = relation.replace(REL_INDEX_PREFIX, '');
        const sourceRole = validFilters[index].fromRole ? `${validFilters[index].fromRole}:` : '';
        const toRole = validFilters[index].toRole ? `${validFilters[index].toRole}:` : '';
        const relId = `rel_${curatedRelation}`;
        relationsFields.push(`$${relId} (${sourceRole}$elem, ${toRole}$${curatedRelation}) isa ${curatedRelation};`);
        for (let valueIndex = 0; valueIndex < filterValues.length; valueIndex += 1) {
          const val = filterValues[valueIndex];
          // Apply filter on target.
          // TODO @Julien Support more than only string filters
          attributesFields.push(`$${curatedRelation} has ${field} "${val}";`);
        }
      } else {
        for (let valueIndex = 0; valueIndex < filterValues.length; valueIndex += 1) {
          const val = filterValues[valueIndex];
          attributesFields.push(`$elem has ${filterKey} "${escapeString(val)}";`);
        }
      }
    }
  }
  // Handle special case of search
  if (search) {
    for (let searchIndex = 0; searchIndex < searchFields.length; searchIndex += 1) {
      const searchFieldName = searchFields[searchIndex];
      attributesFields.push(`$elem has ${searchFieldName} $${searchFieldName};`);
    }
    const searchFilter = pipe(
      map(e => `{ $${e} contains "${escapeString(search)}"; }`),
      join(' or ')
    )(searchFields);
    attributesFilters.push(`${searchFilter};`);
  }
  // build the final query
  const queryAttributesFields = join(' ', attributesFields);
  const queryAttributesFilters = join(' ', attributesFilters);
  const queryRelationsFields = join(' ', relationsFields);
  const headType = types.length === 1 ? head(types) : 'entity';
  const extraTypes =
    types.length > 1
      ? pipe(
          map(e => `{ $elem isa ${e}; }`),
          join(' or '),
          concat(__, ';')
        )(types)
      : '';
  const baseQuery = `match $elem isa ${headType}; ${extraTypes} ${queryRelationsFields} 
                      ${queryAttributesFields} ${queryAttributesFilters} get;`;
  const countQuery = `${baseQuery} count;`;
  const paginateQuery = `offset ${offset}; limit ${first};`;
  const orderQuery = orderBy ? `sort $order ${orderMode};` : '';
  const query = `${baseQuery} ${orderQuery} ${paginateQuery}`;
  const countPromise = getSingleValueNumber(countQuery);
  const instancesPromise = await findWithConnectedRelations(query, 'elem');
  return Promise.all([instancesPromise, countPromise]).then(([instances, globalCount]) => {
    return buildPagination(first, offset, instances, globalCount);
  });
};
// endregion

// region Loader element
export const load = async (query, entities, { infer, noCache } = findOpts) => {
  const data = await find(query, entities, { infer, noCache });
  return head(data);
};
export const loadEntityById = async (id, args = {}) => {
  const { noCache = false } = args;
  if (!noCache && !forceNoCache()) {
    // [ELASTIC] From cache
    const fromCache = await elLoadById(id);
    if (fromCache) return fromCache;
  }
  const query = `match $x isa entity; $x has internal_id_key "${escapeString(id)}"; get;`;
  const element = await load(query, ['x'], { noCache });
  return element ? element.x : null;
};
export const loadEntityByStixId = async id => {
  if (!forceNoCache()) {
    // [ELASTIC] From cache
    const fromCache = await elLoadByStixId(id);
    if (fromCache) return fromCache;
  }
  const query = `match $x isa entity; $x has stix_id_key "${escapeString(id)}"; get;`;
  const element = await load(query, ['x']);
  return element ? element.x : null;
};
export const loadEntityByGraknId = async (graknId, args = {}) => {
  const { noCache = false } = args;
  if (!noCache && !forceNoCache()) {
    // [ELASTIC] From cache
    const fromCache = await elLoadByGraknId(graknId);
    if (fromCache) return fromCache;
  }
  const query = `match $x isa entity; $x id ${escapeString(graknId)}; get;`;
  const element = await load(query, ['x']);
  return element.x;
};
export const loadRelationById = async (id, args = {}) => {
  const { noCache = false } = args;
  if (!noCache && !forceNoCache()) {
    // [ELASTIC] From cache
    const fromCache = await elLoadById(id);
    if (fromCache) return fromCache;
  }
  const eid = escapeString(id);
  const query = `match $rel($from, $to) isa relation; $rel has internal_id_key "${eid}"; get;`;
  const element = await load(query, ['rel']);
  return element ? element.rel : null;
};
export const loadRelationByStixId = async id => {
  if (!forceNoCache()) {
    // [ELASTIC] From cache
    const fromCache = await elLoadByStixId(id);
    if (fromCache) return fromCache;
  }
  const eid = escapeString(id);
  const query = `match $rel($from, $to) isa relation; $rel has stix_id_key "${eid}"; get;`;
  const element = await load(query, ['rel']);
  return element ? element.rel : null;
};
export const loadRelationByGraknId = async (graknId, args = {}) => {
  const { noCache = false } = args;
  if (!noCache && !forceNoCache()) {
    // [ELASTIC] From cache
    const fromCache = await elLoadByGraknId(graknId);
    if (fromCache) return fromCache;
  }
  const eid = escapeString(graknId);
  const query = `match $rel($from, $to) isa relation; $rel id ${eid}; get;`;
  const element = await load(query, ['rel']);
  return element ? element.rel : null;
};
export const loadByGraknId = async (graknId, args = {}) => {
  // Could be entity or relation.
  const { noCache = false } = args;
  if (!noCache && !forceNoCache()) {
    // [ELASTIC] From cache - Already support the diff between entity and relation.
    const fromCache = await elLoadByGraknId(graknId);
    if (fromCache) return fromCache;
  }
  const entity = await loadEntityByGraknId(graknId, { noCache: true });
  if (entity.base_type === 'relation') {
    return loadRelationByGraknId(graknId, { noCache: true });
  }
  return entity;
};
// endregion

// region Indexer
const prepareIndexing = async elements => {
  return Promise.all(
    map(async thing => {
      if (thing.relationship_type) {
        if (thing.fromRole === undefined || thing.toRole === undefined) {
          throw new Error(
            `[ELASTIC] Cant index relation ${thing.grakn_id} connections without from (${thing.fromId}) or to (${thing.toId})`
          );
        }
        const connections = [];
        const [from, to] = await Promise.all([elLoadByGraknId(thing.fromId), elLoadByGraknId(thing.toId)]);
        connections.push({
          grakn_id: thing.fromId,
          internal_id_key: from.internal_id_key,
          types: thing.fromTypes,
          role: thing.fromRole
        });
        connections.push({
          grakn_id: thing.toId,
          internal_id_key: to.internal_id_key,
          types: thing.toTypes,
          role: thing.toRole
        });
        return pipe(
          assoc('connections', connections),
          // Dissoc from
          dissoc('from'),
          dissoc('fromId'),
          dissoc('fromTypes'),
          dissoc('fromRole'),
          // Dissoc to
          dissoc('to'),
          dissoc('toId'),
          dissoc('toTypes'),
          dissoc('toRole')
        )(thing);
      }
      return thing;
    }, elements)
  );
};
export const indexElements = async (elements, retry = 0) => {
  // 00. Relations must be transformed before indexing.
  const transformedElements = await prepareIndexing(elements);
  // 01. Bulk the indexing of row elements
  const body = transformedElements.flatMap(doc => [
    { index: { _index: inferIndexFromConceptTypes(doc.parent_types), _id: doc.grakn_id } },
    doc
  ]);
  await elBulk({ refresh: true, body });
  // 02. If relation, generate impacts for from and to sides
  const impactedEntities = pipe(
    filter(e => e.relationship_type !== undefined),
    map(e => {
      const { fromRole, toRole } = e;
      const relationshipType = e.relationship_type;
      const impacts = [];
      // We impact target entities of the relation only if not global entities like
      // MarkingDefinition (marking) / KillChainPhase (kill_chain_phase) / Tag (tagging)
      if (!includes(fromRole, UNIMPACTED_ENTITIES_ROLE)) impacts.push({ from: e.fromId, relationshipType, to: e.toId });
      if (!includes(toRole, UNIMPACTED_ENTITIES_ROLE)) impacts.push({ from: e.toId, relationshipType, to: e.fromId });
      return impacts;
    }),
    flatten,
    groupBy(i => i.from)
  )(elements);
  const elementsToUpdate = await Promise.all(
    // For each from, generate the
    map(async entityGraknId => {
      const entity = await elLoadByGraknId(entityGraknId);
      const targets = impactedEntities[entityGraknId];
      // Build document fields to update ( per relation type )
      // rel_membership: [{ internal_id_key: ID, types: [] }]
      const targetsByRelation = groupBy(i => i.relationshipType, targets);
      const targetsElements = await Promise.all(
        map(async relType => {
          const data = targetsByRelation[relType];
          const resolvedData = await Promise.all(
            map(async d => {
              const resolvedTarget = await elLoadByGraknId(d.to);
              return resolvedTarget.internal_id_key;
            }, data)
          );
          return { relation: relType, elements: resolvedData };
        }, Object.keys(targetsByRelation))
      );
      // Create params and scripted update
      const params = {};
      const sources = map(t => {
        const field = `${REL_INDEX_PREFIX + t.relation}.internal_id_key`;
        const createIfNotExist = `if (ctx._source['${field}'] == null) ctx._source['${field}'] = [];`;
        const addAllElements = `ctx._source['${field}'].addAll(params['${field}'])`;
        return `${createIfNotExist} ${addAllElements}`;
      }, targetsElements);
      const source = sources.length > 1 ? join(';', sources) : `${head(sources)};`;
      for (let index = 0; index < targetsElements.length; index += 1) {
        const targetElement = targetsElements[index];
        params[`${REL_INDEX_PREFIX + targetElement.relation}.internal_id_key`] = targetElement.elements;
      }
      // eslint-disable-next-line no-underscore-dangle
      return { _index: entity._index, id: entityGraknId, data: { script: { source, params } } };
    }, Object.keys(impactedEntities))
  );
  const bodyUpdate = elementsToUpdate.flatMap(doc => [
    // eslint-disable-next-line no-underscore-dangle
    { update: { _index: doc._index, _id: doc.id, retry_on_conflict: retry } },
    doc.data
  ]);
  if (bodyUpdate.length > 0) {
    await elBulk({ refresh: true, body: bodyUpdate });
  }
  return transformedElements.length;
};
export const reindexByQuery = async (query, entities) => {
  const elements = await find(query, entities, { infer: false, noCache: true });
  // Get all inner elements
  const innerElements = pipe(
    map(entity => elements.map(e => e[entity])),
    flatten
  )(entities);
  return indexElements(innerElements);
};
export const reindexByAttribute = (type, value) => {
  const eType = escape(type);
  const eVal = escapeString(value);
  const readQuery = `match $x isa entity, has ${eType} $a; $a "${eVal}"; get;`;
  logger.debug(`[GRAKN - infer: false] attributeUpdate > ${readQuery}`);
  return reindexByQuery(readQuery, ['x']);
};
// endregion

// region Graphics
const buildAggregationQuery = (entityType, filters, options) => {
  const { operation, field, interval } = options;
  const baseQuery = `match $from isa ${entityType};`;
  const filterQuery = pipe(
    map(filterElement => {
      const { isRelation, value, from, to, start, end, type } = filterElement;
      const eValue = `${escapeString(value)}`;
      if (isRelation) {
        const fromRole = from ? `${from}:` : '';
        const toRole = to ? `${to}:` : '';
        const dateRange =
          start && end
            ? `$rel_${type} has first_seen $fs; $fs > ${prepareDate(start)}; $fs < ${prepareDate(end)};`
            : '';
        const relation = `$rel_${type}(${fromRole}$from, ${toRole}$${type}_to) isa ${type};`;
        return `${relation} ${dateRange} $${type}_to has internal_id_key "${eValue}";`;
      }
      return `$from has ${type} "${eValue}";`;
    }),
    join('')
  )(filters);
  const groupField = interval ? `${field}_${interval}` : field;
  const groupingQuery = `$from has ${groupField} $g; get; group $g; ${operation};`;
  return `${baseQuery} ${filterQuery} ${groupingQuery}`;
};
const graknTimeSeries = (query, keyRef, valueRef, inferred) => {
  return executeRead(async rTx => {
    logger.debug(`[GRAKN - infer: ${inferred}] timeSeries > ${query}`);
    const iterator = await rTx.tx.query(query, { infer: inferred });
    const answer = await iterator.collect();
    return Promise.all(
      answer.map(async n => {
        const owner = await n.owner().value();
        const value = await n.answers()[0].number();
        return { [keyRef]: owner, [valueRef]: value };
      })
    );
  });
};
export const timeSeriesEntities = async (entityType, filters, options) => {
  // filters: [ { isRelation: true, type: stix_relation, from: 'role', to: 'role', value: uuid } ]
  //            { isRelation: false, type: report_class, value: string } ]
  const { startDate, endDate, operation, field, interval, inferred = false } = options;
  // Check if can be supported by ES
  let histogramData;
  if (operation === 'count' && inferred === false) {
    histogramData = await elHistogramCount(entityType, field, interval, startDate, endDate, filters);
  } else {
    // If not compatible, do it with grakn
    const finalQuery = buildAggregationQuery(entityType, filters, options);
    histogramData = await graknTimeSeries(finalQuery, 'date', 'value', inferred);
  }
  return fillTimeSeries(startDate, endDate, interval, histogramData);
};
export const timeSeriesRelations = async options => {
  // filters: [ { isRelation: true, type: stix_relation, from: 'role', to: 'role', value: uuid } ]
  //            { isRelation: false, type: report_class, value: string } ]
  const { startDate, endDate, operation, relationType, field, interval, toTypes, fromId, inferred = false } = options;
  // Check if can be supported by ES
  let histogramData;
  const entityType = relationType ? escape(relationType) : 'stix_relation';
  if (operation === 'count' && inferred === false) {
    const filters = [{ isRelation: false, type: 'connections.internal_id_key', value: fromId }];
    histogramData = await elHistogramCount(entityType, field, interval, startDate, endDate, filters);
  } else {
    const query = `match $x($from, $to) isa ${entityType}; ${
      toTypes && toTypes.length > 0
        ? `${join(' ', map(toType => `{ $to isa ${escape(toType)}; } or`, toTypes))} { $to isa ${escape(
            head(toTypes)
          )}; };`
        : ''
    } ${fromId ? `$from has internal_id_key "${escapeString(fromId)}"` : '$from isa Stix-Domain-Entity'}`;
    const finalQuery = `${query}; $x has ${field}_${interval} $g; get; group $g; ${operation};`;
    histogramData = await graknTimeSeries(finalQuery, 'date', 'value', inferred);
  }
  return fillTimeSeries(startDate, endDate, interval, histogramData);
};

export const distributionEntities = async (entityType, filters, options) => {
  // filters: [
  //   { isRelation: true, type: stix_relation, start: date, end: date, from: 'role', to: 'role', value: uuid }
  //   { isRelation: false, type: report_class, value: string }
  // ]
  const { order = 'asc', startDate, endDate, field, operation, inferred = false, limit = 10 } = options;
  let distributionData;
  if (operation === 'count' && inferred === false) {
    distributionData = await elAggregationCount(entityType, field, startDate, endDate, filters);
  } else {
    const finalQuery = buildAggregationQuery(entityType, filters, options);
    distributionData = await graknTimeSeries(finalQuery, 'label', 'value', options.inferred);
  }
  // Take a maximum amount of distribution depending on the ordering.
  const orderingFunction = order === 'asc' ? ascend : descend;
  return take(limit, sortWith([orderingFunction(prop('value'))])(distributionData));
};
export const distributionRelations = async options => {
  const { limit = 10, order, inferred = false } = options;
  const { startDate, endDate, relationType, toTypes, fromId, field, operation } = options;
  let distributionData;
  const entityType = relationType ? escape(relationType) : 'stix_relation';
  if (operation === 'count' && inferred === false) {
    distributionData = await elAggregationRelationsCount(entityType, startDate, endDate, toTypes, fromId);
  } else {
    const query = `match $rel($from, $to) isa ${entityType}; ${
      toTypes && toTypes.length > 0
        ? `${join(' ', map(toType => `{ $to isa ${escape(toType)}; } or`, toTypes))} { $to isa ${escape(
            head(toTypes)
          )}; };`
        : ''
    } ${fromId ? `$from has internal_id_key "${escapeString(fromId)}";` : '$from isa Stix-Domain-Entity;'} 
    ${
      startDate && endDate
        ? `$rel has first_seen $fs; $fs > ${prepareDate(startDate)}; $fs < ${prepareDate(endDate)};`
        : ''
    }
      $to has ${field} $g; get; group $g; ${operation};`;
    distributionData = await graknTimeSeries(query, 'label', 'value', inferred);
  }
  // Take a maximum amount of distribution depending on the ordering.
  const orderingFunction = order === 'asc' ? ascend : descend;
  return take(limit, sortWith([orderingFunction(prop('value'))])(distributionData));
};
// endregion

const prepareAttribute = value => {
  if (value instanceof Date) return prepareDate(value);
  if (Date.parse(value) > 0 && new Date(value).toISOString() === value) return prepareDate(value);
  if (typeof value === 'string') return `"${escapeString(value)}"`;
  return escape(value);
};
<<<<<<< HEAD
const flatAttributesForObject = data => {
  const elements = Object.entries(data);
  return pipe(
    map(elem => {
      const key = head(elem);
      const value = last(elem);
      if (Array.isArray(value)) {
        return map(iter => ({ key, value: iter }), value);
=======
*/

// region TO REFACTOR
/**
 * Load any grakn relation with base64 id containing the query pattern.
 * @param id
 * @returns {Promise}
 */
export const getRelationInferredById = async id => {
  const currentDate = now();
  return executeRead(async rTx => {
    const decodedQuery = Buffer.from(id, 'base64').toString('ascii');
    const query = `match ${decodedQuery} get;`;
    const queryRegex = /\$([a-z_\d]+)\s?[([a-z_]+:\s\$(\w+),\s[a-z_]+:\s\$(\w+)\)\s[a-z_]+\s([\w-]+);/i.exec(query);
    if (queryRegex === null) return {};
    const relKey = queryRegex[1];
    logger.debug(`[GRAKN - infer: true] getRelationInferredById > ${query}`);
    const answerIterator = await rTx.tx.query(query);
    const answer = await answerIterator.next();
    const rel = answer.map().get(relKey);
    const relationType = await rel.type();
    const relationTypeValue = await relationType.label();
    const rolePlayersMap = await rel.rolePlayersMap();
    const roles = rolePlayersMap.keys();
    const fromRole = roles.next().value;
    // eslint-disable-next-line prettier/prettier
    const fromObject = rolePlayersMap
      .get(fromRole)
      .values()
      .next().value;
    const fromRoleLabel = await fromRole.label();
    const toRole = roles.next().value;
    // eslint-disable-next-line prettier/prettier
    const toObject = rolePlayersMap
      .get(toRole)
      .values()
      .next().value;
    const toRoleLabel = await toRole.label();
    const relation = {
      id,
      entity_type: TYPE_STIX_RELATION,
      relationship_type: relationTypeValue,
      inferred: true,
      created_at: currentDate,
      updated_at: currentDate
    };
    // const fromPromise = loadConcept(fromObject);
    // const toPromise = loadConcept(toObject);
    const explanation = answer.explanation();
    const explanationAnswers = explanation.answers();
    const inferences = explanationAnswers.map(explanationAnswer => {
      const explanationAnswerExplanation = explanationAnswer.explanation();
      let inferenceQuery = explanationAnswerExplanation.queryPattern();
      const inferenceQueryRegex = /(\$(\d+|rel)\s)?\([a-z_]+:\s\$(\w+),\s[a-z_]+:\s\$(\w+)\)\sisa\s([\w-]+);/i.exec(
        inferenceQuery
      );
      let relationKey;
      const [, , inferReferenceRelationKey] = inferenceQueryRegex;
      if (inferReferenceRelationKey !== undefined) {
        relationKey = inferReferenceRelationKey;
      } else {
        relationKey = randomKey(5);
        inferenceQuery = inferenceQuery.replace('(', `$${relationKey} (`);
>>>>>>> d77c1863
      }
      // Some dates needs to detailed for search
      if (value && includes(key, statsDateAttributes)) {
        return [
          { key, value },
          { key: `${key}_day`, value: dayFormat(value) },
          { key: `${key}_month`, value: monthFormat(value) },
          { key: `${key}_year`, value: yearFormat(value) }
        ];
      }
<<<<<<< HEAD
=======
      return pipe(
        assoc('fromId', fromObject.id),
        assoc('fromRole', fromRoleLabel),
        assoc('toId', toObject.id),
        assoc('toRole', toRoleLabel),
        assoc('inferences', { edges: relationInferences })
      )(relation);
    });
  });
};
/**
 * Grakn generic pagination query
 * @param query
 * @param options
 * @param key
 * @param extraRel
 * @param pagination
 * @returns Promise
 */
export const paginateRelationships = async (query, options, key = 'rel', extraRel = null, pagination = true) => {
  try {
    const {
      first = 200,
      after,
      inferred,
      fromId,
      fromTypes = [],
      toId,
      toTypes = [],
      orderBy,
      orderMode = 'asc',
      firstSeenStart,
      firstSeenStop,
      lastSeenStart,
      lastSeenStop,
      weights
    } = options;
    const offset = after ? cursorToOffset(after) : 0;
    const finalQuery = `
      ${query};
      ${fromId ? `$from has internal_id_key "${escapeString(fromId)}";` : ''}
      ${toId ? `$to has internal_id_key "${escapeString(toId)}";` : ''} 
      ${
        fromTypes && fromTypes.length > 0
          ? `${join(' ', map(fromType => `{ $from isa ${fromType}; } or`, tail(fromTypes)))} { $from isa ${head(
              fromTypes
            )}; };`
          : ''
      } 
    ${
      toTypes && toTypes.length > 0
        ? `${join(' ', map(toType => `{ $to isa ${toType}; } or`, tail(toTypes)))} { $to isa ${head(toTypes)}; };`
        : ''
    } 
      ${firstSeenStart || firstSeenStop ? `$rel has first_seen $fs; ` : ''} 
      ${firstSeenStart ? `$fs > ${prepareDate(firstSeenStart)}; ` : ''} 
      ${firstSeenStop ? `$fs < ${prepareDate(firstSeenStop)}; ` : ''} 
      ${lastSeenStart || lastSeenStop ? `$rel has last_seen $ls; ` : ''} 
      ${lastSeenStart ? `$ls > ${prepareDate(lastSeenStart)}; ` : ''} 
      ${lastSeenStop ? `$ls < ${prepareDate(lastSeenStop)}; ` : ''} 
      ${
        weights && weights.length > 0
          ? `$rel has weight $weight; ${join(
              ' ',
              map(weight => `{ $weight == ${weight}; } or`, tail(weights))
            )} { $weight == ${head(weights)}; };`
          : ''
      }`;
    const orderingKey = orderBy ? `$rel has ${orderBy} $o;` : '';
    const count = getSingleValueNumber(`${finalQuery} ${orderingKey} get; count;`, inferred);
    const elements = findWithConnectedRelations(
      `${finalQuery} ${orderingKey} get; ${orderBy ? `sort $o ${orderMode};` : ''} offset ${offset}; limit ${first};`,
      key,
      extraRel,
      inferred
    );
    if (pagination) {
      return Promise.all([count, elements]).then(data => {
        const globalCount = data ? head(data) : 0;
        const instances = data ? last(data) : [];
        return buildPagination(first, offset, instances, globalCount);
      });
    }
    return Promise.all([count, elements]).then(data => {
      const globalCount = data ? head(data) : 0;
      const instances = data ? last(data) : [];
      return { globalCount, instances };
    });
  } catch (err) {
    logger.error('[GRAKN] paginateRelationships error > ', err);
    return null;
  }
};
// endregion

// region mutation
const prepareAttribute = value => {
  if (value instanceof Date) return prepareDate(value);
  if (Date.parse(value) > 0 && new Date(value).toISOString() === value) return prepareDate(value);
  if (typeof value === 'string') return `"${escapeString(value)}"`;
  return escape(value);
};
const flatAttributesForObject = data => {
  const elements = Object.entries(data);
  return pipe(
    map(elem => {
      const key = head(elem);
      const value = last(elem);
      if (Array.isArray(value)) {
        return map(iter => ({ key, value: iter }), value);
      }
      // Some dates needs to detailed for search
      if (value && includes(key, statsDateAttributes)) {
        return [
          { key, value },
          { key: `${key}_day`, value: dayFormat(value) },
          { key: `${key}_month`, value: monthFormat(value) },
          { key: `${key}_year`, value: yearFormat(value) }
        ];
      }
>>>>>>> d77c1863
      return { key, value };
    }),
    flatten,
    filter(f => f.value !== undefined)
  )(elements);
};
const createRelationRaw = async (fromInternalId, input, opts = {}) => {
  const { indexable = true, reversedReturn = false, isStixObservableRelation = false } = opts;
  const relationId = uuid();
  // 01. First fix the direction of the relation
  const isStixRelation = includes('stix_id_key', Object.keys(input)) || input.relationship_type;
  const relationshipType = input.relationship_type || input.through;
  if (fromInternalId === input.toId) {
    throw new Error(
      `[GRAKN] You cant create a relation with the same source and target (${fromInternalId} - ${relationshipType})`
    );
  }
  // eslint-disable-next-line no-nested-ternary
  const entityType = isStixRelation
    ? isStixObservableRelation
      ? TYPE_STIX_OBSERVABLE_RELATION
      : TYPE_STIX_RELATION
    : TYPE_RELATION_EMBEDDED;
  const isInv = isInversed(relationshipType, input.fromRole);
  if (isInv) {
    const message = `{ from '${input.fromRole}' to '${input.toRole}' through ${relationshipType} }`;
    throw new Error(`[GRAKN] You cant create a relation in incorrect order ${message}`);
  }
  // 02. Prepare the data to create or index
  const today = now();
  let relationAttributes = { internal_id_key: relationId };
  if (isStixRelation) {
    const currentDate = now();
    const toCreate = input.stix_id_key === undefined || input.stix_id_key === null || input.stix_id_key === 'create';
    relationAttributes.stix_id_key = toCreate ? `relationship--${uuid()}` : input.stix_id_key;
    relationAttributes.revoked = false;
    relationAttributes.name = input.name ? input.name : ''; // Force name of the relation
    relationAttributes.description = input.description ? input.description : '';
    relationAttributes.role_played = input.role_played ? input.role_played : 'Unknown';
    relationAttributes.weight = input.weight ? input.weight : 1;
    relationAttributes.entity_type = entityType;
    relationAttributes.relationship_type = relationshipType;
    relationAttributes.updated_at = currentDate;
    relationAttributes.created = input.created ? input.created : today;
    relationAttributes.modified = input.modified ? input.modified : today;
    relationAttributes.created_at = currentDate;
    relationAttributes.first_seen = input.first_seen ? input.first_seen : today;
    relationAttributes.last_seen = input.last_seen ? input.last_seen : today;
  }
  // Add the additional fields for dates (day, month, year)
  const dataKeys = Object.keys(relationAttributes);
  for (let index = 0; index < dataKeys.length; index += 1) {
    // Adding dates elements
    if (includes(dataKeys[index], statsDateAttributes)) {
      const dayValue = dayFormat(relationAttributes[dataKeys[index]]);
      const monthValue = monthFormat(relationAttributes[dataKeys[index]]);
      const yearValue = yearFormat(relationAttributes[dataKeys[index]]);
      relationAttributes = pipe(
        assoc(`${dataKeys[index]}_day`, dayValue),
        assoc(`${dataKeys[index]}_month`, monthValue),
        assoc(`${dataKeys[index]}_year`, yearValue)
      )(relationAttributes);
    }
  }
  // 02. Create the relation
  const graknRelation = await executeWrite(async wTx => {
    let query = `match $from has internal_id_key "${fromInternalId}";
      $to has internal_id_key "${input.toId}";
      insert $rel(${input.fromRole}: $from, ${input.toRole}: $to) isa ${relationshipType},`;
    const queryElements = flatAttributesForObject(relationAttributes);
    const nbElements = queryElements.length;
    for (let index = 0; index < nbElements; index += 1) {
      const { key, value } = queryElements[index];
      const insert = prepareAttribute(value);
      const separator = index + 1 === nbElements ? ';' : ',';
      query += `has ${key} ${insert}${separator} `;
    }
    logger.debug(`[GRAKN - infer: false] createRelation > ${query}`);
    const iterator = await wTx.tx.query(query);
    const txRelation = await iterator.next();
    const conceptRelation = txRelation.map().get('rel');
    const relationTypes = await conceptTypes(conceptRelation);
    const graknRelationId = conceptRelation.id;
    const conceptFrom = txRelation.map().get('from');
    const graknFromId = conceptFrom.id;
    const fromTypes = await conceptTypes(conceptFrom);
    const conceptTo = txRelation.map().get('to');
    const graknToId = conceptTo.id;
    const toTypes = await conceptTypes(conceptTo);
    return { graknRelationId, graknFromId, graknToId, relationTypes, fromTypes, toTypes };
  });
  // 03. Prepare the final data with grakn IDS
  const createdRel = pipe(
    assoc('id', relationId),
    // Grakn identifiers
    assoc('grakn_id', graknRelation.graknRelationId),
    assoc('fromId', graknRelation.graknFromId),
    assoc('fromRole', input.fromRole),
    assoc('fromTypes', graknRelation.fromTypes),
    assoc('toId', graknRelation.graknToId),
    assoc('toRole', input.toRole),
    assoc('toTypes', graknRelation.toTypes),
    // Relation specific
    assoc('inferred', false),
    // Types
    assoc('entity_type', entityType),
    assoc('relationship_type', relationshipType),
    assoc('parent_types', graknRelation.relationTypes)
  )(relationAttributes);
  if (indexable) {
    // 04. Index the relation and the modification in the base entity
    await indexElements([createdRel]);
  }
  // 06. Return result
  if (reversedReturn !== true) {
    return createdRel;
  }
  // 07. Return result inversed if asked
  return pipe(
    assoc('fromId', createdRel.toId),
    assoc('fromRole', createdRel.toRole),
    assoc('fromTypes', createdRel.toTypes),
    assoc('toId', createdRel.fromId),
    assoc('toRole', createdRel.fromRole),
    assoc('toTypes', createdRel.fromTypes)
  )(createdRel);
};
<<<<<<< HEAD
=======

>>>>>>> d77c1863
const addOwner = async (fromInternalId, createdByOwnerId, opts = {}) => {
  if (!createdByOwnerId) return undefined;
  const input = { fromRole: 'so', toId: createdByOwnerId, toRole: 'owner', through: 'owned_by' };
  return createRelationRaw(fromInternalId, input, opts);
};
const addCreatedByRef = async (fromInternalId, createdByRefId, opts = {}) => {
  if (!createdByRefId) return undefined;
  const input = { fromRole: 'so', toId: createdByRefId, toRole: 'creator', through: 'created_by_ref' };
  return createRelationRaw(fromInternalId, input, opts);
};
const addMarkingDef = async (fromInternalId, markingDefId, opts = {}) => {
  if (!markingDefId) return undefined;
  const input = { fromRole: 'so', toId: markingDefId, toRole: 'marking', through: 'object_marking_refs' };
  return createRelationRaw(fromInternalId, input, opts);
};
const addMarkingDefs = async (internalId, markingDefIds, opts = {}) => {
  if (!markingDefIds || isEmpty(markingDefIds)) return undefined;
  const markings = [];
  // Relations cannot be created in parallel.
  for (let i = 0; i < markingDefIds.length; i += 1) {
    // eslint-disable-next-line no-await-in-loop
    const marking = await addMarkingDef(internalId, markingDefIds[i], opts);
    markings.push(marking);
  }
  return markings;
};
const addTag = async (fromInternalId, tagId, opts = {}) => {
  if (!tagId) return undefined;
  const input = { fromRole: 'so', toId: tagId, toRole: 'tagging', through: 'tagged' };
  return createRelationRaw(fromInternalId, input, opts);
};
const addTags = async (internalId, tagsIds, opts = {}) => {
  if (!tagsIds || isEmpty(tagsIds)) return undefined;
  const tags = [];
  // Relations cannot be created in parallel.
  for (let i = 0; i < tagsIds.length; i += 1) {
    // eslint-disable-next-line no-await-in-loop
    const tag = await addTag(internalId, tagsIds[i], opts);
    tags.push(tag);
  }
  return tags;
};
const addKillChain = async (fromInternalId, killChainId, opts = {}) => {
  if (!killChainId) return undefined;
  const input = {
    fromRole: 'phase_belonging',
    toId: killChainId,
    toRole: 'kill_chain_phase',
    through: 'kill_chain_phases'
  };
  return createRelationRaw(fromInternalId, input, opts);
};
const addKillChains = async (internalId, killChainIds, opts = {}) => {
  if (!killChainIds || isEmpty(killChainIds)) return undefined;
  const killChains = [];
  // Relations cannot be created in parallel.
  for (let i = 0; i < killChainIds.length; i += 1) {
    // eslint-disable-next-line no-await-in-loop
    const killChain = await addKillChain(internalId, killChainIds[i], opts);
    killChains.push(killChain);
  }
  return killChains;
};
<<<<<<< HEAD
=======

>>>>>>> d77c1863
export const createRelation = async (fromInternalId, input, opts = {}) => {
  const created = await createRelationRaw(fromInternalId, input, opts);
  // 05. Complete with eventual relations (will eventually update the index)
  await addOwner(created.id, input.createdByOwner, opts);
  await addCreatedByRef(created.id, input.createdByRef, opts);
  await addMarkingDefs(created.id, input.markingDefinitions, opts);
  await addKillChains(created.id, input.killChainPhases, opts);
  return created;
};
export const createRelations = async (fromInternalId, inputs, opts = {}) => {
  const createdRelations = [];
  // Relations cannot be created in parallel. (Concurrent indexing on same key)
  // Could be improve by grouping and indexing in one shot.
  for (let i = 0; i < inputs.length; i += 1) {
    // eslint-disable-next-line no-await-in-loop
    const relation = await createRelation(fromInternalId, inputs[i], opts);
    createdRelations.push(relation);
  }
  return createdRelations;
};
export const createEntity = async (entity, type, opts = {}) => {
  const { modelType = TYPE_STIX_DOMAIN_ENTITY, stixIdType, indexable = true } = opts;
  const internalId = entity.internal_id_key ? entity.internal_id_key : uuid();
  const stixType = stixIdType || type.toLowerCase();
  const stixId = entity.stix_id_key ? entity.stix_id_key : `${stixType}--${uuid()}`;
  // Complete with identifiers
  const today = now();
  let data = pipe(
    assoc('internal_id_key', internalId),
    assoc('entity_type', type.toLowerCase()),
    assoc('created_at', today),
    assoc('updated_at', today),
    dissoc('createdByOwner'),
    dissoc('createdByRef'),
    dissoc('markingDefinitions'),
    dissoc('tags'),
    dissoc('killChainPhases')
  )(entity);
  // For stix domain entity, force the initialization of the alias list.
  if (modelType === TYPE_STIX_DOMAIN_ENTITY) {
    data = pipe(assoc('alias', data.alias ? data.alias : ['']))(data);
  }
  if (modelType === TYPE_STIX_OBSERVABLE) {
    data = pipe(
      assoc('stix_id_key', stixId),
      assoc('name', data.name ? data.name : '')
    )(data);
  }
  if (modelType === TYPE_STIX_DOMAIN || modelType === TYPE_STIX_DOMAIN_ENTITY) {
    data = pipe(
      assoc('stix_id_key', stixId),
      assoc('created', entity.created ? entity.created : today),
      assoc('modified', entity.modified ? entity.modified : today),
      assoc('revoked', false)
    )(data);
  }
  // Add the additional fields for dates (day, month, year)
  const dataKeys = Object.keys(data);
  for (let index = 0; index < dataKeys.length; index += 1) {
    // Adding dates elements
    if (includes(dataKeys[index], statsDateAttributes)) {
      const dayValue = dayFormat(data[dataKeys[index]]);
      const monthValue = monthFormat(data[dataKeys[index]]);
      const yearValue = yearFormat(data[dataKeys[index]]);
      data = pipe(
        assoc(`${dataKeys[index]}_day`, dayValue),
        assoc(`${dataKeys[index]}_month`, monthValue),
        assoc(`${dataKeys[index]}_year`, yearValue)
      )(data);
    }
  }
  // Generate fields for query and build the query
  const queryElements = flatAttributesForObject(data);
  const nbElements = queryElements.length;
  let query = `insert $entity isa ${type}, `;
  for (let index = 0; index < nbElements; index += 1) {
    const { key, value } = queryElements[index];
    const insert = prepareAttribute(value);
    const separator = index + 1 === nbElements ? ';' : ',';
    if (insert !== null && insert !== undefined && insert.length !== 0) {
      query += `has ${key} ${insert}${separator} `;
    }
  }
  const entityCreated = await executeWrite(async wTx => {
    logger.debug(`[GRAKN - infer: false] createEntity > ${query}`);
    const iterator = await wTx.tx.query(query);
    const txEntity = await iterator.next();
    const concept = txEntity.map().get('entity');
    const types = await conceptTypes(concept);
    return { id: concept.id, types };
  });
  // Transaction succeed, complete the result to send it back
  const completedData = pipe(
    assoc('id', internalId),
    // Grakn identifiers
    assoc('grakn_id', entityCreated.id),
    // Types (entity type directly saved)
    assoc('parent_types', entityCreated.types)
  )(data);
  // Transaction succeed, index the result
  if (indexable) {
    await indexElements([completedData]);
  }
  // Complete with eventual relations (will eventually update the index)
  await addOwner(internalId, entity.createdByOwner, opts);
  await addCreatedByRef(internalId, entity.createdByRef, opts);
  await addMarkingDefs(internalId, entity.markingDefinitions, opts);
  await addTags(internalId, entity.tags, opts);
  await addKillChains(internalId, entity.killChainPhases, opts);
  // Else simply return the data
  return completedData;
};
<<<<<<< HEAD
// endregion

// TODO @Julien Create API around relations supported by elastic
/*
export const listRelations = async args => {
  const { first = 200, after, filters, orderBy, orderMode = 'asc' } = args;
  const { types, fromRole, fromId, toRole, toId, fromTypes, toTypes } = args;
  // const { firstSeenStart, firstSeenStop, lastSeenStart, lastSeenStop, weights } = args;
  const offset = after ? cursorToOffset(after) : 0;
  // Handle relation type(s)
  const relationType = types.length === 1 ? head(types) : 'stix_relation';
  const queryTypes =
    types.length > 1
      ? pipe(
          map(e => `{ $elem isa ${e}; }`),
          join(' or '),
          concat(__, ';')
        )(types)
      : '';
  // eslint-disable-next-line prettier/prettier
  const queryFromTypes = pipe(map(e => `{ $from isa ${e}; }`), join(' or '), concat(__, ';'))(fromTypes);
  // eslint-disable-next-line prettier/prettier
  const queryToTypes = pipe(map(e => `{ $to isa ${e}; }`), join(' or '), concat(__, ';'))(fromTypes);
  // Build the query
  const relFrom = fromRole ? `${fromRole}:` : '';
  const relTo = toRole ? `${toRole}:` : '';
  const baseQuery = `match $rel(${relFrom}$from, ${relTo}$to) isa ${relationType};
                      ${queryTypes} ${queryFromTypes} ${queryToTypes}
                      ${queryAttributesFields} ${queryAttributesFilters} get;`;
};
*/

// region please refactor to use stable commands
/**
 * Load any grakn relation with base64 id containing the query pattern.
 * @param id
 * @returns {Promise}
 */
export const getRelationInferredById = async id => {
  const currentDate = now();
  return executeRead(async rTx => {
    const decodedQuery = Buffer.from(id, 'base64').toString('ascii');
    const query = `match ${decodedQuery} get;`;
    const queryRegex = /\$([a-z_\d]+)\s?[([a-z_]+:\s\$(\w+),\s[a-z_]+:\s\$(\w+)\)\s[a-z_]+\s([\w-]+);/i.exec(query);
    if (queryRegex === null) return {};
    const relKey = queryRegex[1];
    logger.debug(`[GRAKN - infer: true] getRelationInferredById > ${query}`);
    const answerIterator = await rTx.tx.query(query);
    const answer = await answerIterator.next();
    const rel = answer.map().get(relKey);
    const relationType = await rel.type();
    const relationTypeValue = await relationType.label();
    const rolePlayersMap = await rel.rolePlayersMap();
    const roles = rolePlayersMap.keys();
    const fromRole = roles.next().value;
    // eslint-disable-next-line prettier/prettier
    const fromObject = rolePlayersMap
      .get(fromRole)
      .values()
      .next().value;
    const fromRoleLabel = await fromRole.label();
    const toRole = roles.next().value;
    // eslint-disable-next-line prettier/prettier
    const toObject = rolePlayersMap
      .get(toRole)
      .values()
      .next().value;
    const toRoleLabel = await toRole.label();
    const relation = {
      id,
      entity_type: TYPE_STIX_RELATION,
      relationship_type: relationTypeValue,
      inferred: true,
      created_at: currentDate,
      updated_at: currentDate
    };
    // const fromPromise = loadConcept(fromObject);
    // const toPromise = loadConcept(toObject);
    const explanation = answer.explanation();
    const explanationAnswers = explanation.answers();
    const inferences = explanationAnswers.map(explanationAnswer => {
      const explanationAnswerExplanation = explanationAnswer.explanation();
      let inferenceQuery = explanationAnswerExplanation.queryPattern();
      const inferenceQueryRegex = /(\$(\d+|rel)\s)?\([a-z_]+:\s\$(\w+),\s[a-z_]+:\s\$(\w+)\)\sisa\s([\w-]+);/i.exec(
        inferenceQuery
      );
      let relationKey;
      const [, , inferReferenceRelationKey] = inferenceQueryRegex;
      if (inferReferenceRelationKey !== undefined) {
        relationKey = inferReferenceRelationKey;
      } else {
        relationKey = randomKey(5);
        inferenceQuery = inferenceQuery.replace('(', `$${relationKey} (`);
      }
      return {
        inferenceQuery,
        relationKey,
        fromKey: inferenceQueryRegex[3],
        toKey: inferenceQueryRegex[4],
        relationType: inferenceQueryRegex[5]
      };
    });
    const inferencesQueries = pluck('inferenceQuery', inferences);
    const inferencesQuery = `match {${join(' ', inferencesQueries)} }; get;`;
    logger.debug(`[GRAKN - infer: true] getRelationInferredById - getInferences > ${inferencesQuery}`);
    const inferencesAnswerIterator = await rTx.tx.query(inferencesQuery);
    const inferencesAnswer = await inferencesAnswerIterator.next();
    const inferencesPromises = Promise.all(
      inferences.map(async inference => {
        const inferred = await inferencesAnswer
          .map()
          .get(inference.relationKey)
          .isInferred();
        const inferenceFrom = inferencesAnswer.map().get(inference.fromKey);
        const inferenceTo = inferencesAnswer.map().get(inference.toKey);
        let inferenceId;
        if (inferred) {
          const inferenceQueryRegex = /\$([a-z_\d]+)\s\([a-z_:]+\s\$([a-z_]+),\s[a-z_:]+\s\$([a-z_]+)\)/i.exec(
            inference.inferenceQuery
          );
          const entityFromKey = inferenceQueryRegex[2];
          const entityToKey = inferenceQueryRegex[3];
          const regexFromString = `\\$${entityFromKey}\\sid\\s(V\\d+);`;
          const regexFrom = new RegExp(regexFromString, 'i');
          const inferenceQueryRegexFrom = inference.inferenceQuery.match(regexFrom);
          const regexToString = `\\$${entityToKey}\\sid\\s(V\\d+);`;
          const regexTo = new RegExp(regexToString, 'i');
          const inferenceQueryRegexTo = inference.inferenceQuery.match(regexTo);

          const regexFromTypeString = `\\$${entityFromKey}\\sisa\\s[\\w-_]+;`;
          const regexFromType = new RegExp(regexFromTypeString, 'ig');
          const regexToTypeString = `\\$${entityToKey}\\sisa\\s[\\w-_]+;`;
          const regexToType = new RegExp(regexToTypeString, 'ig');

          let extractedInferenceQuery;
          if (inferenceQueryRegexFrom && inferenceQueryRegexTo) {
            extractedInferenceQuery = inference.inferenceQuery;
          } else if (inferenceQueryRegexFrom) {
            const existingId = inferenceQueryRegexFrom[1];
            extractedInferenceQuery = inference.inferenceQuery.replace(
              `$${entityFromKey} id ${existingId};`,
              `$${entityFromKey} id ${existingId}; $${entityToKey} id ${
                existingId === inferenceFrom.id ? inferenceTo.id : inferenceFrom.id
              };`
            );
          } else if (inferenceQueryRegexTo) {
            const existingId = inferenceQueryRegexTo[1];
            extractedInferenceQuery = inference.inferenceQuery.replace(
              `$${entityToKey} id ${existingId};`,
              `$${entityToKey} id ${existingId}; $${entityFromKey} id ${
                existingId === inferenceFrom.id ? inferenceTo.id : inferenceFrom.id
              };`
            );
          } else {
            extractedInferenceQuery = inference.inferenceQuery;
          }
          const finalInferenceQuery = extractedInferenceQuery.replace(regexFromType, '').replace(regexToType, '');
          inferenceId = Buffer.from(finalInferenceQuery).toString('base64');
        } else {
          const inferenceAttributes = await loadConcept(query, inferencesAnswer.map().get(inference.relationKey));
          inferenceId = inferenceAttributes.internal_id_key;
        }
        // const fromAttributes = await loadConcept(inferenceFrom);
        // const toAttributes = await loadConcept(inferenceTo);
        return {
          node: {
            id: inferenceId,
            inferred,
            relationship_type: inference.relationType,
            fromId: inferenceFrom.id,
            toId: inferenceTo.id,
            created_at: currentDate,
            updated_at: currentDate
          }
        };
      })
    );
    return Promise.resolve(inferencesPromises).then(relationInferences => {
      if (isInversed(relation.relationship_type, fromRoleLabel)) {
        return pipe(
          assoc('fromId', toObject.id),
          assoc('fromRole', toRoleLabel),
          assoc('toId', fromObject.id),
          assoc('toRole', fromRoleLabel),
          assoc('inferences', { edges: relationInferences })
        )(relation);
      }
      return pipe(
        assoc('fromId', fromObject.id),
        assoc('fromRole', fromRoleLabel),
        assoc('toId', toObject.id),
        assoc('toRole', toRoleLabel),
        assoc('inferences', { edges: relationInferences })
      )(relation);
    });
  });
};

/**
 * Grakn generic pagination query
 * @param query
 * @param options
 * @param key
 * @param extraRel
 * @param pagination
 * @returns Promise
 */
export const paginateRelationships = async (query, options, key = 'rel', extraRel = null, pagination = true) => {
  try {
    const {
      first = 200,
      after,
      inferred,
      fromId,
      fromTypes = [],
      toId,
      toTypes = [],
      orderBy,
      orderMode = 'asc',
      firstSeenStart,
      firstSeenStop,
      lastSeenStart,
      lastSeenStop,
      weights
    } = options;
    const offset = after ? cursorToOffset(after) : 0;
    const finalQuery = `
      ${query};
      ${fromId ? `$from has internal_id_key "${escapeString(fromId)}";` : ''}
      ${toId ? `$to has internal_id_key "${escapeString(toId)}";` : ''} 
      ${
        fromTypes && fromTypes.length > 0
          ? `${join(' ', map(fromType => `{ $from isa ${fromType}; } or`, tail(fromTypes)))} { $from isa ${head(
              fromTypes
            )}; };`
          : ''
      } 
    ${
      toTypes && toTypes.length > 0
        ? `${join(' ', map(toType => `{ $to isa ${toType}; } or`, tail(toTypes)))} { $to isa ${head(toTypes)}; };`
        : ''
    } 
      ${firstSeenStart || firstSeenStop ? `$rel has first_seen $fs; ` : ''} 
      ${firstSeenStart ? `$fs > ${prepareDate(firstSeenStart)}; ` : ''} 
      ${firstSeenStop ? `$fs < ${prepareDate(firstSeenStop)}; ` : ''} 
      ${lastSeenStart || lastSeenStop ? `$rel has last_seen $ls; ` : ''} 
      ${lastSeenStart ? `$ls > ${prepareDate(lastSeenStart)}; ` : ''} 
      ${lastSeenStop ? `$ls < ${prepareDate(lastSeenStop)}; ` : ''} 
      ${
        weights && weights.length > 0
          ? `$rel has weight $weight; ${join(
              ' ',
              map(weight => `{ $weight == ${weight}; } or`, tail(weights))
            )} { $weight == ${head(weights)}; };`
          : ''
      }`;
    const orderingKey = orderBy ? `$rel has ${orderBy} $o;` : '';
    const count = getSingleValueNumber(`${finalQuery} ${orderingKey} get; count;`, inferred);
    const elements = findWithConnectedRelations(
      `${finalQuery} ${orderingKey} get; ${orderBy ? `sort $o ${orderMode};` : ''} offset ${offset}; limit ${first};`,
      key,
      extraRel,
      inferred
    );
    if (pagination) {
      return Promise.all([count, elements]).then(data => {
        const globalCount = data ? head(data) : 0;
        const instances = data ? last(data) : [];
        return buildPagination(first, offset, instances, globalCount);
      });
    }
    return Promise.all([count, elements]).then(data => {
      const globalCount = data ? head(data) : 0;
      const instances = data ? last(data) : [];
      return { globalCount, instances };
    });
  } catch (err) {
    logger.error('[GRAKN] paginateRelationships error > ', err);
    return null;
  }
=======
export const updateAttribute = async (id, input, wTx) => {
  const { key, value } = input; // value can be multi valued
  // --- 00 Need update?
  const val = includes(key, multipleAttributes) ? value : head(value);
  const currentInstanceData = await loadEntityById(id);
  if (equals(currentInstanceData[key], val)) {
    return id;
  }
  // --- 01 Get the current attribute types
  const escapedKey = escape(key);
  const labelTypeQuery = `match $x type ${escapedKey}; get;`;
  const labelIterator = await wTx.tx.query(labelTypeQuery);
  const labelAnswer = await labelIterator.next();
  // eslint-disable-next-line prettier/prettier
  const attrType = await labelAnswer
    .map()
    .get('x')
    .dataType();
  const typedValues = map(v => {
    if (attrType === GraknString) return `"${escapeString(v)}"`;
    if (attrType === GraknDate) return prepareDate(v);
    return escape(v);
  }, value);
  // --- Delete the old attribute
  const entityId = `${escapeString(id)}`;
  const deleteQuery = `match $x has internal_id_key "${entityId}", has ${escapedKey} $del via $d; delete $d;`;
  // eslint-disable-next-line prettier/prettier
  logger.debug(`[GRAKN - infer: false] updateAttribute - delete > ${deleteQuery}`);
  await wTx.tx.query(deleteQuery);
  if (typedValues.length > 0) {
    let graknValues;
    if (typedValues.length === 1) {
      graknValues = `has ${escapedKey} ${head(typedValues)}`;
    } else {
      graknValues = `${join(
        ' ',
        map(gVal => `has ${escapedKey} ${gVal},`, tail(typedValues))
      )} has ${escapedKey} ${head(typedValues)}`;
    }
    const createQuery = `match $m has internal_id_key "${escapeString(id)}"; insert $m ${graknValues};`;
    logger.debug(`[GRAKN - infer: false] updateAttribute - insert > ${createQuery}`);
    await wTx.tx.query(createQuery);
  }
  // Adding dates elements
  if (includes(key, statsDateAttributes)) {
    const dayValue = dayFormat(head(value));
    const monthValue = monthFormat(head(value));
    const yearValue = yearFormat(head(value));
    const dayInput = { key: `${key}_day`, value: [dayValue] };
    await updateAttribute(id, dayInput, wTx);
    const monthInput = { key: `${key}_month`, value: [monthValue] };
    await updateAttribute(id, monthInput, wTx);
    const yearInput = { key: `${key}_year`, value: [yearValue] };
    await updateAttribute(id, yearInput, wTx);
  }
  // Update modified / updated_at
  if (currentInstanceData.parent_types.includes(TYPE_STIX_DOMAIN) && key !== 'modified' && key !== 'updated_at') {
    const today = now();
    await updateAttribute(id, { key: 'updated_at', value: [today] }, wTx);
    await updateAttribute(id, { key: 'modified', value: [today] }, wTx);
  }

  // Update elasticsearch
  const currentIndex = inferIndexFromConceptTypes(currentInstanceData.parent_types);
  // eslint-disable-next-line no-nested-ternary
  const typedVal = val === 'true' ? true : val === 'false' ? false : val;
  const updateValueField = { [key]: typedVal };
  await elUpdate(currentIndex, currentInstanceData.grakn_id, { doc: updateValueField });
  return id;
};
export const deleteEntityById = async id => {
  const eid = escapeString(id);
  // 00. Load everything we need to remove in elastic
  const read = `match $from has internal_id_key "${eid}"; $rel($from, $to) isa relation; get;`;
  const relationsToDeIndex = await find(read, ['rel']);
  const answers = map(r => r.rel.id, relationsToDeIndex);
  const relationsIds = filter(r => r, answers); // Because of relation to attributes
  // 01. Execute the delete in grakn and elastic
  return executeWrite(async wTx => {
    const query = `match $x has internal_id_key "${eid}"; $z($x, $y); delete $z, $x;`;
    logger.debug(`[GRAKN - infer: false] deleteEntityById > ${query}`);
    await wTx.tx.query(query, { infer: false });
  }).then(async () => {
    // [ELASTIC] Delete entity and relations connected to
    await elDeleteInstanceIds(append(eid, relationsIds));
    return id;
  });
};
export const deleteRelationById = async relationId => {
  const eid = escapeString(relationId);
  // 00. Load everything we need to remove in elastic
  const read = `match $from has internal_id_key "${eid}"; $rel($from, $to) isa relation; get;`;
  const relationsToDeIndex = await find(read, ['rel']);
  const answers = map(r => r.rel.id, relationsToDeIndex);
  const relationsIds = filter(r => r, answers); // Because of relation to attributes
  // 01. Execute the delete in grakn and elastic
  await executeWrite(async wTx => {
    const query = `match $x has internal_id_key "${eid}"; $z($x, $y); delete $z, $x;`;
    logger.debug(`[GRAKN - infer: false] deleteRelationById > ${query}`);
    await wTx.tx.query(query, { infer: false });
  }).then(async () => {
    // [ELASTIC] Update - Delete the inner indexed relations in entities
    await elRemoveRelationConnection(eid);
    await elDeleteInstanceIds(append(eid, relationsIds));
    return relationId;
  });
>>>>>>> d77c1863
};
// endregion<|MERGE_RESOLUTION|>--- conflicted
+++ resolved
@@ -27,11 +27,8 @@
   mergeRight,
   pipe,
   pluck,
-<<<<<<< HEAD
-=======
   prop,
   sortWith,
->>>>>>> d77c1863
   split,
   tail,
   take,
@@ -65,7 +62,7 @@
   REL_INDEX_PREFIX
 } from './elasticSearch';
 
-// region variables
+// region global variables
 const dateFormat = 'YYYY-MM-DDTHH:mm:ss';
 const GraknString = 'String';
 const GraknDate = 'Date';
@@ -145,7 +142,7 @@
 let session = null;
 // endregion
 
-// region basic
+// region basic commands
 const closeTx = async gTx => {
   try {
     if (gTx.tx.isOpen()) {
@@ -354,7 +351,7 @@
 };
 // endregion
 
-// region api
+// region stable functions
 /**
  * Query and get attribute values
  * @param type
@@ -1113,532 +1110,6 @@
 };
 // endregion
 
-const prepareAttribute = value => {
-  if (value instanceof Date) return prepareDate(value);
-  if (Date.parse(value) > 0 && new Date(value).toISOString() === value) return prepareDate(value);
-  if (typeof value === 'string') return `"${escapeString(value)}"`;
-  return escape(value);
-};
-<<<<<<< HEAD
-const flatAttributesForObject = data => {
-  const elements = Object.entries(data);
-  return pipe(
-    map(elem => {
-      const key = head(elem);
-      const value = last(elem);
-      if (Array.isArray(value)) {
-        return map(iter => ({ key, value: iter }), value);
-=======
-*/
-
-// region TO REFACTOR
-/**
- * Load any grakn relation with base64 id containing the query pattern.
- * @param id
- * @returns {Promise}
- */
-export const getRelationInferredById = async id => {
-  const currentDate = now();
-  return executeRead(async rTx => {
-    const decodedQuery = Buffer.from(id, 'base64').toString('ascii');
-    const query = `match ${decodedQuery} get;`;
-    const queryRegex = /\$([a-z_\d]+)\s?[([a-z_]+:\s\$(\w+),\s[a-z_]+:\s\$(\w+)\)\s[a-z_]+\s([\w-]+);/i.exec(query);
-    if (queryRegex === null) return {};
-    const relKey = queryRegex[1];
-    logger.debug(`[GRAKN - infer: true] getRelationInferredById > ${query}`);
-    const answerIterator = await rTx.tx.query(query);
-    const answer = await answerIterator.next();
-    const rel = answer.map().get(relKey);
-    const relationType = await rel.type();
-    const relationTypeValue = await relationType.label();
-    const rolePlayersMap = await rel.rolePlayersMap();
-    const roles = rolePlayersMap.keys();
-    const fromRole = roles.next().value;
-    // eslint-disable-next-line prettier/prettier
-    const fromObject = rolePlayersMap
-      .get(fromRole)
-      .values()
-      .next().value;
-    const fromRoleLabel = await fromRole.label();
-    const toRole = roles.next().value;
-    // eslint-disable-next-line prettier/prettier
-    const toObject = rolePlayersMap
-      .get(toRole)
-      .values()
-      .next().value;
-    const toRoleLabel = await toRole.label();
-    const relation = {
-      id,
-      entity_type: TYPE_STIX_RELATION,
-      relationship_type: relationTypeValue,
-      inferred: true,
-      created_at: currentDate,
-      updated_at: currentDate
-    };
-    // const fromPromise = loadConcept(fromObject);
-    // const toPromise = loadConcept(toObject);
-    const explanation = answer.explanation();
-    const explanationAnswers = explanation.answers();
-    const inferences = explanationAnswers.map(explanationAnswer => {
-      const explanationAnswerExplanation = explanationAnswer.explanation();
-      let inferenceQuery = explanationAnswerExplanation.queryPattern();
-      const inferenceQueryRegex = /(\$(\d+|rel)\s)?\([a-z_]+:\s\$(\w+),\s[a-z_]+:\s\$(\w+)\)\sisa\s([\w-]+);/i.exec(
-        inferenceQuery
-      );
-      let relationKey;
-      const [, , inferReferenceRelationKey] = inferenceQueryRegex;
-      if (inferReferenceRelationKey !== undefined) {
-        relationKey = inferReferenceRelationKey;
-      } else {
-        relationKey = randomKey(5);
-        inferenceQuery = inferenceQuery.replace('(', `$${relationKey} (`);
->>>>>>> d77c1863
-      }
-      // Some dates needs to detailed for search
-      if (value && includes(key, statsDateAttributes)) {
-        return [
-          { key, value },
-          { key: `${key}_day`, value: dayFormat(value) },
-          { key: `${key}_month`, value: monthFormat(value) },
-          { key: `${key}_year`, value: yearFormat(value) }
-        ];
-      }
-<<<<<<< HEAD
-=======
-      return pipe(
-        assoc('fromId', fromObject.id),
-        assoc('fromRole', fromRoleLabel),
-        assoc('toId', toObject.id),
-        assoc('toRole', toRoleLabel),
-        assoc('inferences', { edges: relationInferences })
-      )(relation);
-    });
-  });
-};
-/**
- * Grakn generic pagination query
- * @param query
- * @param options
- * @param key
- * @param extraRel
- * @param pagination
- * @returns Promise
- */
-export const paginateRelationships = async (query, options, key = 'rel', extraRel = null, pagination = true) => {
-  try {
-    const {
-      first = 200,
-      after,
-      inferred,
-      fromId,
-      fromTypes = [],
-      toId,
-      toTypes = [],
-      orderBy,
-      orderMode = 'asc',
-      firstSeenStart,
-      firstSeenStop,
-      lastSeenStart,
-      lastSeenStop,
-      weights
-    } = options;
-    const offset = after ? cursorToOffset(after) : 0;
-    const finalQuery = `
-      ${query};
-      ${fromId ? `$from has internal_id_key "${escapeString(fromId)}";` : ''}
-      ${toId ? `$to has internal_id_key "${escapeString(toId)}";` : ''} 
-      ${
-        fromTypes && fromTypes.length > 0
-          ? `${join(' ', map(fromType => `{ $from isa ${fromType}; } or`, tail(fromTypes)))} { $from isa ${head(
-              fromTypes
-            )}; };`
-          : ''
-      } 
-    ${
-      toTypes && toTypes.length > 0
-        ? `${join(' ', map(toType => `{ $to isa ${toType}; } or`, tail(toTypes)))} { $to isa ${head(toTypes)}; };`
-        : ''
-    } 
-      ${firstSeenStart || firstSeenStop ? `$rel has first_seen $fs; ` : ''} 
-      ${firstSeenStart ? `$fs > ${prepareDate(firstSeenStart)}; ` : ''} 
-      ${firstSeenStop ? `$fs < ${prepareDate(firstSeenStop)}; ` : ''} 
-      ${lastSeenStart || lastSeenStop ? `$rel has last_seen $ls; ` : ''} 
-      ${lastSeenStart ? `$ls > ${prepareDate(lastSeenStart)}; ` : ''} 
-      ${lastSeenStop ? `$ls < ${prepareDate(lastSeenStop)}; ` : ''} 
-      ${
-        weights && weights.length > 0
-          ? `$rel has weight $weight; ${join(
-              ' ',
-              map(weight => `{ $weight == ${weight}; } or`, tail(weights))
-            )} { $weight == ${head(weights)}; };`
-          : ''
-      }`;
-    const orderingKey = orderBy ? `$rel has ${orderBy} $o;` : '';
-    const count = getSingleValueNumber(`${finalQuery} ${orderingKey} get; count;`, inferred);
-    const elements = findWithConnectedRelations(
-      `${finalQuery} ${orderingKey} get; ${orderBy ? `sort $o ${orderMode};` : ''} offset ${offset}; limit ${first};`,
-      key,
-      extraRel,
-      inferred
-    );
-    if (pagination) {
-      return Promise.all([count, elements]).then(data => {
-        const globalCount = data ? head(data) : 0;
-        const instances = data ? last(data) : [];
-        return buildPagination(first, offset, instances, globalCount);
-      });
-    }
-    return Promise.all([count, elements]).then(data => {
-      const globalCount = data ? head(data) : 0;
-      const instances = data ? last(data) : [];
-      return { globalCount, instances };
-    });
-  } catch (err) {
-    logger.error('[GRAKN] paginateRelationships error > ', err);
-    return null;
-  }
-};
-// endregion
-
-// region mutation
-const prepareAttribute = value => {
-  if (value instanceof Date) return prepareDate(value);
-  if (Date.parse(value) > 0 && new Date(value).toISOString() === value) return prepareDate(value);
-  if (typeof value === 'string') return `"${escapeString(value)}"`;
-  return escape(value);
-};
-const flatAttributesForObject = data => {
-  const elements = Object.entries(data);
-  return pipe(
-    map(elem => {
-      const key = head(elem);
-      const value = last(elem);
-      if (Array.isArray(value)) {
-        return map(iter => ({ key, value: iter }), value);
-      }
-      // Some dates needs to detailed for search
-      if (value && includes(key, statsDateAttributes)) {
-        return [
-          { key, value },
-          { key: `${key}_day`, value: dayFormat(value) },
-          { key: `${key}_month`, value: monthFormat(value) },
-          { key: `${key}_year`, value: yearFormat(value) }
-        ];
-      }
->>>>>>> d77c1863
-      return { key, value };
-    }),
-    flatten,
-    filter(f => f.value !== undefined)
-  )(elements);
-};
-const createRelationRaw = async (fromInternalId, input, opts = {}) => {
-  const { indexable = true, reversedReturn = false, isStixObservableRelation = false } = opts;
-  const relationId = uuid();
-  // 01. First fix the direction of the relation
-  const isStixRelation = includes('stix_id_key', Object.keys(input)) || input.relationship_type;
-  const relationshipType = input.relationship_type || input.through;
-  if (fromInternalId === input.toId) {
-    throw new Error(
-      `[GRAKN] You cant create a relation with the same source and target (${fromInternalId} - ${relationshipType})`
-    );
-  }
-  // eslint-disable-next-line no-nested-ternary
-  const entityType = isStixRelation
-    ? isStixObservableRelation
-      ? TYPE_STIX_OBSERVABLE_RELATION
-      : TYPE_STIX_RELATION
-    : TYPE_RELATION_EMBEDDED;
-  const isInv = isInversed(relationshipType, input.fromRole);
-  if (isInv) {
-    const message = `{ from '${input.fromRole}' to '${input.toRole}' through ${relationshipType} }`;
-    throw new Error(`[GRAKN] You cant create a relation in incorrect order ${message}`);
-  }
-  // 02. Prepare the data to create or index
-  const today = now();
-  let relationAttributes = { internal_id_key: relationId };
-  if (isStixRelation) {
-    const currentDate = now();
-    const toCreate = input.stix_id_key === undefined || input.stix_id_key === null || input.stix_id_key === 'create';
-    relationAttributes.stix_id_key = toCreate ? `relationship--${uuid()}` : input.stix_id_key;
-    relationAttributes.revoked = false;
-    relationAttributes.name = input.name ? input.name : ''; // Force name of the relation
-    relationAttributes.description = input.description ? input.description : '';
-    relationAttributes.role_played = input.role_played ? input.role_played : 'Unknown';
-    relationAttributes.weight = input.weight ? input.weight : 1;
-    relationAttributes.entity_type = entityType;
-    relationAttributes.relationship_type = relationshipType;
-    relationAttributes.updated_at = currentDate;
-    relationAttributes.created = input.created ? input.created : today;
-    relationAttributes.modified = input.modified ? input.modified : today;
-    relationAttributes.created_at = currentDate;
-    relationAttributes.first_seen = input.first_seen ? input.first_seen : today;
-    relationAttributes.last_seen = input.last_seen ? input.last_seen : today;
-  }
-  // Add the additional fields for dates (day, month, year)
-  const dataKeys = Object.keys(relationAttributes);
-  for (let index = 0; index < dataKeys.length; index += 1) {
-    // Adding dates elements
-    if (includes(dataKeys[index], statsDateAttributes)) {
-      const dayValue = dayFormat(relationAttributes[dataKeys[index]]);
-      const monthValue = monthFormat(relationAttributes[dataKeys[index]]);
-      const yearValue = yearFormat(relationAttributes[dataKeys[index]]);
-      relationAttributes = pipe(
-        assoc(`${dataKeys[index]}_day`, dayValue),
-        assoc(`${dataKeys[index]}_month`, monthValue),
-        assoc(`${dataKeys[index]}_year`, yearValue)
-      )(relationAttributes);
-    }
-  }
-  // 02. Create the relation
-  const graknRelation = await executeWrite(async wTx => {
-    let query = `match $from has internal_id_key "${fromInternalId}";
-      $to has internal_id_key "${input.toId}";
-      insert $rel(${input.fromRole}: $from, ${input.toRole}: $to) isa ${relationshipType},`;
-    const queryElements = flatAttributesForObject(relationAttributes);
-    const nbElements = queryElements.length;
-    for (let index = 0; index < nbElements; index += 1) {
-      const { key, value } = queryElements[index];
-      const insert = prepareAttribute(value);
-      const separator = index + 1 === nbElements ? ';' : ',';
-      query += `has ${key} ${insert}${separator} `;
-    }
-    logger.debug(`[GRAKN - infer: false] createRelation > ${query}`);
-    const iterator = await wTx.tx.query(query);
-    const txRelation = await iterator.next();
-    const conceptRelation = txRelation.map().get('rel');
-    const relationTypes = await conceptTypes(conceptRelation);
-    const graknRelationId = conceptRelation.id;
-    const conceptFrom = txRelation.map().get('from');
-    const graknFromId = conceptFrom.id;
-    const fromTypes = await conceptTypes(conceptFrom);
-    const conceptTo = txRelation.map().get('to');
-    const graknToId = conceptTo.id;
-    const toTypes = await conceptTypes(conceptTo);
-    return { graknRelationId, graknFromId, graknToId, relationTypes, fromTypes, toTypes };
-  });
-  // 03. Prepare the final data with grakn IDS
-  const createdRel = pipe(
-    assoc('id', relationId),
-    // Grakn identifiers
-    assoc('grakn_id', graknRelation.graknRelationId),
-    assoc('fromId', graknRelation.graknFromId),
-    assoc('fromRole', input.fromRole),
-    assoc('fromTypes', graknRelation.fromTypes),
-    assoc('toId', graknRelation.graknToId),
-    assoc('toRole', input.toRole),
-    assoc('toTypes', graknRelation.toTypes),
-    // Relation specific
-    assoc('inferred', false),
-    // Types
-    assoc('entity_type', entityType),
-    assoc('relationship_type', relationshipType),
-    assoc('parent_types', graknRelation.relationTypes)
-  )(relationAttributes);
-  if (indexable) {
-    // 04. Index the relation and the modification in the base entity
-    await indexElements([createdRel]);
-  }
-  // 06. Return result
-  if (reversedReturn !== true) {
-    return createdRel;
-  }
-  // 07. Return result inversed if asked
-  return pipe(
-    assoc('fromId', createdRel.toId),
-    assoc('fromRole', createdRel.toRole),
-    assoc('fromTypes', createdRel.toTypes),
-    assoc('toId', createdRel.fromId),
-    assoc('toRole', createdRel.fromRole),
-    assoc('toTypes', createdRel.fromTypes)
-  )(createdRel);
-};
-<<<<<<< HEAD
-=======
-
->>>>>>> d77c1863
-const addOwner = async (fromInternalId, createdByOwnerId, opts = {}) => {
-  if (!createdByOwnerId) return undefined;
-  const input = { fromRole: 'so', toId: createdByOwnerId, toRole: 'owner', through: 'owned_by' };
-  return createRelationRaw(fromInternalId, input, opts);
-};
-const addCreatedByRef = async (fromInternalId, createdByRefId, opts = {}) => {
-  if (!createdByRefId) return undefined;
-  const input = { fromRole: 'so', toId: createdByRefId, toRole: 'creator', through: 'created_by_ref' };
-  return createRelationRaw(fromInternalId, input, opts);
-};
-const addMarkingDef = async (fromInternalId, markingDefId, opts = {}) => {
-  if (!markingDefId) return undefined;
-  const input = { fromRole: 'so', toId: markingDefId, toRole: 'marking', through: 'object_marking_refs' };
-  return createRelationRaw(fromInternalId, input, opts);
-};
-const addMarkingDefs = async (internalId, markingDefIds, opts = {}) => {
-  if (!markingDefIds || isEmpty(markingDefIds)) return undefined;
-  const markings = [];
-  // Relations cannot be created in parallel.
-  for (let i = 0; i < markingDefIds.length; i += 1) {
-    // eslint-disable-next-line no-await-in-loop
-    const marking = await addMarkingDef(internalId, markingDefIds[i], opts);
-    markings.push(marking);
-  }
-  return markings;
-};
-const addTag = async (fromInternalId, tagId, opts = {}) => {
-  if (!tagId) return undefined;
-  const input = { fromRole: 'so', toId: tagId, toRole: 'tagging', through: 'tagged' };
-  return createRelationRaw(fromInternalId, input, opts);
-};
-const addTags = async (internalId, tagsIds, opts = {}) => {
-  if (!tagsIds || isEmpty(tagsIds)) return undefined;
-  const tags = [];
-  // Relations cannot be created in parallel.
-  for (let i = 0; i < tagsIds.length; i += 1) {
-    // eslint-disable-next-line no-await-in-loop
-    const tag = await addTag(internalId, tagsIds[i], opts);
-    tags.push(tag);
-  }
-  return tags;
-};
-const addKillChain = async (fromInternalId, killChainId, opts = {}) => {
-  if (!killChainId) return undefined;
-  const input = {
-    fromRole: 'phase_belonging',
-    toId: killChainId,
-    toRole: 'kill_chain_phase',
-    through: 'kill_chain_phases'
-  };
-  return createRelationRaw(fromInternalId, input, opts);
-};
-const addKillChains = async (internalId, killChainIds, opts = {}) => {
-  if (!killChainIds || isEmpty(killChainIds)) return undefined;
-  const killChains = [];
-  // Relations cannot be created in parallel.
-  for (let i = 0; i < killChainIds.length; i += 1) {
-    // eslint-disable-next-line no-await-in-loop
-    const killChain = await addKillChain(internalId, killChainIds[i], opts);
-    killChains.push(killChain);
-  }
-  return killChains;
-};
-<<<<<<< HEAD
-=======
-
->>>>>>> d77c1863
-export const createRelation = async (fromInternalId, input, opts = {}) => {
-  const created = await createRelationRaw(fromInternalId, input, opts);
-  // 05. Complete with eventual relations (will eventually update the index)
-  await addOwner(created.id, input.createdByOwner, opts);
-  await addCreatedByRef(created.id, input.createdByRef, opts);
-  await addMarkingDefs(created.id, input.markingDefinitions, opts);
-  await addKillChains(created.id, input.killChainPhases, opts);
-  return created;
-};
-export const createRelations = async (fromInternalId, inputs, opts = {}) => {
-  const createdRelations = [];
-  // Relations cannot be created in parallel. (Concurrent indexing on same key)
-  // Could be improve by grouping and indexing in one shot.
-  for (let i = 0; i < inputs.length; i += 1) {
-    // eslint-disable-next-line no-await-in-loop
-    const relation = await createRelation(fromInternalId, inputs[i], opts);
-    createdRelations.push(relation);
-  }
-  return createdRelations;
-};
-export const createEntity = async (entity, type, opts = {}) => {
-  const { modelType = TYPE_STIX_DOMAIN_ENTITY, stixIdType, indexable = true } = opts;
-  const internalId = entity.internal_id_key ? entity.internal_id_key : uuid();
-  const stixType = stixIdType || type.toLowerCase();
-  const stixId = entity.stix_id_key ? entity.stix_id_key : `${stixType}--${uuid()}`;
-  // Complete with identifiers
-  const today = now();
-  let data = pipe(
-    assoc('internal_id_key', internalId),
-    assoc('entity_type', type.toLowerCase()),
-    assoc('created_at', today),
-    assoc('updated_at', today),
-    dissoc('createdByOwner'),
-    dissoc('createdByRef'),
-    dissoc('markingDefinitions'),
-    dissoc('tags'),
-    dissoc('killChainPhases')
-  )(entity);
-  // For stix domain entity, force the initialization of the alias list.
-  if (modelType === TYPE_STIX_DOMAIN_ENTITY) {
-    data = pipe(assoc('alias', data.alias ? data.alias : ['']))(data);
-  }
-  if (modelType === TYPE_STIX_OBSERVABLE) {
-    data = pipe(
-      assoc('stix_id_key', stixId),
-      assoc('name', data.name ? data.name : '')
-    )(data);
-  }
-  if (modelType === TYPE_STIX_DOMAIN || modelType === TYPE_STIX_DOMAIN_ENTITY) {
-    data = pipe(
-      assoc('stix_id_key', stixId),
-      assoc('created', entity.created ? entity.created : today),
-      assoc('modified', entity.modified ? entity.modified : today),
-      assoc('revoked', false)
-    )(data);
-  }
-  // Add the additional fields for dates (day, month, year)
-  const dataKeys = Object.keys(data);
-  for (let index = 0; index < dataKeys.length; index += 1) {
-    // Adding dates elements
-    if (includes(dataKeys[index], statsDateAttributes)) {
-      const dayValue = dayFormat(data[dataKeys[index]]);
-      const monthValue = monthFormat(data[dataKeys[index]]);
-      const yearValue = yearFormat(data[dataKeys[index]]);
-      data = pipe(
-        assoc(`${dataKeys[index]}_day`, dayValue),
-        assoc(`${dataKeys[index]}_month`, monthValue),
-        assoc(`${dataKeys[index]}_year`, yearValue)
-      )(data);
-    }
-  }
-  // Generate fields for query and build the query
-  const queryElements = flatAttributesForObject(data);
-  const nbElements = queryElements.length;
-  let query = `insert $entity isa ${type}, `;
-  for (let index = 0; index < nbElements; index += 1) {
-    const { key, value } = queryElements[index];
-    const insert = prepareAttribute(value);
-    const separator = index + 1 === nbElements ? ';' : ',';
-    if (insert !== null && insert !== undefined && insert.length !== 0) {
-      query += `has ${key} ${insert}${separator} `;
-    }
-  }
-  const entityCreated = await executeWrite(async wTx => {
-    logger.debug(`[GRAKN - infer: false] createEntity > ${query}`);
-    const iterator = await wTx.tx.query(query);
-    const txEntity = await iterator.next();
-    const concept = txEntity.map().get('entity');
-    const types = await conceptTypes(concept);
-    return { id: concept.id, types };
-  });
-  // Transaction succeed, complete the result to send it back
-  const completedData = pipe(
-    assoc('id', internalId),
-    // Grakn identifiers
-    assoc('grakn_id', entityCreated.id),
-    // Types (entity type directly saved)
-    assoc('parent_types', entityCreated.types)
-  )(data);
-  // Transaction succeed, index the result
-  if (indexable) {
-    await indexElements([completedData]);
-  }
-  // Complete with eventual relations (will eventually update the index)
-  await addOwner(internalId, entity.createdByOwner, opts);
-  await addCreatedByRef(internalId, entity.createdByRef, opts);
-  await addMarkingDefs(internalId, entity.markingDefinitions, opts);
-  await addTags(internalId, entity.tags, opts);
-  await addKillChains(internalId, entity.killChainPhases, opts);
-  // Else simply return the data
-  return completedData;
-};
-<<<<<<< HEAD
-// endregion
-
 // TODO @Julien Create API around relations supported by elastic
 /*
 export const listRelations = async args => {
@@ -1669,7 +1140,7 @@
 };
 */
 
-// region please refactor to use stable commands
+// region TO REFACTOR
 /**
  * Load any grakn relation with base64 id containing the query pattern.
  * @param id
@@ -1834,7 +1305,6 @@
     });
   });
 };
-
 /**
  * Grakn generic pagination query
  * @param query
@@ -1917,7 +1387,338 @@
     logger.error('[GRAKN] paginateRelationships error > ', err);
     return null;
   }
-=======
+};
+// endregion
+
+// region mutation
+const prepareAttribute = value => {
+  if (value instanceof Date) return prepareDate(value);
+  if (Date.parse(value) > 0 && new Date(value).toISOString() === value) return prepareDate(value);
+  if (typeof value === 'string') return `"${escapeString(value)}"`;
+  return escape(value);
+};
+const flatAttributesForObject = data => {
+  const elements = Object.entries(data);
+  return pipe(
+    map(elem => {
+      const key = head(elem);
+      const value = last(elem);
+      if (Array.isArray(value)) {
+        return map(iter => ({ key, value: iter }), value);
+      }
+      // Some dates needs to detailed for search
+      if (value && includes(key, statsDateAttributes)) {
+        return [
+          { key, value },
+          { key: `${key}_day`, value: dayFormat(value) },
+          { key: `${key}_month`, value: monthFormat(value) },
+          { key: `${key}_year`, value: yearFormat(value) }
+        ];
+      }
+      return { key, value };
+    }),
+    flatten,
+    filter(f => f.value !== undefined)
+  )(elements);
+};
+const createRelationRaw = async (fromInternalId, input, opts = {}) => {
+  const { indexable = true, reversedReturn = false, isStixObservableRelation = false } = opts;
+  const relationId = uuid();
+  // 01. First fix the direction of the relation
+  const isStixRelation = includes('stix_id_key', Object.keys(input)) || input.relationship_type;
+  const relationshipType = input.relationship_type || input.through;
+  if (fromInternalId === input.toId) {
+    throw new Error(
+      `[GRAKN] You cant create a relation with the same source and target (${fromInternalId} - ${relationshipType})`
+    );
+  }
+  // eslint-disable-next-line no-nested-ternary
+  const entityType = isStixRelation
+    ? isStixObservableRelation
+      ? TYPE_STIX_OBSERVABLE_RELATION
+      : TYPE_STIX_RELATION
+    : TYPE_RELATION_EMBEDDED;
+  const isInv = isInversed(relationshipType, input.fromRole);
+  if (isInv) {
+    const message = `{ from '${input.fromRole}' to '${input.toRole}' through ${relationshipType} }`;
+    throw new Error(`[GRAKN] You cant create a relation in incorrect order ${message}`);
+  }
+  // 02. Prepare the data to create or index
+  const today = now();
+  let relationAttributes = { internal_id_key: relationId };
+  if (isStixRelation) {
+    const currentDate = now();
+    const toCreate = input.stix_id_key === undefined || input.stix_id_key === null || input.stix_id_key === 'create';
+    relationAttributes.stix_id_key = toCreate ? `relationship--${uuid()}` : input.stix_id_key;
+    relationAttributes.revoked = false;
+    relationAttributes.name = input.name ? input.name : ''; // Force name of the relation
+    relationAttributes.description = input.description ? input.description : '';
+    relationAttributes.role_played = input.role_played ? input.role_played : 'Unknown';
+    relationAttributes.weight = input.weight ? input.weight : 1;
+    relationAttributes.entity_type = entityType;
+    relationAttributes.relationship_type = relationshipType;
+    relationAttributes.updated_at = currentDate;
+    relationAttributes.created = input.created ? input.created : today;
+    relationAttributes.modified = input.modified ? input.modified : today;
+    relationAttributes.created_at = currentDate;
+    relationAttributes.first_seen = input.first_seen ? input.first_seen : today;
+    relationAttributes.last_seen = input.last_seen ? input.last_seen : today;
+  }
+  // Add the additional fields for dates (day, month, year)
+  const dataKeys = Object.keys(relationAttributes);
+  for (let index = 0; index < dataKeys.length; index += 1) {
+    // Adding dates elements
+    if (includes(dataKeys[index], statsDateAttributes)) {
+      const dayValue = dayFormat(relationAttributes[dataKeys[index]]);
+      const monthValue = monthFormat(relationAttributes[dataKeys[index]]);
+      const yearValue = yearFormat(relationAttributes[dataKeys[index]]);
+      relationAttributes = pipe(
+        assoc(`${dataKeys[index]}_day`, dayValue),
+        assoc(`${dataKeys[index]}_month`, monthValue),
+        assoc(`${dataKeys[index]}_year`, yearValue)
+      )(relationAttributes);
+    }
+  }
+  // 02. Create the relation
+  const graknRelation = await executeWrite(async wTx => {
+    let query = `match $from has internal_id_key "${fromInternalId}";
+      $to has internal_id_key "${input.toId}";
+      insert $rel(${input.fromRole}: $from, ${input.toRole}: $to) isa ${relationshipType},`;
+    const queryElements = flatAttributesForObject(relationAttributes);
+    const nbElements = queryElements.length;
+    for (let index = 0; index < nbElements; index += 1) {
+      const { key, value } = queryElements[index];
+      const insert = prepareAttribute(value);
+      const separator = index + 1 === nbElements ? ';' : ',';
+      query += `has ${key} ${insert}${separator} `;
+    }
+    logger.debug(`[GRAKN - infer: false] createRelation > ${query}`);
+    const iterator = await wTx.tx.query(query);
+    const txRelation = await iterator.next();
+    const conceptRelation = txRelation.map().get('rel');
+    const relationTypes = await conceptTypes(conceptRelation);
+    const graknRelationId = conceptRelation.id;
+    const conceptFrom = txRelation.map().get('from');
+    const graknFromId = conceptFrom.id;
+    const fromTypes = await conceptTypes(conceptFrom);
+    const conceptTo = txRelation.map().get('to');
+    const graknToId = conceptTo.id;
+    const toTypes = await conceptTypes(conceptTo);
+    return { graknRelationId, graknFromId, graknToId, relationTypes, fromTypes, toTypes };
+  });
+  // 03. Prepare the final data with grakn IDS
+  const createdRel = pipe(
+    assoc('id', relationId),
+    // Grakn identifiers
+    assoc('grakn_id', graknRelation.graknRelationId),
+    assoc('fromId', graknRelation.graknFromId),
+    assoc('fromRole', input.fromRole),
+    assoc('fromTypes', graknRelation.fromTypes),
+    assoc('toId', graknRelation.graknToId),
+    assoc('toRole', input.toRole),
+    assoc('toTypes', graknRelation.toTypes),
+    // Relation specific
+    assoc('inferred', false),
+    // Types
+    assoc('entity_type', entityType),
+    assoc('relationship_type', relationshipType),
+    assoc('parent_types', graknRelation.relationTypes)
+  )(relationAttributes);
+  if (indexable) {
+    // 04. Index the relation and the modification in the base entity
+    await indexElements([createdRel]);
+  }
+  // 06. Return result
+  if (reversedReturn !== true) {
+    return createdRel;
+  }
+  // 07. Return result inversed if asked
+  return pipe(
+    assoc('fromId', createdRel.toId),
+    assoc('fromRole', createdRel.toRole),
+    assoc('fromTypes', createdRel.toTypes),
+    assoc('toId', createdRel.fromId),
+    assoc('toRole', createdRel.fromRole),
+    assoc('toTypes', createdRel.fromTypes)
+  )(createdRel);
+};
+
+const addOwner = async (fromInternalId, createdByOwnerId, opts = {}) => {
+  if (!createdByOwnerId) return undefined;
+  const input = { fromRole: 'so', toId: createdByOwnerId, toRole: 'owner', through: 'owned_by' };
+  return createRelationRaw(fromInternalId, input, opts);
+};
+const addCreatedByRef = async (fromInternalId, createdByRefId, opts = {}) => {
+  if (!createdByRefId) return undefined;
+  const input = { fromRole: 'so', toId: createdByRefId, toRole: 'creator', through: 'created_by_ref' };
+  return createRelationRaw(fromInternalId, input, opts);
+};
+const addMarkingDef = async (fromInternalId, markingDefId, opts = {}) => {
+  if (!markingDefId) return undefined;
+  const input = { fromRole: 'so', toId: markingDefId, toRole: 'marking', through: 'object_marking_refs' };
+  return createRelationRaw(fromInternalId, input, opts);
+};
+const addMarkingDefs = async (internalId, markingDefIds, opts = {}) => {
+  if (!markingDefIds || isEmpty(markingDefIds)) return undefined;
+  const markings = [];
+  // Relations cannot be created in parallel.
+  for (let i = 0; i < markingDefIds.length; i += 1) {
+    // eslint-disable-next-line no-await-in-loop
+    const marking = await addMarkingDef(internalId, markingDefIds[i], opts);
+    markings.push(marking);
+  }
+  return markings;
+};
+const addTag = async (fromInternalId, tagId, opts = {}) => {
+  if (!tagId) return undefined;
+  const input = { fromRole: 'so', toId: tagId, toRole: 'tagging', through: 'tagged' };
+  return createRelationRaw(fromInternalId, input, opts);
+};
+const addTags = async (internalId, tagsIds, opts = {}) => {
+  if (!tagsIds || isEmpty(tagsIds)) return undefined;
+  const tags = [];
+  // Relations cannot be created in parallel.
+  for (let i = 0; i < tagsIds.length; i += 1) {
+    // eslint-disable-next-line no-await-in-loop
+    const tag = await addTag(internalId, tagsIds[i], opts);
+    tags.push(tag);
+  }
+  return tags;
+};
+const addKillChain = async (fromInternalId, killChainId, opts = {}) => {
+  if (!killChainId) return undefined;
+  const input = {
+    fromRole: 'phase_belonging',
+    toId: killChainId,
+    toRole: 'kill_chain_phase',
+    through: 'kill_chain_phases'
+  };
+  return createRelationRaw(fromInternalId, input, opts);
+};
+const addKillChains = async (internalId, killChainIds, opts = {}) => {
+  if (!killChainIds || isEmpty(killChainIds)) return undefined;
+  const killChains = [];
+  // Relations cannot be created in parallel.
+  for (let i = 0; i < killChainIds.length; i += 1) {
+    // eslint-disable-next-line no-await-in-loop
+    const killChain = await addKillChain(internalId, killChainIds[i], opts);
+    killChains.push(killChain);
+  }
+  return killChains;
+};
+
+export const createRelation = async (fromInternalId, input, opts = {}) => {
+  const created = await createRelationRaw(fromInternalId, input, opts);
+  // 05. Complete with eventual relations (will eventually update the index)
+  await addOwner(created.id, input.createdByOwner, opts);
+  await addCreatedByRef(created.id, input.createdByRef, opts);
+  await addMarkingDefs(created.id, input.markingDefinitions, opts);
+  await addKillChains(created.id, input.killChainPhases, opts);
+  return created;
+};
+export const createRelations = async (fromInternalId, inputs, opts = {}) => {
+  const createdRelations = [];
+  // Relations cannot be created in parallel. (Concurrent indexing on same key)
+  // Could be improve by grouping and indexing in one shot.
+  for (let i = 0; i < inputs.length; i += 1) {
+    // eslint-disable-next-line no-await-in-loop
+    const relation = await createRelation(fromInternalId, inputs[i], opts);
+    createdRelations.push(relation);
+  }
+  return createdRelations;
+};
+export const createEntity = async (entity, type, opts = {}) => {
+  const { modelType = TYPE_STIX_DOMAIN_ENTITY, stixIdType, indexable = true } = opts;
+  const internalId = entity.internal_id_key ? entity.internal_id_key : uuid();
+  const stixType = stixIdType || type.toLowerCase();
+  const stixId = entity.stix_id_key ? entity.stix_id_key : `${stixType}--${uuid()}`;
+  // Complete with identifiers
+  const today = now();
+  let data = pipe(
+    assoc('internal_id_key', internalId),
+    assoc('entity_type', type.toLowerCase()),
+    assoc('created_at', today),
+    assoc('updated_at', today),
+    dissoc('createdByOwner'),
+    dissoc('createdByRef'),
+    dissoc('markingDefinitions'),
+    dissoc('tags'),
+    dissoc('killChainPhases')
+  )(entity);
+  // For stix domain entity, force the initialization of the alias list.
+  if (modelType === TYPE_STIX_DOMAIN_ENTITY) {
+    data = pipe(assoc('alias', data.alias ? data.alias : ['']))(data);
+  }
+  if (modelType === TYPE_STIX_OBSERVABLE) {
+    data = pipe(
+      assoc('stix_id_key', stixId),
+      assoc('name', data.name ? data.name : '')
+    )(data);
+  }
+  if (modelType === TYPE_STIX_DOMAIN || modelType === TYPE_STIX_DOMAIN_ENTITY) {
+    data = pipe(
+      assoc('stix_id_key', stixId),
+      assoc('created', entity.created ? entity.created : today),
+      assoc('modified', entity.modified ? entity.modified : today),
+      assoc('revoked', false)
+    )(data);
+  }
+  // Add the additional fields for dates (day, month, year)
+  const dataKeys = Object.keys(data);
+  for (let index = 0; index < dataKeys.length; index += 1) {
+    // Adding dates elements
+    if (includes(dataKeys[index], statsDateAttributes)) {
+      const dayValue = dayFormat(data[dataKeys[index]]);
+      const monthValue = monthFormat(data[dataKeys[index]]);
+      const yearValue = yearFormat(data[dataKeys[index]]);
+      data = pipe(
+        assoc(`${dataKeys[index]}_day`, dayValue),
+        assoc(`${dataKeys[index]}_month`, monthValue),
+        assoc(`${dataKeys[index]}_year`, yearValue)
+      )(data);
+    }
+  }
+  // Generate fields for query and build the query
+  const queryElements = flatAttributesForObject(data);
+  const nbElements = queryElements.length;
+  let query = `insert $entity isa ${type}, `;
+  for (let index = 0; index < nbElements; index += 1) {
+    const { key, value } = queryElements[index];
+    const insert = prepareAttribute(value);
+    const separator = index + 1 === nbElements ? ';' : ',';
+    if (insert !== null && insert !== undefined && insert.length !== 0) {
+      query += `has ${key} ${insert}${separator} `;
+    }
+  }
+  const entityCreated = await executeWrite(async wTx => {
+    logger.debug(`[GRAKN - infer: false] createEntity > ${query}`);
+    const iterator = await wTx.tx.query(query);
+    const txEntity = await iterator.next();
+    const concept = txEntity.map().get('entity');
+    const types = await conceptTypes(concept);
+    return { id: concept.id, types };
+  });
+  // Transaction succeed, complete the result to send it back
+  const completedData = pipe(
+    assoc('id', internalId),
+    // Grakn identifiers
+    assoc('grakn_id', entityCreated.id),
+    // Types (entity type directly saved)
+    assoc('parent_types', entityCreated.types)
+  )(data);
+  // Transaction succeed, index the result
+  if (indexable) {
+    await indexElements([completedData]);
+  }
+  // Complete with eventual relations (will eventually update the index)
+  await addOwner(internalId, entity.createdByOwner, opts);
+  await addCreatedByRef(internalId, entity.createdByRef, opts);
+  await addMarkingDefs(internalId, entity.markingDefinitions, opts);
+  await addTags(internalId, entity.tags, opts);
+  await addKillChains(internalId, entity.killChainPhases, opts);
+  // Else simply return the data
+  return completedData;
+};
 export const updateAttribute = async (id, input, wTx) => {
   const { key, value } = input; // value can be multi valued
   // --- 00 Need update?
@@ -2024,6 +1825,5 @@
     await elDeleteInstanceIds(append(eid, relationsIds));
     return relationId;
   });
->>>>>>> d77c1863
 };
 // endregion