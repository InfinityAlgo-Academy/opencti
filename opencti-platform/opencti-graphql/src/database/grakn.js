--- conflicted
+++ resolved
@@ -255,30 +255,12 @@
  * @param acc the recursive accumulator
  * @returns {Promise<Array>}
  */
-<<<<<<< HEAD
 export const conceptTypes = async (concept, currentType = null, acc = []) => {
   if (currentType === null) {
     const conceptType = await concept.type();
     const conceptLabel = await conceptType.label();
     acc.push(conceptLabel);
     return conceptTypes(concept, conceptType, acc);
-=======
-export const getId = async internalId => {
-  try {
-    const rTx = await takeReadTx();
-    const query = `match $x has internal_id_key "${escapeString(
-      internalId
-    )}"; get $x;`;
-    logger.debug(`[GRAKN - infer: false] getGraknId > ${query}`);
-    const iterator = await rTx.tx.query(query);
-    const answer = await iterator.next();
-    const concept = answer.map().get('x');
-    await closeReadTx(rTx);
-    return concept.id;
-  } catch (err) {
-    logger.error('[GRAKN] getId error > ', err);
-    return null;
->>>>>>> 6235143b
   }
   const parentType = await currentType.sup();
   if (parentType === null) return acc;
@@ -415,45 +397,6 @@
 };
 
 /**
-<<<<<<< HEAD
-=======
- * Recursive fetch of every types of a concept
- * @param concept the element
- * @param currentType the current type
- * @param acc the recursive accumulator
- * @returns {Promise<Array>}
- */
-export const conceptTypes = async (concept, currentType = null, acc = []) => {
-  if (currentType === null) {
-    const conceptType = await concept.type();
-    const conceptLabel = await conceptType.label();
-    acc.push(conceptLabel);
-    return conceptTypes(concept, conceptType, acc);
-  }
-  const parentType = await currentType.sup();
-  if (parentType === null) return acc;
-  const conceptLabel = await parentType.label();
-  acc.push(conceptLabel);
-  if (conceptLabel === 'entity' || includes(conceptLabel, indexableTypes))
-    return acc;
-  return conceptTypes(concept, parentType, acc);
-};
-
-/**
- * Compute the index related to concept types
- * @param types
- * @returns {Promise<string|null>}
- */
-export const inferIndexFromConceptTypes = async types => {
-  if (includes('Stix-Observable', types)) return 'stix_observables';
-  if (includes('Stix-Domain-Entity', types)) return 'stix_domain_entities';
-  if (includes('External-Reference', types)) return 'external_references';
-  if (includes('stix_relation', types)) return 'stix_relations';
-  return undefined;
-};
-
-/**
->>>>>>> 6235143b
  * Get relations to index
  * @param type
  * @param id
@@ -598,40 +541,12 @@
 };
 
 /**
-<<<<<<< HEAD
  * Query and get entities or relations
-=======
- * Load any grakn instance with internal ID.
- * @param id element id to get
- * @param forceReindex if index need to be updated
- * @returns {Promise<any[] | never>}
- */
-export const getById = async (id, forceReindex = false) => {
-  try {
-    const rTx = await takeReadTx();
-    const query = `match $x has internal_id_key "${escapeString(id)}"; get $x;`;
-    logger.debug(`[GRAKN - infer: false] getById > ${query}`);
-    const iterator = await rTx.tx.query(query);
-    const answer = await iterator.next();
-    const concept = answer.map().get('x');
-    const result = await getAttributes(concept, forceReindex);
-    await closeReadTx(rTx);
-    return result;
-  } catch (err) {
-    logger.error('[GRAKN] getById error > ', err);
-    return null;
-  }
-};
-
-/**
- * Query and get entities
->>>>>>> 6235143b
  * @param query
  * @param entities
  * @param args forceReindex / withInference
  * @returns {Promise}
  */
-<<<<<<< HEAD
 export const find = async (
   query,
   entities,
@@ -644,13 +559,6 @@
     logger.debug(`[GRAKN - infer: ${withInference}] Find > ${query}`);
     const iterator = await rTx.tx.query(query, { withInference });
     // 01. Get every concepts to fetch (unique)
-=======
-export const find = async (query, entities) => {
-  try {
-    const rTx = await takeReadTx();
-    logger.debug(`[GRAKN - infer: false] Find > ${query}`);
-    const iterator = await rTx.tx.query(query);
->>>>>>> 6235143b
     const answers = await iterator.collect();
     if (answers.length === 0) return [];
     const uniqConcepts = pipe(
@@ -754,6 +662,7 @@
     return result;
   } catch (err) {
     logger.error('[GRAKN] find error > ', err);
+    await closeReadTx(rTx);
     return [];
   }
 };
@@ -801,7 +710,6 @@
  * @returns {Promise<any[] | never>}
  */
 export const getRelationById = async id => {
-<<<<<<< HEAD
   const eid = escapeString(id);
   const query = `match $rel ($from, $to) isa relation; $rel has internal_id_key "${eid}"; get;`;
   const relation = await load(query, ['rel']);
@@ -823,8 +731,8 @@
  * @returns {Promise<any[] | never>}
  */
 export const getSingleValue = async (query, infer = false) => {
-  const rTx = await takeReadTx();
-  try {
+  try {
+    const rTx = await takeReadTx();
     logger.debug(`[GRAKN - infer: ${infer}] getSingleValue > ${query}`);
     logger.debug(`[GRAKN - infer: false] getById > ${query}`);
     const iterator = await rTx.tx.query(query, { infer });
@@ -833,62 +741,6 @@
     return result;
   } catch (err) {
     logger.error('[GRAKN] getSingleValue error > ', err);
-    await closeReadTx(rTx);
-=======
-  try {
-    const rTx = await takeReadTx();
-    const query = `match $x($from, $to) isa relation; $x has internal_id_key "${escapeString(
-      id
-    )}"; get;`;
-    logger.debug(`[GRAKN - infer: false] getRelationById > ${query}`);
-    const iterator = await rTx.tx.query(query);
-    const answer = await iterator.next();
-    const relationObject = answer.map().get('x');
-    const relationPromise = await getAttributes(relationObject).then(result =>
-      assoc('inferred', false, result)
-    );
-    const rolePlayersMap = await relationObject.rolePlayersMap();
-    const roles = rolePlayersMap.keys();
-    const fromRole = roles.next().value;
-    const fromObject = rolePlayersMap
-      .get(fromRole)
-      .values()
-      .next().value;
-    const fromRoleLabel = await fromRole.label();
-    const toRole = roles.next().value;
-    const toObject = rolePlayersMap
-      .get(toRole)
-      .values()
-      .next().value;
-    const toRoleLabel = await toRole.label();
-    const fromPromise = await getAttributes(fromObject);
-    const toPromise = await getAttributes(toObject);
-    const resultPromise = Promise.all([
-      relationPromise,
-      fromPromise,
-      toPromise
-    ]).then(([relation, from, to]) => {
-      if (isInversed(relation.relationship_type, fromRoleLabel)) {
-        return pipe(
-          assoc('from', to),
-          assoc('fromRole', toRoleLabel),
-          assoc('to', from),
-          assoc('toRole', fromRoleLabel)
-        )(relation);
-      }
-      return pipe(
-        assoc('from', from),
-        assoc('fromRole', fromRoleLabel),
-        assoc('to', to),
-        assoc('toRole', toRoleLabel)
-      )(relation);
-    });
-    const result = await Promise.resolve(resultPromise);
-    await closeReadTx(rTx);
-    return result;
-  } catch (err) {
-    logger.error('[GRAKN] getRelationById error > ', err);
->>>>>>> 6235143b
     return null;
   }
 };
@@ -908,7 +760,6 @@
  * @param id
  * @param input
  */
-<<<<<<< HEAD
 export const createRelation = async (id, input) => {
   const wTx = await takeWriteTx();
   try {
@@ -1081,7 +932,6 @@
 };
 
 export const timeSeries = async (query, options) => {
-  const rTx = await takeReadTx();
   try {
     const {
       startDate,
@@ -1107,7 +957,6 @@
     return result;
   } catch (err) {
     logger.error('[GRAKN] timeSeries error > ', err);
-    await closeReadTx(rTx);
     return null;
   }
 };
@@ -1152,8 +1001,8 @@
  * TODO WHY WE NEED THIS? WE SHOULD NOT USE GRAKN INTERNAL ID IN ELASTIC
  */
 export const getId = async internalId => {
-  const rTx = await takeReadTx();
-  try {
+  try {
+    const rTx = await takeReadTx();
     const query = `match $x has internal_id_key "${escapeString(
       internalId
     )}"; get;`;
@@ -1165,7 +1014,6 @@
     return concept.id;
   } catch (err) {
     logger.error('[GRAKN] getId error > ', err);
-    await closeReadTx(rTx);
     return null;
   }
 };
@@ -1176,13 +1024,8 @@
  * @returns {Promise}
  */
 export const getRelationInferredById = async id => {
-  const rTx = await takeReadTx();
-  try {
-=======
-export const getRelationInferredById = async id => {
   try {
     const rTx = await takeReadTx();
->>>>>>> 6235143b
     const decodedQuery = Buffer.from(id, 'base64').toString('ascii');
     const query = `match ${decodedQuery} get;`;
     const queryRegex = /\$([a-z_\d]+)\s?[([a-z_]+:\s\$(\w+),\s[a-z_]+:\s\$(\w+)\)\s[a-z_]+\s([\w-]+);/i.exec(
@@ -1351,39 +1194,10 @@
         assoc('inferences', { edges: relationInferences })
       )(relation);
     });
-<<<<<<< HEAD
     await closeReadTx(rTx);
     return result;
   } catch (err) {
     logger.error('[GRAKN] getRelationInferredById error > ', err);
-    await closeReadTx(rTx);
-=======
-    await closeReadTx(rTx);
-    return result;
-  } catch (err) {
-    logger.error('[GRAKN] getRelationInferredById error > ', err);
-    return null;
-  }
-};
-
-/**
- * Get a single value from a Grakn query
- * @param query
- * @param infer
- * @returns {Promise<any[] | never>}
- */
-export const getSingleValue = async (query, infer = false) => {
-  try {
-    const rTx = await takeReadTx();
-    logger.debug(`[GRAKN - infer: ${infer}] getSingleValue > ${query}`);
-    const iterator = await rTx.tx.query(query, { infer });
-    const answer = await iterator.next();
-    const result = await Promise.resolve(answer);
-    await closeReadTx(rTx);
-    return result;
-  } catch (err) {
-    logger.error('[GRAKN] getSingleValue error > ', err);
->>>>>>> 6235143b
     return null;
   }
 };
@@ -1725,267 +1539,4 @@
     return null;
   }
 };
-<<<<<<< HEAD
-// endregion
-=======
-
-/**
- * Create a relation between to element in the model without restriction.
- * @param id
- * @param input
- */
-export const createRelation = async (id, input) => {
-  try {
-    const wTx = await takeWriteTx();
-    const query = `match $from has internal_id_key "${escapeString(id)}";
-      $to has internal_id_key "${escapeString(input.toId)}"; 
-      insert $rel(${escape(input.fromRole)}: $from, ${escape(
-      input.toRole
-    )}: $to) isa ${input.through}, has internal_id_key "${uuid()}" ${
-      input.stix_id_key
-        ? `, has relationship_type "${escapeString(input.through)}"`
-        : ''
-    }
-        ${
-          // eslint-disable-next-line no-nested-ternary
-          input.stix_id_key
-            ? input.stix_id_key === 'create'
-              ? `, has stix_id_key "relationship--${uuid()}"`
-              : `, has stix_id_key "${escapeString(input.stix_id_key)}"`
-            : ''
-        } ${
-      input.first_seen
-        ? `, has first_seen ${prepareDate(input.first_seen)}`
-        : ''
-    } ${
-      input.last_seen ? `, has last_seen ${prepareDate(input.last_seen)}` : ''
-    } ${input.weight ? `, has weight ${escape(input.weight)}` : ''};`;
-    logger.debug(`[GRAKN - infer: false] createRelation > ${query}`);
-    const node = await getById(input.toId, true);
-    const iterator = await wTx.tx.query(query);
-    const answer = await iterator.next();
-    const createdRelation = await answer.map().get('rel');
-    const relation = await getAttributes(createdRelation);
-    await commitWriteTx(wTx);
-    return { node, relation };
-  } catch (err) {
-    logger.error('[GRAKN] createRelation error > ', err);
-    return null;
-  }
-};
-
-/**
- * Edit an attribute value.
- * @param id
- * @param input
- * @param tx
- * @returns the complete instance
- */
-export const updateAttribute = async (id, input, tx = null) => {
-  try {
-    const wTx = tx === null ? await takeWriteTx() : tx;
-    const { key, value } = input; // value can be multi valued
-    const escapedKey = escape(key);
-    const labelTypeQuery = `match $x type ${escapedKey}; get;`;
-    const labelIterator = await wTx.tx.query(labelTypeQuery);
-    const labelAnswer = await labelIterator.next();
-    /* eslint-disable prettier/prettier */
-    const attrType = await labelAnswer
-      .map()
-      .get('x')
-      .dataType();
-    const deleteQuery = `match $x has internal_id_key "${escapeString(
-      id
-    )}", has ${escapedKey} $del via $d; delete $d;`;
-    /* eslint-enable prettier/prettier */
-    logger.debug(
-      `[GRAKN - infer: false] updateAttribute - delete > ${deleteQuery}`
-    );
-    await wTx.tx.query(deleteQuery);
-    let typedValues = map(
-      v => (attrType === String ? `"${escapeString(v)}"` : escape(v)),
-      value
-    );
-    if (typedValues.length === 0) {
-      typedValues = [attrType === String ? '""' : ''];
-    }
-    let graknValues;
-    if (typedValues.length === 1) {
-      graknValues = `has ${escapedKey} ${head(typedValues)}`;
-    } else {
-      graknValues = `${join(
-        ' ',
-        map(val => `has ${escapedKey} ${val},`, tail(typedValues))
-      )} has ${escapedKey} ${head(typedValues)}`;
-    }
-    const createQuery = `match $m has internal_id_key "${escapeString(
-      id
-    )}"; insert $m ${graknValues};`;
-    logger.debug(
-      `[GRAKN - infer: false] updateAttribute - insert > ${createQuery}`
-    );
-    await wTx.tx.query(createQuery);
-    // Adding dates elements
-    if (includes(key, statsDateAttributes)) {
-      const dayValue = dayFormat(head(value));
-      const monthValue = monthFormat(head(value));
-      const yearValue = yearFormat(head(value));
-      const dayInput = { key: `${key}_day`, value: [dayValue] };
-      await updateAttribute(id, dayInput, wTx);
-      const monthInput = { key: `${key}_month`, value: [monthValue] };
-      await updateAttribute(id, monthInput, wTx);
-      const yearInput = { key: `${key}_year`, value: [yearValue] };
-      await updateAttribute(id, yearInput, wTx);
-    }
-    // In case of recursive function, just return after adding extra updates.
-    if (tx !== null) return tx;
-    // Then commit the data
-    await commitWriteTx(wTx);
-    // Return the final result
-    return await getById(id, true);
-  } catch (err) {
-    logger.error('[GRAKN] updateAttribute error > ', err);
-    return null;
-  }
-};
-
-/**
- * Grakn generic function to delete an instance (and orphan relationships)
- * @param id
- * @returns {Promise<any[] | never>}
- */
-export const deleteEntityById = async id => {
-  try {
-    const wTx = await takeWriteTx();
-    const query = `match $x has internal_id_key "${escapeString(
-      id
-    )}"; $z($x, $y); delete $z, $x;`;
-    logger.debug(`[GRAKN - infer: false] deleteEntityById > ${query}`);
-    await wTx.tx.query(query, { infer: false });
-    await commitWriteTx(wTx);
-    return id;
-  } catch (err) {
-    logger.error('[GRAKN] deleteEntityById error > ', err);
-    return null;
-  }
-};
-
-/**
- * Grakn generic function to delete an entity by id
- * @param id
- * @returns {Promise<any[] | never>}
- */
-export const deleteById = async id => {
-  try {
-    const wTx = await takeWriteTx();
-    const query = `match $x has internal_id_key "${escapeString(
-      id
-    )}"; delete $x;`;
-    logger.debug(`[GRAKN - infer: false] deleteById > ${query}`);
-    await wTx.tx.query(query, { infer: false });
-    await commitWriteTx(wTx);
-    return id;
-  } catch (err) {
-    logger.error('[GRAKN] deleteById error > ', err);
-    return null;
-  }
-};
-
-/**
- * Grakn generic function to delete a relationship
- * @param id
- * @param relationId
- * @returns {Promise<any[] | never>}
- */
-export const deleteRelationById = async (id, relationId) => {
-  try {
-    const wTx = await takeWriteTx();
-    const query = `match $x has internal_id_key "${escapeString(
-      relationId
-    )}"; delete $x;`;
-    logger.debug(`[GRAKN - infer: false] deleteRelationById > ${query}`);
-    await wTx.tx.query(query, { infer: false });
-    await commitWriteTx(wTx);
-    return getById(id, true).then(data => ({
-      node: data,
-      relation: { id: relationId }
-    }));
-  } catch (err) {
-    logger.error('[GRAKN] deleteRelationById error > ', err);
-    return null;
-  }
-};
-
-/**
- * Grakn generic timeseries
- * @param query
- * @param options
- * @returns Promise
- */
-export const timeSeries = async (query, options) => {
-  try {
-    const rTx = await takeReadTx();
-    const {
-      startDate,
-      endDate,
-      operation,
-      field,
-      interval,
-      inferred = true
-    } = options;
-    const finalQuery = `${query}; $x has ${field}_${interval} $g; get; group $g; ${operation};`;
-    logger.debug(`[GRAKN - infer: ${inferred}] timeSeries > ${finalQuery}`);
-    const iterator = await rTx.tx.query(finalQuery, { infer: inferred });
-    const answer = await iterator.collect();
-    const resultPromise = Promise.all(
-      answer.map(async n => {
-        const date = await n.owner().value();
-        const number = await n.answers()[0].number();
-        return { date, value: number };
-      })
-    ).then(result => fillTimeSeries(startDate, endDate, interval, result));
-    const result = await Promise.resolve(resultPromise);
-    await closeReadTx(rTx);
-    return result;
-  } catch (err) {
-    logger.error('[GRAKN] timeSeries error > ', err);
-    return null;
-  }
-};
-
-/**
- * Grakn generic distribution
- * @param query
- * @param options
- * @returns Promise
- */
-export const distribution = async (query, options) => {
-  try {
-    const rTx = await takeReadTx();
-    const { startDate, endDate, operation, field, inferred = false } = options;
-    const finalQuery = `${query}; ${
-      startDate && endDate
-        ? `$rel has first_seen $fs; $fs > ${prepareDate(
-            startDate
-          )}; $fs < ${prepareDate(endDate)};`
-        : ''
-    } $x has ${field} $g; get; group $g; ${operation};`;
-    logger.debug(`[GRAKN - infer: ${inferred}] distribution > ${finalQuery}`);
-    const iterator = await rTx.tx.query(finalQuery, { infer: inferred });
-    const answer = await iterator.collect();
-    const resultPromise = Promise.all(
-      answer.map(async n => {
-        const label = await n.owner().value();
-        const number = await n.answers()[0].number();
-        return { label, value: number };
-      })
-    );
-    const result = await Promise.resolve(resultPromise);
-    await closeReadTx(rTx);
-    return result;
-  } catch (err) {
-    logger.error('[GRAKN] distribution error > ', err);
-    return null;
-  }
-};
->>>>>>> 6235143b
+// endregion