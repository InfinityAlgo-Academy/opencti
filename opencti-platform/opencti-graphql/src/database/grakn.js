import moment from 'moment';
import { cursorToOffset } from 'graphql-relay/lib/connection/arrayconnection';
import Grakn from 'grakn-client';
import * as R from 'ramda';
import { __ } from 'ramda';
import {
  DatabaseError,
  DuplicateEntryError,
  FunctionalError,
  MissingReferenceError,
  TYPE_DUPLICATE_ENTRY,
  TYPE_LOCK_ERROR,
  UnsupportedError,
} from '../config/errors';
import conf, { logger } from '../config/conf';
import {
  buildPagination,
  fillTimeSeries,
  inferIndexFromConceptType,
  isNotEmptyField,
  relationTypeToInputName,
  utcDate,
} from './utils';
import {
  elAggregationCount,
  elAggregationRelationsCount,
  elBulk,
  elDeleteInstanceIds,
  elFindByIds,
  elHistogramCount,
  elIndexElements,
  elLoadByIds,
  elPaginate,
  elRemoveRelationConnection,
  elReplace,
  ENTITIES_INDICES,
  prepareElementForIndexing,
  RELATIONSHIPS_INDICES,
  useCache,
} from './elasticSearch';
import { UPDATE_OPERATION_ADD, UPDATE_OPERATION_REMOVE, UPDATE_OPERATION_REPLACE } from './rabbitmq';
import {
  generateAliasesId,
  generateInternalId,
  generateStandardId,
  isFieldContributingToStandardId,
  normalizeName,
} from '../schema/identifier';
import { lockResource, storeCreateEvent, storeDeleteEvent, storeUpdateEvent } from './redis';
import { buildStixData, mergeStixIds, STIX_SPEC_VERSION } from './stix';
import {
  ABSTRACT_BASIC_RELATIONSHIP,
  BASE_TYPE_ENTITY,
  BASE_TYPE_RELATION,
  IDS_ALIASES,
  ID_INTERNAL,
  ID_STANDARD,
  IDS_STIX,
  isAbstract,
  REL_INDEX_PREFIX,
  ABSTRACT_STIX_CORE_RELATIONSHIP,
} from '../schema/general';
import { getParentTypes, isAnId } from '../schema/schemaUtils';
import { isStixCyberObservableRelationship } from '../schema/stixCyberObservableRelationship';
import {
  isStixMetaRelationship,
  RELATION_CREATED_BY,
  RELATION_EXTERNAL_REFERENCE,
  RELATION_KILL_CHAIN_PHASE,
  RELATION_OBJECT,
  RELATION_OBJECT_LABEL,
  RELATION_OBJECT_MARKING,
} from '../schema/stixMetaRelationship';
import { isDatedInternalObject } from '../schema/internalObject';
import { isStixCoreObject, isStixObject } from '../schema/stixCoreObject';
import { isStixRelationShipExceptMeta } from '../schema/stixRelationship';
import {
  dictAttributes,
  multipleAttributes,
  statsDateAttributes,
  isDictionaryAttribute,
  isMultipleAttribute,
} from '../schema/fieldDataAdapter';
import { isStixCoreRelationship } from '../schema/stixCoreRelationship';
import {
  ATTRIBUTE_ALIASES,
  ATTRIBUTE_ALIASES_OPENCTI,
  ENTITY_TYPE_CONTAINER_REPORT,
  isStixDomainObject,
  isStixDomainObjectNamed,
  resolveAliasesField,
  stixDomainObjectFieldsToBeUpdated,
} from '../schema/stixDomainObject';
import { ENTITY_TYPE_LABEL, isStixMetaObject } from '../schema/stixMetaObject';
import { isStixSightingRelationship } from '../schema/stixSightingRelationship';
import { stixCoreObjectMerge } from '../domain/stixCoreObject';

// region global variables
export const FROM_START = 0; // "1970-01-01T00:00:00.000Z"
export const UNTIL_END = 100000000000000; // "5138-11-16T09:46:40.000Z"
const dateFormat = 'YYYY-MM-DDTHH:mm:ss.SSS';
const GraknString = 'String';
const GraknDate = 'Datetime';

export const REL_CONNECTED_SUFFIX = 'CONNECTED';
const INFERRED_RELATION_KEY = 'rel';

export const now = () => utcDate().toISOString();
export const sinceNowInMinutes = (lastModified) => {
  const diff = utcDate().diff(utcDate(lastModified));
  const duration = moment.duration(diff);
  return Math.floor(duration.asMinutes());
};
export const prepareDate = (date) => utcDate(date).format(dateFormat);
export const yearFormat = (date) => utcDate(date).format('YYYY');
export const monthFormat = (date) => utcDate(date).format('YYYY-MM');
export const dayFormat = (date) => utcDate(date).format('YYYY-MM-DD');
export const escape = (chars) => {
  const toEscape = chars && typeof chars === 'string';
  if (toEscape) {
    return chars.replace(/\\/g, '\\\\').replace(/;/g, '\\;').replace(/,/g, '\\,');
  }
  return chars;
};
export const escapeString = (s) => (s ? s.replace(/\\/g, '\\\\').replace(/"/g, '\\"') : '').trim();
// endregion

// region client
const client = new Grakn(`${conf.get('grakn:hostname')}:${conf.get('grakn:port')}`);
let session = null;
// endregion

// region basic commands
const closeTx = async (gTx) => {
  if (gTx.isOpen()) {
    return gTx.close().catch(
      /* istanbul ignore next */ (err) => {
        throw DatabaseError('[GRAKN] CloseReadTx error', { grakn: err.details });
      }
    );
  }
  return true;
};

const takeReadTx = async () => {
  if (session === null) session = await client.session('grakn');
  return session
    .transaction()
    .read()
    .catch(
      /* istanbul ignore next */ (err) => {
        if (err.code === 2 && session) {
          session = null;
          return takeReadTx();
        }
        throw DatabaseError('[GRAKN] TakeReadTx error', { grakn: err.details });
      }
    );
};
export const executeRead = async (executeFunction) => {
  const rTx = await takeReadTx();
  try {
    const result = await executeFunction(rTx);
    await closeTx(rTx);
    return result;
  } catch (err) {
    await closeTx(rTx);
    /* istanbul ignore next */
    throw err;
  }
};

const takeWriteTx = async () => {
  if (session === null) session = await client.session('grakn');
  return session
    .transaction()
    .write()
    .catch(
      /* istanbul ignore next */ (err) => {
        if (err.code === 2 && session) {
          session = null;
          return takeWriteTx();
        }
        throw DatabaseError('[GRAKN] TakeWriteTx error', { grakn: err.details });
      }
    );
};
const commitWriteTx = async (wTx) => {
  return wTx.commit().catch(
    /* istanbul ignore next */ (err) => {
      if (err.code === 3) {
        const errorDetail = R.split('\n', err.details)[1];
        // In grakn, its not possible yet to have structured errors.
        // We need to extract the information from the message.
        // There is more than one thing of type [XX] that owns the key [XX] of type [XX].
        const messageRegExp = /.*more than one thing.*owns the key \[([a-z0-9\\-]+)\] of type \[([a-z_]+)\]/;
        const duplicateMatcher = errorDetail.match(messageRegExp);
        if (duplicateMatcher) {
          const message = 'Element already exists (grakn)';
          throw DuplicateEntryError(message, { id: duplicateMatcher[1], field: duplicateMatcher[2] });
        }
      }
      throw DatabaseError('[GRAKN] CommitWriteTx error', { grakn: err.details });
    }
  );
};

export const executeWrite = async (executeFunction) => {
  const wTx = await takeWriteTx();
  try {
    const result = await executeFunction(wTx);
    await commitWriteTx(wTx);
    return result;
  } catch (err) {
    await closeTx(wTx);
    /* istanbul ignore next */
    throw err;
  }
};
export const internalDirectWrite = async (query) => {
  const wTx = await takeWriteTx();
  return wTx
    .query(query)
    .then(() => commitWriteTx(wTx))
    .catch(
      /* istanbul ignore next */ async (err) => {
        await closeTx(wTx);
        logger.error('[GRAKN] Write error', { error: err });
        throw err;
      }
    );
};

export const graknIsAlive = async () => {
  return executeRead(() => {})
    .then(() => true)
    .catch(
      /* istanbul ignore next */ () => {
        throw DatabaseError('Grakn seems down');
      }
    );
};
export const getGraknVersion = () => {
  // It seems that Grakn server does not expose its version yet:
  // https://github.com/graknlabs/client-nodejs/issues/47
  return '1.8.1';
};

const getAliasInternalIdFilter = (query, alias) => {
  const reg = new RegExp(`\\$${alias}[\\s]*has[\\s]*internal_id[\\s]*"([0-9a-z-_]+)"`, 'gi');
  const keyVars = Array.from(query.matchAll(reg));
  return keyVars.length > 0 ? R.last(R.head(keyVars)) : undefined;
};
/**
 * Extract all vars from a grakn query
 * @param query
 */
export const extractQueryVars = (query) => {
  const vars = R.uniq(R.map((m) => ({ alias: m.replace('$', '') }), query.match(/\$[a-z_]+/gi)));
  const varWithKey = R.map((v) => ({ alias: v.alias, internalIdKey: getAliasInternalIdFilter(query, v.alias) }), vars);
  const relationsVars = Array.from(query.matchAll(/\(([a-z_\-\s:$]+),([a-z_\-\s:$]+)\)[\s]*isa[\s]*([a-z_-]+)/g));
  const roles = R.flatten(
    R.map((r) => {
      const [, left, right, relationshipType] = r;
      const [leftRole, leftAlias] = R.includes(':', left) ? left.trim().split(':') : [null, left];
      const [rightRole, rightAlias] = R.includes(':', right) ? right.trim().split(':') : [null, right];
      const roleForLeft =
        leftRole || (rightRole && rightRole.includes('_from') ? `${relationshipType}_to` : `${relationshipType}_from`);
      const roleForRight =
        rightRole || (leftRole && leftRole.includes('_to') ? `${relationshipType}_from` : `${relationshipType}_to`);
      const lAlias = leftAlias.trim().replace('$', '');
      const lKeyFilter = getAliasInternalIdFilter(query, lAlias);
      const rAlias = rightAlias.trim().replace('$', '');
      const rKeyFilter = getAliasInternalIdFilter(query, rAlias);
      // If one filtering key is specified, just return the duo with no roles
      if (lKeyFilter || rKeyFilter) {
        return [
          { alias: lAlias, internalIdKey: lKeyFilter },
          { alias: rAlias, internalIdKey: rKeyFilter },
        ];
      }
      return [
        { role: roleForLeft.trim(), alias: lAlias },
        { role: roleForRight.trim(), alias: rAlias },
      ];
    }, relationsVars)
  );
  return R.map((v) => {
    const associatedRole = R.find((r) => r.alias === v.alias, roles);
    return R.pipe(
      R.assoc('internalIdKey', associatedRole ? associatedRole.internalIdKey : v.internalIdKey),
      R.assoc('role', associatedRole ? associatedRole.role : undefined)
    )(v);
  }, varWithKey);
};
// endregion

// region Loader common
export const querySubTypes = async (type, includeParents = false) => {
  return executeRead(async (rTx) => {
    const query = `match $x sub ${escape(type)}; get;`;
    logger.debug(`[GRAKN - infer: false] querySubTypes`, { query });
    const iterator = await rTx.query(query);
    const answers = await iterator.collect();
    const result = await Promise.all(
      answers.map(async (answer) => {
        const subType = answer.map().get('x');
        const subTypeLabel = await subType.label();
        return {
          id: subType.id,
          label: subTypeLabel,
        };
      })
    );
    const sortByLabel = R.sortBy(R.compose(R.toLower, R.prop('label')));
    const finalResult = R.pipe(
      R.filter((n) => n.label !== type && (includeParents || !isAbstract(n.label))),
      sortByLabel,
      R.map((n) => ({ node: n }))
    )(result);
    return buildPagination(5000, 0, finalResult, 5000);
  });
};
export const queryAttributes = async (type) => {
  return executeRead(async (rTx) => {
    const query = `match $x type ${escape(type)}; get;`;
    logger.debug(`[GRAKN - infer: false] querySubTypes`, { query });
    const iterator = await rTx.query(query);
    const answer = await iterator.next();
    const typeResult = await answer.map().get('x');
    const attributesIterator = await typeResult.asRemote(rTx).attributes();
    const attributes = await attributesIterator.collect();
    const result = await Promise.all(
      attributes.map(async (attribute) => {
        const attributeLabel = await attribute.label();
        return { id: attribute.id, value: attributeLabel, type: 'attribute' };
      })
    );
    const sortByLabel = R.sortBy(R.compose(R.toLower, R.prop('value')));
    const finalResult = R.pipe(
      sortByLabel,
      R.uniqBy((n) => n.value),
      R.map((n) => ({ node: n }))
    )(result);
    return buildPagination(5000, 0, finalResult, 5000);
  });
};
export const queryAttributeValues = async (type) => {
  return executeRead(async (rTx) => {
    const query = `match $x isa ${escape(type)}; get;`;
    logger.debug(`[GRAKN - infer: false] queryAttributeValues`, { query });
    const iterator = await rTx.query(query);
    const answers = await iterator.collect();
    const result = await Promise.all(
      answers.map(async (answer) => {
        const attribute = answer.map().get('x');
        const attributeType = await attribute.type();
        const value = await attribute.value();
        const attributeTypeLabel = await attributeType.label();
        const replacedValue = typeof value === 'string' ? value.replace(/\\"/g, '"').replace(/\\\\/g, '\\') : value;
        return {
          node: {
            id: attribute.id,
            type: attributeTypeLabel,
            value: replacedValue,
          },
        };
      })
    );
    return buildPagination(5000, 0, result, 5000);
  });
};
export const attributeExists = async (attributeLabel) => {
  return executeRead(async (rTx) => {
    const checkQuery = `match $x sub ${attributeLabel}; get;`;
    logger.debug(`[GRAKN - infer: false] attributeExists`, { query: checkQuery });
    await rTx.query(checkQuery);
    return true;
  }).catch(() => false);
};
export const queryAttributeValueByGraknId = async (id) => {
  return executeRead(async (rTx) => {
    const query = `match $x id ${escape(id)}; get;`;
    logger.debug(`[GRAKN - infer: false] queryAttributeValueById`, { query });
    const iterator = await rTx.query(query);
    const answer = await iterator.next();
    const attribute = answer.map().get('x');
    const attributeType = await attribute.type();
    const value = await attribute.value();
    const attributeTypeLabel = await attributeType.label();
    const replacedValue = value.replace(/\\"/g, '"').replace(/\\\\/g, '\\');
    return {
      id: attribute.id,
      type: attributeTypeLabel,
      value: replacedValue,
    };
  });
};

const resolveInternalIdOfConcept = async (tx, conceptId, internalIdAttribute) => {
  const resolveConcept = await tx.getConcept(conceptId);
  const roleConceptRemote = await (await resolveConcept.attributes(internalIdAttribute)).collect();
  return R.head(roleConceptRemote).value();
};
/**
 * Load any grakn instance with internal grakn ID.
 * @param tx the transaction
 * @param concept the concept to get attributes from
 * @param args
 * @returns {Promise}
 */
const loadConcept = async (tx, concept, args = {}) => {
  const { internalId } = args;
  const conceptBaseType = concept.baseType;
  // const types = await conceptTypes(tx, concept);
  const remoteConceptType = await concept.type();
  const conceptType = await remoteConceptType.label();
  const internalIdAttribute = await tx.getSchemaConcept(ID_INTERNAL);
  const index = inferIndexFromConceptType(conceptType);
  // 01. Return the data in elastic if not explicitly asked in grakn
  // eslint-disable-next-line no-underscore-dangle
  if (!concept._inferred && useCache(args)) {
    // Sometimes we already know the internal id because we specify it in the query.
    const conceptInternalId = internalId || (await resolveInternalIdOfConcept(tx, concept.id, internalIdAttribute));
    const conceptFromCache = await elLoadByIds(conceptInternalId, null, [index]);
    if (!conceptFromCache) {
      /* istanbul ignore next */
      logger.info(`[ELASTIC] ${conceptInternalId} not indexed yet, loading with Grakn`);
    } else {
      // Need to associate the grakn id for result rebinding
      return R.assoc('grakn_id', concept.id, conceptFromCache);
    }
  }
  // 02. If not found continue the process.
  const attributesIterator = await concept.asRemote(tx).attributes();
  const attributes = await attributesIterator.collect();
  const attributesPromises = attributes.map(async (attribute) => {
    const attributeType = await attribute.type();
    const attributeLabel = await attributeType.label();
    return {
      dataType: await attributeType.valueType(),
      label: attributeLabel,
      value: await attribute.value(),
    };
  });
  return Promise.all(attributesPromises)
    .then((attributesData) => {
      const transform = R.pipe(
        R.map((attribute) => {
          let transformedVal = attribute.value;
          const { dataType, label } = attribute;
          if (dataType === GraknDate) {
            transformedVal = moment(attribute.value).utc().toISOString();
          } else if (dataType === GraknString) {
            transformedVal = attribute.value.replace(/\\"/g, '"').replace(/\\\\/g, '\\');
          }
          // Dict is encoded as string, so must be string transform first when parse to JSON
          if (isDictionaryAttribute(attribute.label)) {
            transformedVal = JSON.parse(transformedVal);
          }
          return { [label]: transformedVal };
        }), // Extract values
        R.chain(R.toPairs), // Convert to pairs for grouping
        R.groupBy(R.head), // Group by key
        R.map(R.pluck(1)), // Remove grouping boilerplate
        R.mapObjIndexed((num, key, obj) =>
          // eslint-disable-next-line no-nested-ternary
          Array.isArray(obj[key]) && !R.includes(key, multipleAttributes)
            ? R.head(obj[key])
            : R.head(obj[key]) && R.head(obj[key]) !== ''
            ? obj[key]
            : []
        ) // Remove extra list then contains only 1 element
      )(attributesData);
      return R.pipe(
        R.assoc('_index', index),
        R.assoc('id', transform.internal_id),
        R.assoc('grakn_id', concept.id),
        R.assoc('base_type', conceptBaseType),
        R.assoc('parent_types', transform.entity_type ? getParentTypes(transform.entity_type) : null)
      )(transform);
    })
    .then(async (entityData) => {
      if (entityData.base_type !== BASE_TYPE_RELATION) return entityData;
      const isInferredPromise = concept.isInferred();
      const rolePlayers = await concept.asRemote(tx).rolePlayersMap();
      const roleEntries = Array.from(rolePlayers.entries());
      const rolesPromises = Promise.all(
        R.map(async (roleItem) => {
          const targetRole = R.last(roleItem).values().next();
          const targetId = targetRole.value.id;
          const roleInternalId = await resolveInternalIdOfConcept(tx, targetId, internalIdAttribute);
          const remoteTargetType = await targetRole.value.type();
          const roleType = await remoteTargetType.label();
          // eslint-disable-next-line prettier/prettier
          return R.head(roleItem)
            .label()
            .then(async (roleLabel) => {
              const [, useAlias] = roleLabel.split('_');
              return {
                [useAlias]: null, // With be use lazily
                [`${useAlias}Id`]: roleInternalId,
                [`${useAlias}GraknId`]: targetId, // Only for internal usage in inference case
                [`${useAlias}Role`]: roleLabel,
                [`${useAlias}Type`]: roleType,
              };
            });
        }, roleEntries)
      );
      // Wait for all promises before building the result
      return Promise.all([isInferredPromise, rolesPromises]).then(([isInferred, roles]) => {
        return R.pipe(
          R.assoc('id', entityData.id),
          R.assoc('inferred', isInferred),
          R.assoc('entity_type', entityData.entity_type),
          R.mergeRight(R.mergeAll(roles))
        )(entityData);
      });
    })
    .then(async (relationData) => {
      // Then change the id if relation is inferred
      if (relationData.inferred) {
        const { fromGraknId, fromRole, toGraknId, toRole } = relationData;
        // Pattern need to be forge with graknId / Grakn courtesy.
        const pattern = `{ $${INFERRED_RELATION_KEY}(${fromRole}: $from, ${toRole}: $to) isa ${conceptType}; 
          $from id ${fromGraknId}; $to id ${toGraknId}; };`;
        const queryTime = now();
        const inferenceId = Buffer.from(pattern).toString('base64');
        return R.pipe(
          R.assoc('id', inferenceId),
          R.assoc(ID_INTERNAL, inferenceId),
          R.assoc('entity_type', conceptType),
          R.assoc('relationship_type', conceptType),
          R.assoc('parent_types', getParentTypes(conceptType)),
          R.assoc('created', queryTime),
          R.assoc('modified', queryTime),
          R.assoc('created_at', queryTime),
          R.assoc('updated_at', queryTime)
        )(relationData);
      }
      return relationData;
    });
};
const getConcepts = async (tx, answers, conceptQueryVars, entities, conceptOpts = {}) => {
  const { infer = false, noCache = false } = conceptOpts;
  const plainEntities = R.filter((e) => !R.isEmpty(e) && !R.isNil(e), entities);
  if (answers.length === 0) return [];
  // 02. Query concepts and rebind the data
  const queryConcepts = await Promise.all(
    R.map(async (answer) => {
      // Create a map useful for relation roles binding
      const queryVarsToConcepts = await Promise.all(
        conceptQueryVars.map(async ({ alias, role, internalIdKey }) => {
          const concept = answer.map().get(alias);
          if (!concept || concept.baseType === 'ATTRIBUTE') return undefined; // If specific attributes are used for filtering, ordering, ...
          // If internal id of the element is not directly accessible
          // And the element is part of element needed for the result, ensure the key is asked in the query.
          const conceptType = await concept.type();
          const type = await conceptType.label();
          return {
            id: concept.id,
            internalId: internalIdKey,
            data: { concept, alias, role, type },
          };
        })
      );
      // Fetch every concepts of the answer
      const conceptsIndex = R.filter((e) => e, queryVarsToConcepts);
      const requestedConcepts = R.filter((r) => R.includes(r.data.alias, entities), conceptsIndex);
      return R.map((t) => {
        const { concept, internalId } = t.data;
        return {
          internalId,
          concept,
        };
      }, requestedConcepts);
    }, answers)
  );
  // 03. Fetch every unique concepts
  const uniqConceptsLoading = R.pipe(
    R.flatten,
    R.uniqBy((e) => e.concept.id),
    R.map((l) => loadConcept(tx, l.concept, { internalId: l.internalId, noCache, infer }))
  )(queryConcepts);
  const resolvedConcepts = await Promise.all(uniqConceptsLoading);
  // 04. Create map from concepts
  const conceptCache = new Map(R.map((c) => [c.grakn_id, c], resolvedConcepts));
  // 05. Bind all row to data entities
  return answers.map((answer) => {
    const dataPerEntities = plainEntities.map((entity) => {
      const concept = answer.map().get(entity);
      const conceptData = concept && conceptCache.get(concept.id);
      return [entity, conceptData];
    });
    return R.fromPairs(dataPerEntities);
  });
};
export const find = async (query, entities, findOpts = {}) => {
  // Remove empty values from entities
  const { infer = false, paginationKey = null } = findOpts;
  return executeRead(async (rTx) => {
    const conceptQueryVars = extractQueryVars(query);
    logger.debug(`[GRAKN - infer: ${infer}] Find`, { query });
    const iterator = await rTx.query(query, { infer });
    // 01. Get every concepts to fetch (unique)
    const answers = await iterator.collect();
    const data = await getConcepts(rTx, answers, conceptQueryVars, entities, findOpts);
    if (paginationKey) {
      const edges = R.map((t) => ({ node: t[paginationKey] }), data);
      return buildPagination(0, 0, edges, edges.length);
    }
    return data;
  });
};
export const load = async (query, entities, options) => {
  const data = await find(query, entities, options);
  if (data.length > 1) {
    logger.debug('[GRAKN] Maybe you should use list instead for multiple results', { query });
  }
  return R.head(data);
};
// endregion

// region Loader list
const getSingleValue = (query, infer = false) => {
  return executeRead(async (rTx) => {
    logger.debug(`[GRAKN - infer: ${infer}] getSingleValue`, { query });
    const iterator = await rTx.query(query, { infer });
    return iterator.next();
  });
};
export const getSingleValueNumber = (query, infer = false) => {
  return getSingleValue(query, infer).then((data) => data.number());
};
export const listToEntitiesThroughRelation = (fromId, fromType, relationType, toEntityType) => {
  return find(
    `match $to isa ${toEntityType}; 
    $rel(${relationType}_from:$from, ${relationType}_to:$to) isa ${relationType};
    ${fromType ? `$from isa ${fromType};` : ''}
    $from has internal_id "${escapeString(fromId)}"; get;`,
    ['to'],
    { paginationKey: 'to' }
  );
};
export const listFromEntitiesThroughRelation = (toId, toType, relationType, fromEntityType, infer = false) => {
  return find(
    `match $from isa ${fromEntityType}; 
    $rel(${relationType}_from:$from, ${relationType}_to:$to) isa ${relationType};
    ${toType ? `$to isa ${toType};` : ''}
    $to has internal_id "${escapeString(toId)}"; get;`,
    ['from'],
    { paginationKey: 'from', infer }
  );
};
export const listElements = async (baseQuery, elementKey, first, offset, args) => {
  const { orderBy = null, orderMode = 'asc', inferred = false, noCache = false } = args;
  const countQuery = `${baseQuery} count;`;
  const paginateQuery = `offset ${offset}; limit ${first};`;
  const orderQuery = orderBy ? `sort $order ${orderMode};` : '';
  const query = `${baseQuery} ${orderQuery} ${paginateQuery}`;
  const countPromise = getSingleValueNumber(countQuery, inferred);
  const findOpts = { infer: inferred, noCache };
  const instancesPromise = find(query, [elementKey], findOpts);
  return Promise.all([instancesPromise, countPromise]).then(([instances, globalCount]) => {
    const edges = R.map((t) => ({ node: t[elementKey] }), instances);
    return buildPagination(first, offset, edges, globalCount);
  });
};
export const listEntities = async (entityTypes, searchFields, args = {}) => {
  // filters contains potential relations like, mitigates, tagged ...
  const { first = 1000, after, orderBy } = args;
  const { search, filters } = args;
  const offset = after ? cursorToOffset(after) : 0;
  const isRelationOrderBy = orderBy && R.includes('.', orderBy);
  // Define if Elastic can support this query.
  // 01-2 Check the filters
  const validFilters = R.filter((f) => f && f.values.filter((n) => n).length > 0, filters || []);
  const unSupportedRelations =
    R.filter((k) => {
      // If the relation must be forced in a specific direction, ES cant support it.
      if (k.fromRole || k.toRole) return true;
      const isRelationFilter = R.includes('.', k.key);
      if (isRelationFilter) {
        // ES only support internal_id reference
        const [, field] = k.key.split('.');
        if (field !== ID_INTERNAL) return true;
      }
      return false;
    }, validFilters).length > 0;
  // 01-3 Check the ordering
  const unsupportedOrdering = isRelationOrderBy && R.last(orderBy.split('.')) !== ID_INTERNAL;
  const supportedByCache = !unsupportedOrdering && !unSupportedRelations;
  if (useCache(args) && supportedByCache) {
    return elPaginate(ENTITIES_INDICES, R.assoc('types', entityTypes, args));
  }
  logger.debug(`[GRAKN] ListEntities on Grakn, supportedByCache: ${supportedByCache}`);

  // 02. If not go with standard Grakn
  const relationsFields = [];
  const attributesFields = [];
  const attributesFilters = [];
  // Handle order by field
  if (isRelationOrderBy) {
    const [relation, field] = orderBy.split('.');
    const curatedRelation = relation.replace(REL_INDEX_PREFIX, '');
    relationsFields.push(
      `($elem, $${curatedRelation}) isa ${curatedRelation}; $${curatedRelation} has ${field} $order;`
    );
  } else if (orderBy) {
    attributesFields.push(`$elem has ${orderBy} $order;`);
  }
  // Handle filters
  if (validFilters && validFilters.length > 0) {
    for (let index = 0; index < validFilters.length; index += 1) {
      const filterKey = validFilters[index].key;
      const filterValues = validFilters[index].values;
      const isRelationFilter = R.includes('.', filterKey);
      if (isRelationFilter) {
        const [relation, field] = filterKey.split('.');
        const curatedRelation = relation.replace(REL_INDEX_PREFIX, '');
        const sourceRole = validFilters[index].fromRole ? `${validFilters[index].fromRole}:` : '';
        const toRole = validFilters[index].toRole ? `${validFilters[index].toRole}:` : '';
        const relId = `rel_${curatedRelation}`;
        relationsFields.push(`$${relId} (${sourceRole}$elem, ${toRole}$${curatedRelation}) isa ${curatedRelation};`);
        for (let valueIndex = 0; valueIndex < filterValues.length; valueIndex += 1) {
          // Apply filter on target.
          const val = filterValues[valueIndex];
          const preparedValue = R.type(val) === 'Boolean' ? val : `"${escapeString(val)}"`;
          attributesFields.push(`$${curatedRelation} has ${field} ${preparedValue};`);
        }
      } else {
        for (let valueIndex = 0; valueIndex < filterValues.length; valueIndex += 1) {
          const val = filterValues[valueIndex];
          if (val === 'EXISTS') {
            attributesFields.push(`$elem has ${filterKey} $${filterKey}_exist;`);
          } else {
            const preparedValue = R.type(val) === 'Boolean' ? val : `"${escapeString(val)}"`;
            attributesFields.push(`$elem has ${filterKey} ${preparedValue};`);
          }
        }
      }
    }
  }
  // Handle special case of search
  if (search) {
    for (let searchIndex = 0; searchIndex < searchFields.length; searchIndex += 1) {
      const searchFieldName = searchFields[searchIndex];
      attributesFields.push(`$elem has ${searchFieldName} $${searchFieldName};`);
    }
    const searchFilter = R.pipe(
      R.map((e) => `{ $${e} contains "${escapeString(search)}"; }`),
      R.join(' or ')
    )(searchFields);
    attributesFilters.push(`${searchFilter};`);
  }
  // build the final query
  const queryAttributesFields = R.join(' ', attributesFields);
  const queryAttributesFilters = R.join(' ', attributesFilters);
  const queryRelationsFields = R.join(' ', relationsFields);
  const headType = entityTypes.length === 1 ? R.head(entityTypes) : 'Basic-Object';
  const extraTypes =
    entityTypes.length > 1
      ? R.pipe(
          R.map((e) => `{ $elem isa ${e}; }`),
          R.join(' or '),
          R.concat(__, ';')
        )(entityTypes)
      : '';
  const baseQuery = `match $elem isa ${headType}, has internal_id $elem_id; ${extraTypes} ${queryRelationsFields} 
                      ${queryAttributesFields} ${queryAttributesFilters} get;`;
  return listElements(baseQuery, 'elem', first, offset, args);
};
export const listRelations = async (relationshipType, args) => {
  const searchFields = ['name', 'description'];
  const { first = 1000, after, orderBy, relationFilter, inferred = false } = args;
  let useInference = inferred;
  const { filters = [], search, elementId, fromId, fromRole, toId, toRole, fromTypes = [], toTypes = [] } = args;
  const {
    startTimeStart,
    startTimeStop,
    stopTimeStart,
    stopTimeStop,
    firstSeenStart,
    firstSeenStop,
    lastSeenStart,
    lastSeenStop,
    confidences = [],
  } = args;
  // Use $from, $to only if fromId or toId specified.
  // Else, just ask for the relation only.
  // fromType or toType only allow if fromId or toId available
  const definedRoles = !R.isNil(fromRole) || !R.isNil(toRole);
  const askForConnections = !R.isNil(elementId) || !R.isNil(fromId) || !R.isNil(toId) || definedRoles;
  const haveTargetFilters = filters && filters.length > 0; // For now filters only contains target to filtering
  const fromTypesFilter = fromTypes && fromTypes.length > 0;
  const toTypesFilter = toTypes && toTypes.length > 0;
  if (askForConnections === false && (haveTargetFilters || fromTypesFilter || toTypesFilter || search)) {
    throw DatabaseError('Cant list relation with types filtering or search if from or to id are not specified');
  }
  const offset = after ? cursorToOffset(after) : 0;
  const isRelationOrderBy = orderBy && R.includes('.', orderBy);
  // Handle relation type(s)
  const relationToGet = relationshipType || 'stix-core-relationship';
  // 0 - Check if we can support the query by Elastic
  const unsupportedOrdering = isRelationOrderBy && R.last(orderBy.split('.')) !== ID_INTERNAL;
  // Search is not supported because its only search on the relation to.
  const supportedByCache = !search && !unsupportedOrdering && !haveTargetFilters && !inferred && !definedRoles;
  if (useCache(args) && supportedByCache) {
    const finalFilters = [];
    if (relationFilter) {
      const { relation, id, relationId } = relationFilter;
      finalFilters.push({ key: `${REL_INDEX_PREFIX}${relation}.internal_id`, values: [id] });
      if (relationId) {
        finalFilters.push({ key: `internal_id`, values: [relationId] });
      }
    }
    if (elementId) {
      finalFilters.push({ key: 'connections.internal_id', values: [elementId] });
    }
    // region from filtering
    const nestedFrom = [];
    if (fromId) {
      nestedFrom.push(
        { key: 'internal_id', values: [fromId] },
        { key: 'role', values: ['*_from'], operator: 'wildcard' }
      );
    }
    if (fromTypes && fromTypes.length > 0) {
      nestedFrom.push({ key: 'types', values: fromTypes });
    }
    if (nestedFrom.length > 0) {
      finalFilters.push({ key: 'connections', nested: nestedFrom });
    }
    // endregion
    // region to filtering
    const nestedTo = [];
    if (toId) {
      nestedTo.push({ key: 'internal_id', values: [toId] }, { key: 'role', values: ['*_to'], operator: 'wildcard' });
    }
    if (toTypes && toTypes.length > 0) {
      nestedTo.push({ key: 'types', values: toTypes });
    }
    if (nestedTo.length > 0) {
      finalFilters.push({ key: 'connections', nested: nestedTo });
    }
    // endregion
    if (startTimeStart) finalFilters.push({ key: 'start_time', values: [startTimeStart], operator: 'gt' });
    if (startTimeStop) finalFilters.push({ key: 'start_time', values: [startTimeStop], operator: 'lt' });
    if (stopTimeStart) finalFilters.push({ key: 'stop_time', values: [stopTimeStart], operator: 'gt' });
    if (stopTimeStop) finalFilters.push({ key: 'stop_time', values: [stopTimeStop], operator: 'lt' });
    if (firstSeenStart) finalFilters.push({ key: 'first_seen', values: [firstSeenStart], operator: 'gt' });
    if (firstSeenStop) finalFilters.push({ key: 'first_seen', values: [firstSeenStop], operator: 'lt' });
    if (lastSeenStart) finalFilters.push({ key: 'last_seen', values: [lastSeenStart], operator: 'gt' });
    if (lastSeenStop) finalFilters.push({ key: 'last_seen', values: [lastSeenStop], operator: 'lt' });
    if (confidences && confidences.length > 0) finalFilters.push({ key: 'confidence', values: confidences });
    const paginateArgs = R.pipe(R.assoc('types', [relationToGet]), R.assoc('filters', finalFilters))(args);
    return elPaginate(RELATIONSHIPS_INDICES, paginateArgs);
  }
  // 1- If not, use Grakn
  const queryFromTypes = fromTypesFilter
    ? R.pipe(
        R.map((e) => `{ $from isa ${e}; }`),
        R.join(' or '),
        R.concat(__, ';')
      )(fromTypes)
    : '';
  const queryToTypes = toTypesFilter
    ? R.pipe(
        R.map((e) => `{ $to isa ${e}; }`),
        R.join(' or '),
        R.concat(__, ';')
      )(toTypes)
    : '';
  // Search
  const relationsFields = [];
  const attributesFields = [];
  const attributesFilters = [];
  // Handle order by field
  if (isRelationOrderBy) {
    const [relation, field] = orderBy.split('.');
    const curatedRelation = relation.replace(REL_INDEX_PREFIX, '');
    if (curatedRelation.includes(REL_CONNECTED_SUFFIX)) {
      const finalCuratedRelation = curatedRelation.replace(REL_CONNECTED_SUFFIX, '');
      relationsFields.push(`$${finalCuratedRelation} has ${field} $order;`);
    } else {
      useInference = true;
      relationsFields.push(
        `($rel, $${curatedRelation}) isa ${curatedRelation}; $${curatedRelation} has ${field} $order;` +
          `not { ($rel, $compare) isa ${curatedRelation}; $compare has ${field} $conn-order; $conn-order > $order; };`
      );
    }
  } else if (orderBy) {
    attributesFields.push(`$rel has ${orderBy} $order;`);
  }
  // Handle every filters
  if (search) {
    for (let searchIndex = 0; searchIndex < searchFields.length; searchIndex += 1) {
      const searchFieldName = searchFields[searchIndex];
      attributesFields.push(`$to has ${searchFieldName} $${searchFieldName};`);
    }
    const searchFilter = R.pipe(
      R.map((e) => `{ $${e} contains "${escapeString(search)}"; }`),
      R.join(' or ')
    )(searchFields);
    attributesFilters.push(`${searchFilter};`);
  }
  if (elementId) attributesFilters.push(`$element has internal_id "${escapeString(elementId)}";`);
  if (fromId) attributesFilters.push(`$from has internal_id "${escapeString(fromId)}";`);
  if (toId) attributesFilters.push(`$to has internal_id "${escapeString(toId)}";`);
  if (startTimeStart || startTimeStop) {
    attributesFields.push(`$rel has start_time $fs;`);
    if (startTimeStart) attributesFilters.push(`$fs > ${prepareDate(startTimeStart)};`);
    if (startTimeStop) attributesFilters.push(`$fs < ${prepareDate(startTimeStop)};`);
  }
  if (stopTimeStart || stopTimeStop) {
    attributesFields.push(`$rel has stop_time $ls;`);
    if (stopTimeStart) attributesFilters.push(`$ls > ${prepareDate(stopTimeStart)};`);
    if (stopTimeStop) attributesFilters.push(`$ls < ${prepareDate(stopTimeStop)};`);
  }
  if (firstSeenStart || firstSeenStop) {
    attributesFields.push(`$rel has first_seen $fs;`);
    if (firstSeenStart) attributesFilters.push(`$fs > ${prepareDate(firstSeenStart)};`);
    if (firstSeenStop) attributesFilters.push(`$fs < ${prepareDate(firstSeenStop)};`);
  }
  if (lastSeenStart || lastSeenStop) {
    attributesFields.push(`$rel has last_seen $ls;`);
    if (lastSeenStart) attributesFilters.push(`$ls > ${prepareDate(lastSeenStart)};`);
    if (lastSeenStop) attributesFilters.push(`$ls < ${prepareDate(lastSeenStop)};`);
  }
  if (confidences && confidences.length > 0) {
    attributesFields.push(`$rel has confidence $confidence;`);
    // eslint-disable-next-line prettier/prettier
    attributesFilters.push(
      R.pipe(
        R.map((e) => `{ $confidence == ${e}; }`),
        R.join(' or '),
        R.concat(__, ';')
      )(confidences)
    );
  }
  const relationRef = relationFilter ? 'relationRef' : null;
  if (relationFilter) {
    // eslint-disable-next-line no-shadow
    const { relation, fromRole: fromRoleFilter, toRole: toRoleFilter, id, relationId } = relationFilter;
    const pEid = escapeString(id);
    const relationQueryPart = `$${relationRef}(${fromRoleFilter}:$rel, ${toRoleFilter}:$pointer) isa ${relation}; $pointer has internal_id "${pEid}";`;
    relationsFields.push(relationQueryPart);
    if (relationId) {
      attributesFilters.push(`$rel has internal_id "${escapeString(relationId)}";`);
    }
  }
  if (filters.length > 0) {
    // eslint-disable-next-line
    for (const f of filters) {
      if (!R.includes(REL_CONNECTED_SUFFIX, f.key)) {
        throw FunctionalError('Filters only support connected target filtering');
      }
      // eslint-disable-next-line prettier/prettier
      const filterKey = f.key.replace(REL_INDEX_PREFIX, '').replace(REL_CONNECTED_SUFFIX, '').split('.');
      const [key, val] = filterKey;
      const queryFilters = R.pipe(
        R.map((e) => `{ $${key} has ${val} ${f.operator === 'match' ? 'contains' : ''} "${escapeString(e)}"; }`),
        R.join(' or '),
        R.concat(__, ';')
      )(f.values);
      attributesFilters.push(queryFilters);
    }
  }
  // Build the query
  const queryAttributesFields = R.join(' ', attributesFields);
  const queryAttributesFilters = R.join(' ', attributesFilters);
  const queryRelationsFields = R.join(' ', relationsFields);
  let querySource;
  if (elementId) {
    querySource = `$rel($element)`;
  } else {
    querySource = askForConnections
      ? `$rel(${fromRole ? `${fromRole}:` : ''}$from, ${toRole ? `${toRole}:` : ''}$to)`
      : '$rel';
  }
  const baseQuery = `match ${querySource} isa ${relationToGet}; 
  ${queryFromTypes} ${queryToTypes} ${queryRelationsFields} ${queryAttributesFields} ${queryAttributesFilters} get;`;
  const listArgs = R.assoc('inferred', useInference, args);
  return listElements(baseQuery, 'rel', first, offset, listArgs);
};
// endregion

// region Loader element
const findElementById = async (ids, type, args = {}) => {
  const qType = type || 'thing';
  const keys = [ID_INTERNAL, ID_STANDARD, IDS_STIX];
  if (isStixDomainObjectNamed(type)) keys.push(IDS_ALIASES);
  const workingIds = Array.isArray(ids) ? ids : [ids];
  const searchIds = R.map((id) => {
    const eid = escapeString(id);
    return R.map((key) => `{ $x has ${key} "${eid}";}`, keys).join(' or ');
  }, workingIds);
  const attrIds = searchIds.join(' or ');
  const query = `match $x isa ${qType}; ${attrIds}; get;`;
  const elements = await find(query, ['x'], args);
  return R.map((t) => t.x, elements);
};
const loadElementById = async (ids, type, args = {}) => {
  const elements = await findElementById(ids, type, args);
  if (elements.length > 1) {
    throw DatabaseError('Expect only one response', { ids, type, hits: elements.length });
  }
  return R.head(elements);
};
const internalFindByIds = (ids, args = {}) => {
  const { type } = args;
  if (useCache(args)) return elFindByIds(ids, type);
  return findElementById(ids, type, args);
};
export const internalLoadById = (id, args = {}) => {
  const { type } = args;
  if (useCache(args)) return elLoadByIds(id, type);
  return loadElementById(id, type, args);
};
export const loadById = async (id, type, args = {}) => {
  if (R.isNil(type) || R.isEmpty(type)) {
    throw FunctionalError(`You need to specify a type when loading a element`);
  }
  const loadArgs = R.assoc('type', type, args);
  return internalLoadById(id, loadArgs);
};
const findElementDependencies = async (id, args = {}) => {
  let rawData;
  const { onlyMarking = false } = args;
  const relType = onlyMarking ? 'object-marking' : 'stix-relationship';
  if (useCache(args)) {
    const relations = await listRelations(relType, { fromId: id });
    const loader = (e) => {
      return loadById(e.node.toId, e.node.toType).then((d) => ({ rel: e.node, to: { standard_id: d.standard_id } }));
    };
    rawData = await Promise.all(R.map((e) => loader(e), relations.edges));
  } else {
    const query = `match $rel($from, $to) isa ${relType}; $from has internal_id "${escapeString(id)}"; get;`;
    rawData = await find(query, ['rel', 'to']);
  }
  const simplified = R.map((r) => ({ entity_type: r.rel.entity_type, target: r.to }), rawData);
  const grouped = R.groupBy((a) => relationTypeToInputName(a.entity_type), simplified);
  const data = {};
  const entries = Object.entries(grouped);
  for (let index = 0; index < entries.length; index += 1) {
    const [key, values] = entries[index];
    data[key] = R.map((v) => v.target, values);
  }
  return data;
};
const loadByIdWithRelations = async (id, type, args = {}) => {
  const typeOpts = type ? args : R.assoc('type', type, args);
  const element = await internalLoadById(id, typeOpts);
  if (!element) return null;
  const deps = await findElementDependencies(id, typeOpts);
  return R.mergeRight(element, deps);
};
export const stixElementLoader = async (id, type) => {
  const element = await loadByIdWithRelations(id, type);
  return element && buildStixData(element);
};
// endregion

// region Indexer
export const reindexAttributeValue = async (queryType, type, value) => {
  const index = inferIndexFromConceptType(queryType);
  const readQuery = `match $x isa ${queryType}, has ${escape(type)} $a, has internal_id $x_id; $a "${escapeString(
    value
  )}"; get;`;
  logger.debug(`[GRAKN - infer: false] attributeUpdate`, { query: readQuery });
  const elementIds = await executeRead(async (rTx) => {
    const iterator = await rTx.query(readQuery, { infer: false });
    const answer = await iterator.collect();
    return answer.map((n) => n.get('x_id').value());
  });
  let body;
  if (R.includes(type, multipleAttributes)) {
    body = elementIds.flatMap((id) => [{ update: { _index: index, _id: id } }, { doc: { [type]: [value] } }]);
  } else {
    body = elementIds.flatMap((id) => [{ update: { _index: index, _id: id } }, { doc: { [type]: value } }]);
  }
  if (body.length > 0) {
    await elBulk({ refresh: true, body });
  }
};
// endregion

// region Graphics
const buildAggregationQuery = (entityType, filters, options) => {
  const { operation, field, interval, startDate, endDate } = options;
  let baseQuery = `match $from isa ${entityType}; ${startDate || endDate ? `$from has ${field} $created;` : ''}`;
  if (startDate) baseQuery = `${baseQuery} $created > ${prepareDate(startDate)};`;
  if (endDate) baseQuery = `${baseQuery} $created < ${prepareDate(endDate)};`;
  const filterQuery = R.pipe(
    R.map((filterElement) => {
      const { isRelation, value, start, end, type } = filterElement;
      const eValue = `${escapeString(value)}`;
      if (isRelation) {
        const fromRole = `${type}_from`;
        const toRole = `${type}_to`;
        const dateRange =
          start && end
            ? `$rel_${type} has start_time $fs; $fs > ${prepareDate(start)}; $fs < ${prepareDate(end)};`
            : '';
        const relation = `$rel_${type}(${fromRole}:$from, ${toRole}:$${type}_to) isa ${type};`;
        return `${relation} ${dateRange} $${type}_to has internal_id "${eValue}";`;
      }
      return `$from has ${type} "${eValue}";`;
    }),
    R.join('')
  )(filters);
  const groupField = interval ? `i_${field}_${interval}` : field;
  const groupingQuery = `$from has ${groupField} $g; get; group $g; ${operation};`;
  return `${baseQuery} ${filterQuery} ${groupingQuery}`;
};
const graknTimeSeries = (query, keyRef, valueRef, inferred) => {
  return executeRead(async (rTx) => {
    logger.debug(`[GRAKN - infer: ${inferred}] timeSeries`, { query });
    const iterator = await rTx.query(query, { infer: inferred });
    const answer = await iterator.collect();
    return Promise.all(
      answer.map(async (n) => {
        const owner = await n.owner().value();
        const value = await n.answers()[0].number();
        return { [keyRef]: owner, [valueRef]: value };
      })
    );
  });
};
export const timeSeriesEntities = async (entityType, filters, options) => {
  // filters: [ { isRelation: true, type: stix_relation, value: uuid } ]
  //            { isRelation: false, type: report_class, value: string } ]
  const { startDate, endDate, operation, field, interval, noCache = false, inferred = false } = options;
  // Check if can be supported by ES
  let histogramData;
  if (!noCache && operation === 'count' && !inferred) {
    histogramData = await elHistogramCount(entityType, field, interval, startDate, endDate, filters);
  } else {
    // If not compatible, do it with grakn
    const finalQuery = buildAggregationQuery(entityType, filters, options);
    histogramData = await graknTimeSeries(finalQuery, 'date', 'value', inferred);
  }
  return fillTimeSeries(startDate, endDate, interval, histogramData);
};
export const timeSeriesRelations = async (options) => {
  // filters: [ { isRelation: true, type: stix_relation, value: uuid }
  //            { isRelation: false, type: report_class, value: string } ]
  const { startDate, endDate, operation, relationship_type: relationshipType, field, interval } = options;
  const { fromId, noCache = false, inferred = false } = options;
  // Check if can be supported by ES
  let histogramData;
  const entityType = relationshipType ? escape(relationshipType) : 'stix-relationship';
  if (!noCache && operation === 'count' && inferred === false) {
    const filters = fromId
      ? [{ isRelation: false, isNested: true, type: 'connections.internal_id', value: fromId }]
      : [];
    histogramData = await elHistogramCount(entityType, field, interval, startDate, endDate, filters);
  } else {
    const query = `match $x ${fromId ? '($from)' : ''} isa ${entityType}; ${
      fromId ? `$from has internal_id "${escapeString(fromId)}";` : ''
    }`;
    const finalQuery = `${query} $x has i_${field}_${interval} $g; get; group $g; ${operation};`;
    histogramData = await graknTimeSeries(finalQuery, 'date', 'value', inferred);
  }
  return fillTimeSeries(startDate, endDate, interval, histogramData);
};
export const distributionEntities = async (entityType, filters = [], options) => {
  // filters: { isRelation: true, type: stix_relation, start: date, end: date, value: uuid }
  const { noCache = false, inferred = false, limit = 10, order = 'desc' } = options;
  const { startDate, endDate, field, operation } = options;
  let distributionData;
  // Unsupported in cache: const { isRelation, value, from, to, start, end, type };
  if (field.includes('.')) {
    throw FunctionalError('Distribution entities doesnt support relation aggregation field');
  }
  const supportedFilters = R.filter((f) => f.start || f.end || f.from || f.to, filters).length === 0;
  if (!noCache && operation === 'count' && supportedFilters && inferred === false) {
    distributionData = await elAggregationCount(entityType, field, startDate, endDate, filters);
  } else {
    const finalQuery = buildAggregationQuery(entityType, filters, options);
    distributionData = await graknTimeSeries(finalQuery, 'label', 'value', inferred);
  }
  // Take a maximum amount of distribution depending on the ordering.
  const orderingFunction = order === 'asc' ? R.ascend : R.descend;
  if (field === ID_INTERNAL) {
    const data = R.take(limit, R.sortWith([orderingFunction(R.prop('value'))])(distributionData));
    return R.map((n) => R.assoc('entity', internalLoadById(n.label), n), data);
  }
  return R.take(limit, R.sortWith([orderingFunction(R.prop('value'))])(distributionData));
};
export const distributionRelations = async (options) => {
  const { field, operation } = options; // Mandatory fields
  const { fromId = null, limit = 50, order, noCache = false, inferred = false } = options;
  const {
    startDate,
    endDate,
    relationship_type: relationshipType,
    dateAttribute = 'start_time',
    toTypes = [],
  } = options;
  let distributionData;
  const entityType = relationshipType ? escape(relationshipType) : ABSTRACT_STIX_CORE_RELATIONSHIP;
  const finalDateAttribute = isStixMetaRelationship(entityType) ? 'created_at' : dateAttribute;
  // Using elastic can only be done if the distribution is a count on types
  if (!noCache && (field === 'entity_type' || field === 'internal_id') && operation === 'count' && inferred === false) {
    distributionData = await elAggregationRelationsCount(
      entityType,
      startDate,
      endDate,
      toTypes,
      fromId,
      field,
      finalDateAttribute
    );
  } else {
    const query = `match $rel($from, $to) isa ${entityType}; ${
      toTypes && toTypes.length > 0
        ? `${R.join(
            ' ',
            R.map((toType) => `{ $to isa ${escape(toType)}; } or`, toTypes)
          )} { $to isa ${escape(R.head(toTypes))}; };`
        : ''
    } ${fromId ? ` $from has internal_id "${escapeString(fromId)}"; ` : ''}
    ${
      startDate && endDate
        ? `$rel has ${finalDateAttribute} $fs; $fs > ${prepareDate(startDate)}; $fs < ${prepareDate(endDate)};`
        : ''
    }
      $to has ${escape(field)} $g; get; group $g; ${escape(operation)};`;
    distributionData = await graknTimeSeries(query, 'label', 'value', inferred);
  }
  // Take a maximum amount of distribution depending on the ordering.
  const orderingFunction = order === 'asc' ? R.ascend : R.descend;
  if (field === ID_INTERNAL) {
    const data = R.take(limit, R.sortWith([orderingFunction(R.prop('value'))])(distributionData));
    return R.map((n) => R.assoc('entity', internalLoadById(n.label), n), data);
  }
  return R.take(limit, R.sortWith([orderingFunction(R.prop('value'))])(distributionData));
};
export const distributionEntitiesThroughRelations = async (options) => {
  const { limit = 10, order, inferred = false } = options;
  const { relationshipType, remoteRelationshipType, toTypes, fromId, field, operation } = options;
  const queryToTypes = toTypes
    ? R.pipe(
        R.map((e) => `{ $to isa ${e}; }`),
        R.join(' or '),
        R.concat(__, ';')
      )(toTypes)
    : '';
  let query = `match $rel($from, $to) isa ${relationshipType}; ${queryToTypes}`;
  query += `$from has internal_id "${escapeString(fromId)}";`;
  query += `$rel2($to, $to2) isa ${remoteRelationshipType};`;
  query += `$to2 has ${escape(field)} $g; get; group $g; ${escape(operation)};`;
  const distributionData = await graknTimeSeries(query, 'label', 'value', inferred);
  // Take a maximum amount of distribution depending on the ordering.
  const orderingFunction = order === 'asc' ? R.ascend : R.descend;
  if (field === ID_INTERNAL) {
    const data = R.take(limit, R.sortWith([orderingFunction(R.prop('value'))])(distributionData));
    return R.map((n) => R.assoc('entity', internalLoadById(n.label), n), data);
  }
  return R.take(limit, R.sortWith([orderingFunction(R.prop('value'))])(distributionData));
};
// endregion

// region mutation common
const prepareAttribute = (key, value) => {
  if (isDictionaryAttribute(key)) return `"${escapeString(JSON.stringify(value))}"`;
  // Attribute is coming from GraphQL
  if (value instanceof Date) return prepareDate(value);
  // Attribute is coming from internal
  if (Date.parse(value) > 0 && new Date(value).toISOString() === value) return prepareDate(value);
  // TODO @Sam Delete that
  if (/^\d{4}-[01]\d-[0-3]\dT[0-2]\d:[0-5]\d:[0-5]\d\.\d+([+-][0-2]\d:[0-5]\d|Z)$/.test(value))
    return prepareDate(value);
  if (/^\d{4}-[01]\d-[0-3]\dT[0-2]\d:[0-5]\d:[0-5]\dZ$/.test(value)) return prepareDate(value);
  if (typeof value === 'string') return `"${escapeString(value)}"`;
  return escape(value);
};
const flatAttributesForObject = (data) => {
  const elements = Object.entries(data);
  return R.pipe(
    R.map((elem) => {
      const key = R.head(elem);
      const value = R.last(elem);
      if (Array.isArray(value)) {
        return R.map((iter) => ({ key, value: iter }), value);
      }
      // Some dates needs to detailed for search
      if (value && R.includes(key, statsDateAttributes)) {
        return [
          { key, value },
          { key: `i_${key}_day`, value: dayFormat(value) },
          { key: `i_${key}_month`, value: monthFormat(value) },
          { key: `i_${key}_year`, value: yearFormat(value) },
        ];
      }
      return { key, value };
    }),
    R.flatten,
    R.filter((f) => f.value !== undefined)
  )(elements);
};
const depsKeys = [
  { src: 'fromId', dst: 'from' },
  { src: 'toId', dst: 'to' },
  { src: 'createdBy' },
  { src: 'objectMarking' },
  { src: 'objectLabel' },
  { src: 'killChainPhases' },
  { src: 'externalReferences' },
  { src: 'objects' },
];
const inputResolveRefs = async (input) => {
  const deps = [];
  let expectedSize = 0;
  for (let index = 0; index < depsKeys.length; index += 1) {
    const { src, dst } = depsKeys[index];
    const destKey = dst || src;
    let id = input[src];
    if (!R.isNil(id) && !R.isEmpty(id)) {
      const isListing = Array.isArray(id);
      if (isListing) id = R.uniq(id); // We can have duplicate due to id generation (external ref for example)
      expectedSize += isListing ? id.length : 1;
      // Handle specific case of object label that can be directly the value instead of the key.
      let keyPromise;
      if (src === 'objectLabel') {
        const idLabel = (label) => {
          return isAnId(label) ? label : generateStandardId(ENTITY_TYPE_LABEL, { value: normalizeName(label) });
        };
        id = R.map((label) => idLabel(label), id);
        keyPromise = internalFindByIds(id);
      } else if (src === 'fromId' || src === 'toId') {
        keyPromise = loadByIdWithRelations(id, null, { onlyMarking: true });
      } else {
        keyPromise = isListing ? internalFindByIds(id) : internalLoadById(id);
      }
      const dataPromise = keyPromise.then((data) => ({ [destKey]: data }));
      deps.push(dataPromise);
    }
  }
  const resolved = await Promise.all(deps);
  const resolvedCount = R.sum(
    R.map((r) => {
      const [, val] = R.head(Object.entries(r));
      if (!val || val.length === 0) return 0;
      return Array.isArray(val) ? R.uniq(val).length : 1;
    }, resolved)
  );
  const patch = R.mergeAll(resolved);
  if (expectedSize !== resolvedCount) {
    throw MissingReferenceError({ input, resolved });
  }
  return R.mergeRight(input, patch);
};
// endregion

// region mutation update
const innerUpdateAttribute = async (user, instance, rawInput, wTx, options = {}) => {
  const { id } = instance;
  const { forceUpdate = false, operation = UPDATE_OPERATION_REPLACE } = options;
  const { key, value } = rawInput; // value can be multi valued
  // Format the data in regards of the operation for multiple attributes
  const isMultiple = R.includes(key, multipleAttributes);
  let finalVal;
  let finalKey = key;
  if (dictAttributes[key]) {
    throw UnsupportedError('Dictionary attribute cant be updated directly', { rawInput });
  }
  if (key.includes('.')) {
    // In case of dict attributes, patching the content is possible through first level path
    const splitKey = key.split('.');
    if (splitKey.length > 2) {
      throw UnsupportedError('Multiple path follow is not supported', { rawInput });
    }
    const [baseKey, targetKey] = splitKey;
    if (!dictAttributes[baseKey]) {
      throw UnsupportedError('Path update only available for dictionary attributes', { rawInput });
    }
    finalKey = baseKey;
    const currentJson = instance[baseKey];
    const valueToTake = R.head(value);
    const compareValue = R.isEmpty(valueToTake) || R.isNil(valueToTake) ? undefined : valueToTake;
    if (currentJson[targetKey] === compareValue) {
      return []; // No need to update the attribute
    }
    // If data is empty, remove the key
    if (R.isEmpty(valueToTake) || R.isNil(valueToTake)) {
      finalVal = [R.dissoc(targetKey, currentJson)];
    } else {
      finalVal = [R.assoc(targetKey, valueToTake, currentJson)];
    }
  } else if (isMultiple) {
    const currentValues = instance[key] || [];
    if (operation === UPDATE_OPERATION_ADD) {
      // Specific case of x_opencti_stix_ids
      if (key === IDS_STIX && !R.isNil(value)) {
        // In this case we only want to keep the last 5 fake ids
        // Fake ids come from connectors enable to generate stable ids.
        // This values are only useful to resolve creation
        finalVal = mergeStixIds(value, currentValues);
      } else {
        finalVal = R.pipe(R.append(value), R.flatten, R.uniq)(currentValues);
      }
    } else if (operation === UPDATE_OPERATION_REMOVE) {
      finalVal = R.filter((n) => !R.includes(n, value), currentValues);
    } else {
      finalVal = value;
    }
    if (!forceUpdate && R.equals(finalVal.sort(), currentValues.sort())) {
      return []; // No need to update the attribute
    }
  } else {
    finalVal = value;
    if (!forceUpdate && R.equals(instance[key], R.head(value))) {
      return []; // No need to update the attribute
    }
  }
  const input = { key: finalKey, value: finalVal };
  const updatedInputs = [input];
  // --- 01 Get the current attribute types
  const escapedKey = escape(input.key);
  const labelTypeQuery = `match $x type ${escapedKey}; get;`;
  const labelIterator = await wTx.query(labelTypeQuery);
  const labelAnswer = await labelIterator.next();
  // eslint-disable-next-line prettier/prettier
  const ansConcept = labelAnswer.map().get('x');
  const attrType = await ansConcept.asRemote(wTx).valueType();
  const typedValues = R.map((v) => {
    if (isDictionaryAttribute(input.key)) return `"${escapeString(JSON.stringify(v))}"`;
    if (attrType === GraknString) return `"${escapeString(v)}"`;
    if (attrType === GraknDate) return prepareDate(v);
    return escape(v);
  }, input.value);
  // --- Delete the old attribute reference of the entity
  const entityId = `${escapeString(id)}`;
  const deleteQuery = `match $x has internal_id "${entityId}", has ${escapedKey} $del; delete $x has ${escapedKey} $del;`;
  logger.debug(`[GRAKN - infer: false] updateAttribute - delete reference`, { query: deleteQuery });
  await wTx.query(deleteQuery);
  // --- Delete the entire attribute if its now an orphan
  // Disable waiting for grakn 2.0 - https://github.com/graknlabs/grakn/issues/5296
  // const orphanQuery = `match $x isa ${escapedKey}; not { $y has ${escapedKey} $x; }; delete $x isa ${escapedKey};`;
  // logger.debug(`[GRAKN - infer: false] updateAttribute - delete orphan`, { query: deleteQuery });
  // await wTx.query(orphanQuery);
  if (typedValues.length > 0) {
    let graknValues;
    if (typedValues.length === 1) {
      graknValues = `has ${escapedKey} ${R.head(typedValues)}`;
    } else {
      graknValues = `${R.join(
        ' ',
        R.map((gVal) => `has ${escapedKey} ${gVal},`, R.tail(typedValues))
      )} has ${escapedKey} ${R.head(typedValues)}`;
    }
    const createQuery = `match $x has internal_id "${entityId}"; insert $x ${graknValues};`;
    logger.debug(`[GRAKN - infer: false] updateAttribute - insert`, { query: createQuery });
    await wTx.query(createQuery);
  }
  // Adding dates elements
  const updateOperations = [];
  if (R.includes(key, statsDateAttributes)) {
    const dayValue = dayFormat(R.head(input.value));
    const monthValue = monthFormat(R.head(input.value));
    const yearValue = yearFormat(R.head(input.value));
    const dayInput = { key: `i_${key}_day`, value: [dayValue] };
    updatedInputs.push(dayInput);
    updateOperations.push(innerUpdateAttribute(user, instance, dayInput, wTx));
    const monthInput = { key: `i_${key}_month`, value: [monthValue] };
    updatedInputs.push(monthInput);
    updateOperations.push(innerUpdateAttribute(user, instance, monthInput, wTx));
    const yearInput = { key: `i_${key}_year`, value: [yearValue] };
    updatedInputs.push(yearInput);
    updateOperations.push(innerUpdateAttribute(user, instance, yearInput, wTx));
  }
  // Update modified / updated_at
  if (isStixDomainObject(instance.entity_type) && key !== 'modified' && key !== 'updated_at') {
    const today = now();
    const updatedAtInput = { key: 'updated_at', value: [today] };
    updatedInputs.push(updatedAtInput);
    updateOperations.push(innerUpdateAttribute(user, instance, updatedAtInput, wTx));
    const modifiedAtInput = { key: 'modified', value: [today] };
    updatedInputs.push(modifiedAtInput);
    updateOperations.push(innerUpdateAttribute(user, instance, modifiedAtInput, wTx));
  }
  // Update created
  if (instance.entity_type === ENTITY_TYPE_CONTAINER_REPORT && key === 'published') {
    const createdInput = { key: 'created', value: input.value };
    updatedInputs.push(createdInput);
    updateOperations.push(innerUpdateAttribute(user, instance, createdInput, wTx));
  }
  await Promise.all(updateOperations);
  return updatedInputs;
};

const updatedInputsToData = (inputs) => {
  const inputPairs = R.map((input) => {
    const { key, value } = input;
    const val = R.includes(key, multipleAttributes) ? value : R.head(value);
    return { [key]: val };
  }, inputs);
  return R.mergeAll(inputPairs);
};
const mergeInstanceWithInputs = (instance, inputs) => {
  const data = updatedInputsToData(inputs);
  return R.mergeRight(instance, data);
};
export const updateAttribute = async (user, id, type, inputs, options = {}) => {
  const elements = Array.isArray(inputs) ? inputs : [inputs];
  const { operation = UPDATE_OPERATION_REPLACE } = options;
  const instance = await loadByIdWithRelations(id, type, options);
  if (!instance) {
    throw FunctionalError(`Cant find element to update`, { id, type });
  }
  // --- take lock, ensure no one currently create or update this element
  let lock;
  const updatedInputs = [];
  const impactedInputs = [];
  try {
    // Try to get the lock in redis
    lock = await lockResource(instance.internal_id);
    let eventualMergingEntity = null;
    await executeWrite(async (wTx) => {
      // Update all needed attributes
      for (let index = 0; index < elements.length; index += 1) {
        const input = elements[index];
        // eslint-disable-next-line no-await-in-loop
        const ins = await innerUpdateAttribute(user, instance, input, wTx, options);
        if (ins.length > 0) {
          updatedInputs.push(input);
        }
        impactedInputs.push(...ins);
        // If input impact aliases (aliases or x_opencti_aliases)
        const aliasesAttrs = [ATTRIBUTE_ALIASES, ATTRIBUTE_ALIASES_OPENCTI];
        const isAliasesImpacted = aliasesAttrs.includes(input.key) && !R.isEmpty(ins.length);
        if (isAliasesImpacted) {
          const aliasesId = generateAliasesId(input.value);
          const aliasInput = { key: IDS_ALIASES, value: aliasesId };
          // eslint-disable-next-line no-await-in-loop
          const aliasIns = await innerUpdateAttribute(user, instance, aliasInput, wTx, options);
          impactedInputs.push(...aliasIns);
        }
      }
      // If update is part of the key, update the standard_id
      const instanceType = instance.entity_type;
      const isRelation = instance.base_type === BASE_TYPE_RELATION;
      const keys = R.map((t) => t.key, impactedInputs);
      if (!isRelation && isFieldContributingToStandardId(instanceType, keys)) {
        const updatedInstance = mergeInstanceWithInputs(instance, impactedInputs);
        const standardId = generateStandardId(instanceType, updatedInstance);
        const standardInput = { key: ID_STANDARD, value: [standardId] };
        // check if an entity exists with this ID
        let existingEntity;
        if (standardId !== instance.standard_id) {
          existingEntity = await internalLoadById(standardId);
        }
        if (existingEntity && isStixCoreObject(existingEntity.entity_type)) {
          // Return the merged entity
          eventualMergingEntity = await stixCoreObjectMerge(user, existingEntity.internal_id, [id], keys);
        } else if (existingEntity) {
          throw FunctionalError(`Based on this update, the generated standard ID already exists, doing nothing`, {
            id,
            type,
          });
        } else {
          // eslint-disable-next-line no-await-in-loop
          const ins = await innerUpdateAttribute(user, instance, standardInput, wTx, options);
          // currentInstanceData = R.assoc(ID_STANDARD, standardId, currentInstanceData);
          impactedInputs.push(...ins);
        }
      }
    });
    if (eventualMergingEntity) {
      return eventualMergingEntity;
    }
    // region send the event to the stream
    if (updatedInputs.length > 0) {
      const data = updatedInputsToData(updatedInputs);
      await storeUpdateEvent(user, operation, instance, data);
    }
    // endregion
    // region Update elasticsearch and send logs
    const index = inferIndexFromConceptType(instance.entity_type);
    const updateAsObject = R.mergeAll(
      R.map(({ key, value }) => ({ [key]: isMultipleAttribute(key) ? value : R.head(value) }), impactedInputs)
    );
    const esData = prepareElementForIndexing(updateAsObject);
    if (!R.isEmpty(esData)) {
      await elReplace(index, instance.internal_id, { doc: esData });
    }
    // endregion
  } finally {
    if (lock) await lock.unlock();
  }
  // Return fully updated instance
  return mergeInstanceWithInputs(instance, impactedInputs);
};

export const patchAttribute = async (user, id, type, patch, options = {}) => {
  const inputs = R.pipe(
    R.toPairs,
    R.map((t) => {
      const val = R.last(t);
      return { key: R.head(t), value: Array.isArray(val) ? val : [val] };
    })
  )(patch);
  return updateAttribute(user, id, type, inputs, options);
};
// endregion

// region mutation relation
const upsertRelation = async (user, relationship, type, data) => {
  if (isNotEmptyField(data.stix_id)) {
    const id = relationship.internal_id;
    const patch = { x_opencti_stix_ids: [data.stix_id] };
    return patchAttribute(user, id, type, patch, { operation: UPDATE_OPERATION_ADD });
  }
  return relationship;
};
const addInnerRelation = async (user, from, to, type, opts) => {
  const targets = Array.isArray(to) ? to : [to];
  if (!to || R.isEmpty(targets)) return undefined;
  const relations = [];
  // Relations cannot be created in parallel.
  for (let i = 0; i < targets.length; i += 1) {
    const target = targets[i];
    const input = { from, to: target, relationship_type: type };
    const internalOpts = R.assoc('isInternalEvent', true, opts);
    // eslint-disable-next-line no-await-in-loop,no-use-before-define
    const rel = await createRelationRaw(user, input, internalOpts);
    relations.push(rel);
  }
  return relations;
};
const createRelationRaw = async (user, input, opts = {}) => {
  const { from, to, relationship_type: relationshipType } = input;
  const { isInternalEvent = false } = opts;
  // 03. Generate the ID
  const internalId = generateInternalId();
  const standardId = generateStandardId(relationshipType, input);
  // region 04. Check existing relationship
  const listingArgs = { fromId: from.internal_id, toId: to.internal_id };
  if (isStixCoreRelationship(relationshipType)) {
    if (!R.isNil(input.start_time)) {
      listingArgs.startTimeStart = prepareDate(moment(input.start_time).subtract(1, 'months').utc());
      listingArgs.startTimeStop = prepareDate(moment(input.start_time).add(1, 'months').utc());
    }
    if (!R.isNil(input.stop_time)) {
      listingArgs.stopTimeStart = prepareDate(moment(input.stop_time).subtract(1, 'months'));
      listingArgs.stopTimeStop = prepareDate(moment(input.stop_time).add(1, 'months'));
    }
  } else if (isStixSightingRelationship(relationshipType)) {
    if (!R.isNil(input.first_seen)) {
      listingArgs.firstSeenStart = prepareDate(moment(input.first_seen).subtract(1, 'months').utc());
      listingArgs.firstSeenStop = prepareDate(moment(input.first_seen).add(1, 'months').utc());
    }
    if (!R.isNil(input.last_seen)) {
      listingArgs.lastSeenStart = prepareDate(moment(input.last_seen).subtract(1, 'months'));
      listingArgs.lastSeenStop = prepareDate(moment(input.last_seen).add(1, 'months'));
    }
  }
  const existingRelationships = await listRelations(relationshipType, listingArgs);
  // endregion
  let existingRelationship = null;
  if (existingRelationships.edges.length > 0) {
    existingRelationship = R.head(existingRelationships.edges).node;
  }
  if (existingRelationship) {
    return upsertRelation(user, existingRelationship, relationshipType, input);
  }
  // 05. Prepare the relation to be created
  const today = now();
  let relationAttributes = {};
  // Default attributes
  // basic-relationship
  relationAttributes.internal_id = internalId;
  relationAttributes.standard_id = standardId;
  relationAttributes.entity_type = relationshipType;
  relationAttributes.created_at = today;
  relationAttributes.updated_at = today;
  // stix-relationship
  if (isStixRelationShipExceptMeta(relationshipType)) {
    relationAttributes.x_opencti_stix_ids = isNotEmptyField(input.stix_id) ? [input.stix_id] : [];
    relationAttributes.spec_version = STIX_SPEC_VERSION;
    relationAttributes.revoked = R.isNil(input.revoked) ? false : input.revoked;
    relationAttributes.confidence = R.isNil(input.confidence) ? 0 : input.confidence;
    relationAttributes.lang = R.isNil(input.lang) ? 'en' : input.lang;
    relationAttributes.created = R.isNil(input.created) ? today : input.created;
    relationAttributes.modified = R.isNil(input.modified) ? today : input.modified;
  }
  // stix-core-relationship
  if (isStixCoreRelationship(relationshipType)) {
    relationAttributes.relationship_type = relationshipType;
    relationAttributes.description = input.description ? input.description : '';
    relationAttributes.start_time = R.isNil(input.start_time) ? new Date(FROM_START) : input.start_time;
    relationAttributes.stop_time = R.isNil(input.stop_time) ? new Date(UNTIL_END) : input.stop_time;
    /* istanbul ignore if */
    if (relationAttributes.start_time > relationAttributes.stop_time) {
      throw DatabaseError('You cant create a relation with a start_time less than the stop_time', {
        from: input.fromId,
        input,
      });
    }
  }
  // stix-observable-relationship
  if (isStixCyberObservableRelationship(relationshipType)) {
    relationAttributes.relationship_type = relationshipType;
    relationAttributes.start_time = R.isNil(input.start_time) ? new Date(FROM_START) : input.start_time;
    relationAttributes.stop_time = R.isNil(input.stop_time) ? new Date(UNTIL_END) : input.stop_time;
    /* istanbul ignore if */
    if (relationAttributes.start_time > relationAttributes.stop_time) {
      throw DatabaseError('You cant create a relation with a start_time less than the stop_time', {
        from: input.fromId,
        input,
      });
    }
  }
  // stix-sighting-relationship
  if (isStixSightingRelationship(relationshipType)) {
    relationAttributes.description = R.isNil(input.description) ? '' : input.description;
    relationAttributes.attribute_count = R.isNil(input.attribute_count) ? 1 : input.attribute_count;
    relationAttributes.x_opencti_negative = R.isNil(input.x_opencti_negative) ? false : input.x_opencti_negative;
    relationAttributes.first_seen = R.isNil(input.first_seen) ? new Date(FROM_START) : input.first_seen;
    relationAttributes.last_seen = R.isNil(input.last_seen) ? new Date(UNTIL_END) : input.last_seen;
    /* istanbul ignore if */
    if (relationAttributes.first_seen > relationAttributes.last_seen) {
      throw DatabaseError('You cant create a relation with a first_seen less than the last_seen', {
        from: input.fromId,
        input,
      });
    }
  }
  // Add the additional fields for dates (day, month, year)
  const dataKeys = Object.keys(relationAttributes);
  for (let index = 0; index < dataKeys.length; index += 1) {
    // Adding dates elements
    if (R.includes(dataKeys[index], statsDateAttributes)) {
      const dayValue = dayFormat(relationAttributes[dataKeys[index]]);
      const monthValue = monthFormat(relationAttributes[dataKeys[index]]);
      const yearValue = yearFormat(relationAttributes[dataKeys[index]]);
      relationAttributes = R.pipe(
        R.assoc(`i_${dataKeys[index]}_day`, dayValue),
        R.assoc(`i_${dataKeys[index]}_month`, monthValue),
        R.assoc(`i_${dataKeys[index]}_year`, yearValue)
      )(relationAttributes);
    }
  }
  // 04. Create the relation
  const fromRole = `${relationshipType}_from`;
  const toRole = `${relationshipType}_to`;
  await executeWrite(async (wTx) => {
    // Build final query
    let query = `match $from isa ${input.fromType ? input.fromType : 'thing'}; 
      $from has internal_id "${from.internal_id}"; $to has internal_id "${to.internal_id}";
      insert $rel(${fromRole}: $from, ${toRole}: $to) isa ${relationshipType},`;
    const queryElements = flatAttributesForObject(relationAttributes);
    const nbElements = queryElements.length;
    for (let index = 0; index < nbElements; index += 1) {
      const { key, value } = queryElements[index];
      const insert = prepareAttribute(key, value);
      const separator = index + 1 === nbElements ? ';' : ',';
      query += `has ${key} ${insert}${separator} `;
    }
    logger.debug(`[GRAKN - infer: false] createRelation`, { query });
    const iterator = await wTx.query(query);
    const txRelation = await iterator.next();
    if (txRelation === null) {
      throw MissingReferenceError({ input });
    }
  });
  // 06. Prepare the final data with Grakn IDs
  const created = R.pipe(
    R.assoc('id', internalId),
    R.assoc('fromId', from.internal_id),
    R.assoc('fromRole', fromRole),
    R.assoc('fromType', from.entity_type),
    R.assoc('toId', to.internal_id),
    R.assoc('toRole', toRole),
    R.assoc('toType', to.entity_type),
    // Relation specific
    R.assoc('inferred', false),
    // Types
    R.assoc('entity_type', relationshipType),
    R.assoc('parent_types', getParentTypes(relationshipType)),
    R.assoc('base_type', BASE_TYPE_RELATION)
  )(relationAttributes);
  const postOperations = [];
  // 07. Index the relation and the modification in the base entity
  postOperations.push(elIndexElements([created]));
  // Complete with eventual relations (will eventually update the index)
  if (isStixCoreRelationship(relationshipType)) {
    postOperations.push(
      addInnerRelation(user, created, input.createdBy, RELATION_CREATED_BY, opts),
      addInnerRelation(user, created, input.objectMarking, RELATION_OBJECT_MARKING, opts),
      addInnerRelation(user, created, input.killChainPhases, RELATION_KILL_CHAIN_PHASE, opts)
    );
  }
  await Promise.all(postOperations);
  // Send the event if everything fine
  if (isInternalEvent === false) {
    if (input.relationship_type === RELATION_OBJECT_MARKING) {
      // We need to full reload the from entity to redispatch it.
      let upFrom = await loadByIdWithRelations(from.id, from.entity_type, opts);
      // Marking can be added to a relation.
      const isRelation = upFrom.base_type === BASE_TYPE_RELATION;
      if (isRelation) {
        // In this case we need to resolve the from and to for the history ,essa
        const [rFrom, rTo] = await Promise.all([internalLoadById(upFrom.fromId), internalLoadById(upFrom.toId)]);
        upFrom = R.mergeRight(upFrom, { from: rFrom, to: rTo });
      }
      await storeCreateEvent(user, upFrom, upFrom);
    } else {
      const relWithConnections = Object.assign(created, { from, to });
      await storeCreateEvent(user, relWithConnections, input);
    }
  }
  // 09. Return result if no need to reverse the relations from and to
  return created;
};
export const createRelation = async (user, input, opts = {}) => {
  let lock;
  const { fromId, toId, relationship_type: relationshipType } = input;
  if (fromId === toId) {
    /* istanbul ignore next */
    throw UnsupportedError(`You cant create a relation with the same source and target`, {
      from: input.fromId,
      relationshipType,
    });
  }
  // We need to check existing dependencies
  const resolvedInput = await inputResolveRefs(input);
  const { from, to } = resolvedInput;
  // Build lock ids
  const lockFrom = `${from.standard_id}_${relationshipType}_${to.standard_id}`;
  const lockTo = `${to.standard_id}_${relationshipType}_${from.standard_id}`;
  const lockIds = [lockFrom, lockTo];
  if (isNotEmptyField(resolvedInput.stix_id)) {
    lockIds.push(resolvedInput.stix_id);
  }
  try {
    // Try to get the lock in redis
    lock = await lockResource(lockIds);
    // noinspection UnnecessaryLocalVariableJS
    const creation = await createRelationRaw(user, resolvedInput, opts);
    // Return created element after waiting for it.
    return creation;
  } catch (err) {
    if (err.name === TYPE_DUPLICATE_ENTRY) {
      logger.warn(err.message, { input, ...err.data });
      const existingRelationship = loadById(err.data.id, input.relationship_type);
      return upsertRelation(user, existingRelationship, input.relationship_type, input);
    }
    if (err.name === TYPE_LOCK_ERROR) {
      throw DatabaseError('Operation still in progress (redis lock)', { lockIds });
    }
    throw err;
  } finally {
    if (lock) await lock.unlock();
  }
};
/* istanbul ignore next */
export const createRelations = async (user, inputs, opts = {}) => {
  const createdRelations = [];
  // Relations cannot be created in parallel. (Concurrent indexing on same key)
  // Could be improve by grouping and indexing in one shot.
  for (let i = 0; i < inputs.length; i += 1) {
    // eslint-disable-next-line no-await-in-loop
    const relation = await createRelation(user, inputs[i], opts);
    createdRelations.push(relation);
  }
  return createdRelations;
};
// endregion

// region mutation entity
const upsertEntity = async (user, entity, type, data) => {
  let updatedEntity = entity;
  const id = entity.internal_id;
  // Upsert the stix ids
  if (isNotEmptyField(data.stix_id)) {
    const patch = { x_opencti_stix_ids: [data.stix_id] };
    updatedEntity = patchAttribute(user, id, type, patch, { operation: UPDATE_OPERATION_ADD });
  }
  // Upsert the aliases
  if (isStixDomainObjectNamed(type)) {
    const { name } = data;
    const key = resolveAliasesField(type);
    const aliases = [...(data[ATTRIBUTE_ALIASES] || []), ...(data[ATTRIBUTE_ALIASES_OPENCTI] || [])];
    if (normalizeName(entity.name) !== normalizeName(name)) aliases.push(name);
    const patch = { [key]: aliases };
    updatedEntity = patchAttribute(user, id, type, patch, { operation: UPDATE_OPERATION_ADD });
  }
  // Upsert fields
  if (data.update === true) {
<<<<<<< HEAD
    await Promise.all(
      R.map((field) => {
        if (!R.isNil(data[field])) {
          return updateAttribute(user, id, type, {
            key: field,
            value: Array.isArray(data[field]) ? data[field] : [data[field]],
          });
        }
        return true;
      }, fieldsToUpdate)
    );
=======
    if (isStixDomainObject(type) && stixDomainObjectFieldsToBeUpdated[type]) {
      await Promise.all(
        map((field) => {
          if (!isNil(data[field])) {
            return updateAttribute(user, id, type, {
              key: field,
              value: Array.isArray(data[field]) ? data[field] : [data[field]],
            });
          }
          return true;
        }, stixDomainObjectFieldsToBeUpdated[type])
      );
    }
>>>>>>> ed6c86e4
  }
  return updatedEntity;
};
const createRawEntity = async (user, standardId, participantIds, input, type, opts = {}) => {
<<<<<<< HEAD
  const { fieldsToUpdate = [] } = opts;
=======
  const { noLog = false } = opts;
>>>>>>> ed6c86e4
  // Generate the internal id if needed
  const internalId = input.internal_id || generateInternalId();
  // Check if the entity exists
  const existingEntity = await loadById(participantIds, type);
  if (existingEntity) {
    return upsertEntity(user, existingEntity, type, input);
  }
  // Complete with identifiers
  const today = now();
  // Default attributes
  let data = R.pipe(
    R.assoc(ID_INTERNAL, internalId),
    R.assoc(ID_STANDARD, standardId),
    R.assoc('entity_type', type),
    R.dissoc('update'),
    R.dissoc('createdBy'),
    R.dissoc('objectMarking'),
    R.dissoc('objectLabel'),
    R.dissoc('killChainPhases'),
    R.dissoc('externalReferences'),
    R.dissoc('objects')
  )(input);
  // Some internal objects have dates
  if (isDatedInternalObject(type)) {
    data = R.pipe(R.assoc('created_at', today), R.assoc('updated_at', today))(data);
  }
  // Stix-Object
  if (isStixObject(type)) {
    data = R.pipe(
      R.assoc(IDS_STIX, isNotEmptyField(input.stix_id) ? [input.stix_id] : []),
      R.dissoc('stix_id'),
      R.assoc('spec_version', STIX_SPEC_VERSION),
      R.assoc('created_at', today),
      R.assoc('updated_at', today)
    )(data);
  }
  // Stix-Meta-Object
  if (isStixMetaObject(type)) {
    data = R.pipe(
      R.assoc('created', R.isNil(input.created) ? today : input.created),
      R.assoc('modified', R.isNil(input.modified) ? today : input.modified)
    )(data);
  }
  // STIX-Core-Object
  // -- STIX-Domain-Object
  if (isStixDomainObject(type)) {
    data = R.pipe(
      R.assoc('revoked', R.isNil(data.revoked) ? false : data.revoked),
      R.assoc('confidence', R.isNil(data.confidence) ? 0 : data.confidence),
      R.assoc('lang', R.isNil(data.lang) ? 'en' : data.lang),
      R.assoc('created', R.isNil(input.created) ? today : input.created),
      R.assoc('modified', R.isNil(input.modified) ? today : input.modified)
    )(data);
  }
  // -- Named
  if (isStixDomainObjectNamed(type)) {
    const aliases = [...(data[ATTRIBUTE_ALIASES] || []), ...(data[ATTRIBUTE_ALIASES_OPENCTI] || [])];
    data = R.assoc(IDS_ALIASES, generateAliasesId(aliases), data);
  }
  // Add the additional fields for dates (day, month, year)
  const dataKeys = Object.keys(data);
  for (let index = 0; index < dataKeys.length; index += 1) {
    // Adding dates elements
    if (R.includes(dataKeys[index], statsDateAttributes)) {
      const dayValue = dayFormat(data[dataKeys[index]]);
      const monthValue = monthFormat(data[dataKeys[index]]);
      const yearValue = yearFormat(data[dataKeys[index]]);
      data = R.pipe(
        R.assoc(`i_${dataKeys[index]}_day`, dayValue),
        R.assoc(`i_${dataKeys[index]}_month`, monthValue),
        R.assoc(`i_${dataKeys[index]}_year`, yearValue)
      )(data);
    }
  }
  // Generate fields for query and build the query
  const queryElements = flatAttributesForObject(data);
  const nbElements = queryElements.length;
  let query = `insert $entity isa ${type}, `;
  for (let index = 0; index < nbElements; index += 1) {
    const { key, value } = queryElements[index];
    const insert = prepareAttribute(key, value);
    const separator = index + 1 === nbElements ? ';' : ',';
    if (!R.isNil(insert) && insert.length !== 0) {
      query += `has ${key} ${insert}${separator} `;
    }
  }
  // Create the input
  await executeWrite(async (wTx) => {
    logger.debug(`[GRAKN - infer: false] createEntity`, { query });
    await wTx.query(query);
  });
  // Transaction succeed, complete the result to send it back
  const created = R.pipe(
    R.assoc('id', internalId),
    R.assoc('base_type', BASE_TYPE_ENTITY),
    R.assoc('parent_types', getParentTypes(type))
  )(data);
  // Transaction succeed, index the result
  try {
    await elIndexElements([created]);
  } catch (err) {
    throw DatabaseError('Cannot index input', { error: err, data: created });
  }
  const postOperations = [];
  // Complete with eventual relations (will eventually update the index)
  if (isStixCoreObject(type)) {
    postOperations.push(
      addInnerRelation(user, created, input.createdBy, RELATION_CREATED_BY, opts),
      addInnerRelation(user, created, input.objectMarking, RELATION_OBJECT_MARKING, opts),
      addInnerRelation(user, created, input.objectLabel, RELATION_OBJECT_LABEL, opts),
      addInnerRelation(user, created, input.killChainPhases, RELATION_KILL_CHAIN_PHASE, opts),
      addInnerRelation(user, created, input.externalReferences, RELATION_EXTERNAL_REFERENCE, opts),
      addInnerRelation(user, created, input.objects, RELATION_OBJECT, opts)
    );
  }
  await Promise.all(postOperations);
  // Send the event if everything fine
  await storeCreateEvent(user, created, input);
  // Simply return the data
  return created;
};
export const createEntity = async (user, input, type, opts = {}) => {
  let lock;
  // We need to check existing dependencies
  const resolvedInput = await inputResolveRefs(input);
  // Generate all the possibles ids
  // For marking def, we need to force the standard_id
  const standardId = input.standard_id || generateStandardId(type, resolvedInput);
  const participantIds = [standardId];
  if (isStixDomainObjectNamed(type)) {
    const aliases = [resolvedInput.name, ...(resolvedInput.aliases || []), ...(resolvedInput.x_opencti_aliases || [])];
    participantIds.push(...generateAliasesId(aliases));
  }
  if (isNotEmptyField(resolvedInput.stix_id)) {
    participantIds.push(resolvedInput.stix_id);
  }
  // Create the element
  try {
    // Try to get the lock in redis
    lock = await lockResource(participantIds);
    // noinspection UnnecessaryLocalVariableJS
    const creation = await createRawEntity(user, standardId, participantIds, resolvedInput, type, opts);
    // Return created element after waiting for it.
    return creation;
  } catch (err) {
    if (err.name === TYPE_DUPLICATE_ENTRY) {
      logger.warn(err.message, { input, ...err.data });
      const existingEntityRefreshed = await loadById(err.data.id, type);
      return upsertEntity(user, existingEntityRefreshed, type, resolvedInput);
    }
    if (err.name === TYPE_LOCK_ERROR) {
      throw DatabaseError('Operation still in progress (redis lock)', { participantIds });
    }
    throw err;
  } finally {
    if (lock) await lock.unlock();
  }
};
// endregion

// region mutation deletion
const getElementsRelated = async (targetId, elements = [], options = {}) => {
  const eid = escapeString(targetId);
  const read = `match $from has internal_id "${eid}"; $rel($from, $to) isa ${ABSTRACT_BASIC_RELATIONSHIP}; get;`;
  const connectedRelations = await find(read, ['rel'], options);
  const connectedRelationsIds = R.map((r) => {
    const { id, entity_type: entityType } = r.rel;
    return { id, type: entityType, relDependency: true };
  }, connectedRelations);
  elements.push(...connectedRelationsIds);
  await Promise.all(connectedRelationsIds.map(({ id }) => getElementsRelated(id, elements, options)));
  return elements;
};
const deleteElementById = async (user, element, isRelation, options = {}) => {
  // 00. Load everything we need to remove
  const dependencies = [{ id: element.id, type: element.entity_type, relDependency: isRelation }];
  await getElementsRelated(element.id, dependencies, options);
  // 01. Delete dependencies.
  // Remove all dep in reverse order to handle correctly relations
  for (let i = dependencies.length - 1; i >= 0; i -= 1) {
    const { id, type, relDependency } = dependencies[i];
    // eslint-disable-next-line no-await-in-loop
    await executeWrite(async (wTx) => {
      const query = `match $x has internal_id "${id}"; delete $x isa ${type};`;
      logger.debug(`[GRAKN - infer: false] delete element ${id}`, { query });
      await wTx.query(query, { infer: false });
    }).then(async () => {
      // Update elastic index.
      // 01. If element is a relation, modify the impacted from and to.
      if (relDependency) {
        await elRemoveRelationConnection(id);
      }
      // 02. Remove the element itself from the index
      await elDeleteInstanceIds([id]);
    });
  }
  // Send the event if everything fine
  await storeDeleteEvent(user, element);
};
export const deleteEntityById = async (user, entityId, type, options = {}) => {
  if (R.isNil(type)) {
    /* istanbul ignore next */
    throw FunctionalError(`You need to specify a type when deleting an entity`);
  }
  // Check consistency
  const entity = await loadByIdWithRelations(entityId, type, options);
  if (entity === null) {
    throw DatabaseError(`Cant find entity to delete ${entityId}`);
  }
  // Delete entity and all dependencies
  await deleteElementById(user, entity, false, options);
  return entityId;
};
export const deleteRelationById = async (user, relationId, type, options = {}) => {
  if (R.isNil(type)) {
    /* istanbul ignore next */
    throw FunctionalError(`You need to specify a type when deleting a relation`);
  }
  const rel = await loadByIdWithRelations(relationId, type, options);
  if (rel === null) {
    throw DatabaseError(`Cant find relation to delete ${relationId}`);
  }
  const [from, to] = await Promise.all([loadByIdWithRelations(rel.fromId), loadByIdWithRelations(rel.toId)]);
  const relation = R.mergeRight(rel, { from, to });
  await deleteElementById(user, relation, true, options);
  return relationId;
};
export const deleteRelationsByFromAndTo = async (user, fromId, toId, relationshipType, scopeType, opts = {}) => {
  /* istanbul ignore if */
  if (R.isNil(scopeType)) {
    throw FunctionalError(`You need to specify a scope type when deleting a relation with from and to`);
  }
  const fromThing = await internalLoadById(fromId, opts);
  const toThing = await internalLoadById(toId, opts);
  const read = `match $from has internal_id "${fromThing.internal_id}"; 
    $to has internal_id "${toThing.internal_id}"; 
    $rel($from, $to) isa ${relationshipType}; get;`;
  const relationsToDelete = await find(read, ['rel'], opts);
  for (let i = 0; i < relationsToDelete.length; i += 1) {
    const r = relationsToDelete[i];
    // eslint-disable-next-line no-await-in-loop
    await deleteRelationById(user, r.rel.id, r.rel.entity_type, opts);
  }
};
export const deleteAttributeById = async (id) => {
  return executeWrite(async (wTx) => {
    const query = `match $x id ${escape(id)}; delete $x isa thing;`;
    logger.debug(`[GRAKN - infer: false] deleteAttributeById`, { query });
    await wTx.query(query, { infer: false });
    return id;
  });
};
// endregion

// region inferences
/**
 * Load any grakn relation with base64 id containing the query pattern.
 * @param id
 * @returns {Promise}
 */
export const getRelationInferredById = async (id) => {
  return executeRead(async (rTx) => {
    const decodedQuery = Buffer.from(id, 'base64').toString('ascii');
    const query = `match ${decodedQuery} get;`;
    logger.debug(`[GRAKN - infer: true] getRelationInferredById`, { query });
    const answerIterator = await rTx.query(query, { infer: true, explain: true });
    const answerConceptMap = await answerIterator.next();
    const vars = extractQueryVars(query);
    const concepts = await getConcepts(rTx, [answerConceptMap], vars, [INFERRED_RELATION_KEY], { noCache: true });
    const relation = R.head(concepts).rel;
    // First get the rule explanation
    const ruleExplanation = await answerConceptMap.explanation();
    const ruleExplanationAnswers = ruleExplanation.getAnswers();
    const ruleExplanationAnswer = R.head(ruleExplanationAnswers);
    // Then get the join explanation
    const joinExplanation = await ruleExplanationAnswer.explanation();
    const joinExplanationAnswers = joinExplanation.getAnswers();
    const inferences = [];
    // eslint-disable-next-line no-restricted-syntax
    for (const explanationAnswer of joinExplanationAnswers) {
      const explanationMap = explanationAnswer.map();
      const explanationKeys = Array.from(explanationMap.keys());
      const queryVars = R.map((v) => ({ alias: v }), explanationKeys);
      const explanationRelationKey = R.last(R.filter((n) => n.includes(INFERRED_RELATION_KEY), explanationKeys));
      // eslint-disable-next-line no-await-in-loop
      const explanationConcepts = await getConcepts(rTx, [explanationAnswer], queryVars, [explanationRelationKey]);
      inferences.push({ node: R.head(explanationConcepts)[explanationRelationKey] });
    }
    return R.pipe(R.assoc('inferences', { edges: inferences }))(relation);
  });
};
// endregion<|MERGE_RESOLUTION|>--- conflicted
+++ resolved
@@ -1890,23 +1890,10 @@
   }
   // Upsert fields
   if (data.update === true) {
-<<<<<<< HEAD
-    await Promise.all(
-      R.map((field) => {
-        if (!R.isNil(data[field])) {
-          return updateAttribute(user, id, type, {
-            key: field,
-            value: Array.isArray(data[field]) ? data[field] : [data[field]],
-          });
-        }
-        return true;
-      }, fieldsToUpdate)
-    );
-=======
     if (isStixDomainObject(type) && stixDomainObjectFieldsToBeUpdated[type]) {
       await Promise.all(
-        map((field) => {
-          if (!isNil(data[field])) {
+        R.map((field) => {
+          if (!R.isNil(data[field])) {
             return updateAttribute(user, id, type, {
               key: field,
               value: Array.isArray(data[field]) ? data[field] : [data[field]],
@@ -1916,22 +1903,17 @@
         }, stixDomainObjectFieldsToBeUpdated[type])
       );
     }
->>>>>>> ed6c86e4
   }
   return updatedEntity;
 };
 const createRawEntity = async (user, standardId, participantIds, input, type, opts = {}) => {
-<<<<<<< HEAD
   const { fieldsToUpdate = [] } = opts;
-=======
-  const { noLog = false } = opts;
->>>>>>> ed6c86e4
   // Generate the internal id if needed
   const internalId = input.internal_id || generateInternalId();
   // Check if the entity exists
   const existingEntity = await loadById(participantIds, type);
   if (existingEntity) {
-    return upsertEntity(user, existingEntity, type, input);
+    return upsertEntity(user, existingEntity, type, input, fieldsToUpdate);
   }
   // Complete with identifiers
   const today = now();
