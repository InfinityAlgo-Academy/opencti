import moment from 'moment';
import { cursorToOffset } from 'graphql-relay/lib/connection/arrayconnection';
import Grakn from 'grakn-client';
import * as R from 'ramda';
import { __ } from 'ramda';
import {
  DatabaseError,
  DuplicateEntryError,
  FunctionalError,
  MissingReferenceError,
  TYPE_DUPLICATE_ENTRY,
  TYPE_LOCK_ERROR,
} from '../config/errors';
import conf, { logger } from '../config/conf';
import { buildPagination, fillTimeSeries, inferIndexFromConceptType, utcDate } from './utils';
import {
  elAggregationCount,
  elAggregationRelationsCount,
  elBulk,
  elDeleteInstanceIds,
  elHistogramCount,
  elIndexElements,
  elLoadByIds,
  elPaginate,
  elRemoveRelationConnection,
  elUpdate,
  ENTITIES_INDICES,
  REL_INDEX_PREFIX,
  RELATIONSHIPS_INDICES,
  useCache,
} from './elasticSearch';
import {
  EVENT_TYPE_CREATE,
  EVENT_TYPE_DELETE,
  EVENT_TYPE_UPDATE,
  EVENT_TYPE_UPDATE_ADD,
  EVENT_TYPE_UPDATE_REMOVE,
  sendLog,
} from './rabbitmq';
// eslint-disable-next-line import/no-cycle
import { generateInternalId, generateStandardId, isFieldContributingToStandardId } from '../schema/identifier';
import { lockResource } from './redis';
import { STIX_SPEC_VERSION } from './stix';
import {
  ABSTRACT_BASIC_RELATIONSHIP,
  ABSTRACT_STIX_RELATIONSHIP,
  BASE_TYPE_ENTITY,
  BASE_TYPE_RELATION,
  isAbstract,
} from '../schema/general';
import { getParentTypes, isInternalId, isStixId } from '../schema/schemaUtils';
import { isStixCyberObservableRelationship } from '../schema/stixCyberObservableRelationship';
import {
  isStixMetaRelationship,
  RELATION_CREATED_BY,
  RELATION_EXTERNAL_REFERENCE,
  RELATION_KILL_CHAIN_PHASE,
  RELATION_OBJECT,
  RELATION_OBJECT_LABEL,
  RELATION_OBJECT_MARKING,
} from '../schema/stixMetaRelationship';
import { isDatedInternalObject, isInternalObject } from '../schema/internalObject';
import { isStixCoreObject, isStixObject } from '../schema/stixCoreObject';
import { isStixRelationShipExceptMeta } from '../schema/stixRelationship';
import { dictAttributes, dictReconstruction } from '../schema/fieldDataAdapter';
import { isStixCoreRelationship } from '../schema/stixCoreRelationship';
import { isStixDomainObject } from '../schema/stixDomainObject';
import { ENTITY_TYPE_LABEL, isStixMetaObject } from '../schema/stixMetaObject';
import { isStixSightingRelationship } from '../schema/stixSightingRelationship';

// region global variables
export const FROM_START = 0; // "1970-01-01T00:00:00.000Z"
export const UNTIL_END = 100000000000000; // "5138-11-16T09:46:40.000Z"
const dateFormat = 'YYYY-MM-DDTHH:mm:ss.SSS';
const GraknString = 'String';
const GraknDate = 'Datetime';

export const REL_CONNECTED_SUFFIX = 'CONNECTED';
export const TYPE_STIX_DOMAIN = 'Stix-Domain';
const INFERRED_RELATION_KEY = 'rel';

export const now = () => utcDate().toISOString();
export const sinceNowInMinutes = (lastModified) => {
  const diff = utcDate().diff(utcDate(lastModified));
  const duration = moment.duration(diff);
  return Math.floor(duration.asMinutes());
};
export const prepareDate = (date) => utcDate(date).format(dateFormat);
export const yearFormat = (date) => utcDate(date).format('YYYY');
export const monthFormat = (date) => utcDate(date).format('YYYY-MM');
export const dayFormat = (date) => utcDate(date).format('YYYY-MM-DD');

export const escape = (chars) => {
  const toEscape = chars && typeof chars === 'string';
  if (toEscape) {
    return chars.replace(/\\/g, '\\\\').replace(/;/g, '\\;').replace(/,/g, '\\,');
  }
  return chars;
};
export const escapeString = (s) => (s ? s.replace(/\\/g, '\\\\').replace(/"/g, '\\"') : '');

// Attributes key that can contains multiple values.
export const multipleAttributes = [
  'stix_ids',
  'aliases',
  'grant',
  'indicator_types',
  'infrastructure_types',
  'secondary_motivations',
  'malware_types',
  'architecture_execution_envs',
  'implementation_languages',
  'capabilities',
  'authors',
  'report_types',
  'threat_actor_types',
  'personal_motivations',
  'goals',
  'roles',
  'tool_types',
  'received_lines',
  'environment_variables',
  'languages',
  'x_mitre_platforms',
  'x_mitre_permissions_required',
  'x_opencti_aliases',
];
export const statsDateAttributes = [
  'created_at',
  'first_seen',
  'last_seen',
  'start_time',
  'stop_time',
  'published',
  'valid_from',
  'valid_until',
];
// endregion

// region client
const client = new Grakn(`${conf.get('grakn:hostname')}:${conf.get('grakn:port')}`);
let session = null;
// endregion

// region basic commands
const closeTx = async (gTx) => {
  if (gTx.isOpen()) {
    return gTx.close().catch(
      /* istanbul ignore next */ (err) => {
        throw DatabaseError('[GRAKN] CloseReadTx error', { grakn: err.details });
      }
    );
  }
  return true;
};

const takeReadTx = async () => {
  if (session === null) session = await client.session('grakn');
  return session
    .transaction()
    .read()
    .catch(
      /* istanbul ignore next */ (err) => {
        if (err.code === 2 && session) {
          session = null;
          return takeReadTx();
        }
        throw DatabaseError('[GRAKN] TakeReadTx error', { grakn: err.details });
      }
    );
};
export const executeRead = async (executeFunction) => {
  const rTx = await takeReadTx();
  try {
    const result = await executeFunction(rTx);
    await closeTx(rTx);
    return result;
  } catch (err) {
    await closeTx(rTx);
    /* istanbul ignore next */
    throw err;
  }
};

const takeWriteTx = async () => {
  if (session === null) session = await client.session('grakn');
  return session
    .transaction()
    .write()
    .catch(
      /* istanbul ignore next */ (err) => {
        if (err.code === 2 && session) {
          session = null;
          return takeWriteTx();
        }
        throw DatabaseError('[GRAKN] TakeWriteTx error', { grakn: err.details });
      }
    );
};
const commitWriteTx = async (wTx) => {
  return wTx.commit().catch(
    /* istanbul ignore next */ (err) => {
      if (err.code === 3) {
        const errorDetail = R.split('\n', err.details)[1];
        // In grakn, its not possible yet to have structured errors.
        // We need to extract the information from the message.
        // There is more than one thing of type [XX] that owns the key [XX] of type [XX].
        const messageRegExp = /.*more than one thing.*owns the key \[([a-z0-9\\-]+)\] of type \[([a-z_]+)\]/;
        const duplicateMatcher = errorDetail.match(messageRegExp);
        if (duplicateMatcher) {
          const message = 'Element already exists (grakn)';
          throw DuplicateEntryError(message, { id: duplicateMatcher[1], field: duplicateMatcher[2] });
        }
      }
      throw DatabaseError('[GRAKN] CommitWriteTx error', { grakn: err.details });
    }
  );
};

export const executeWrite = async (executeFunction) => {
  const wTx = await takeWriteTx();
  try {
    const result = await executeFunction(wTx);
    await commitWriteTx(wTx);
    return result;
  } catch (err) {
    await closeTx(wTx);
    /* istanbul ignore next */
    throw err;
  }
};
export const internalDirectWrite = async (query) => {
  const wTx = await takeWriteTx();
  return wTx
    .query(query)
    .then(() => commitWriteTx(wTx))
    .catch(
      /* istanbul ignore next */ async (err) => {
        await closeTx(wTx);
        logger.error('[GRAKN] Write error', { error: err });
        throw err;
      }
    );
};

export const graknIsAlive = async () => {
  return executeRead(() => {})
    .then(() => true)
    .catch(
      /* istanbul ignore next */ () => {
        throw DatabaseError('Grakn seems down');
      }
    );
};
export const getGraknVersion = () => {
  // It seems that Grakn server does not expose its version yet:
  // https://github.com/graknlabs/client-nodejs/issues/47
  return '1.8.1';
};

const getAliasInternalIdFilter = (query, alias) => {
  const reg = new RegExp(`\\$${alias}[\\s]*has[\\s]*internal_id[\\s]*"([0-9a-z-_]+)"`, 'gi');
  const keyVars = Array.from(query.matchAll(reg));
  return keyVars.length > 0 ? R.last(R.head(keyVars)) : undefined;
};
/**
 * Extract all vars from a grakn query
 * @param query
 */
export const extractQueryVars = (query) => {
  const vars = R.uniq(R.map((m) => ({ alias: m.replace('$', '') }), query.match(/\$[a-z_]+/gi)));
  const varWithKey = R.map((v) => ({ alias: v.alias, internalIdKey: getAliasInternalIdFilter(query, v.alias) }), vars);
  const relationsVars = Array.from(query.matchAll(/\(([a-z_\-\s:$]+),([a-z_\-\s:$]+)\)[\s]*isa[\s]*([a-z_-]+)/g));
  const roles = R.flatten(
    R.map((r) => {
      const [, left, right, relationshipType] = r;
      const [leftRole, leftAlias] = R.includes(':', left) ? left.trim().split(':') : [null, left];
      const [rightRole, rightAlias] = R.includes(':', right) ? right.trim().split(':') : [null, right];
      const roleForLeft =
        leftRole || (rightRole && rightRole.includes('_from') ? `${relationshipType}_to` : `${relationshipType}_from`);
      const roleForRight =
        rightRole || (leftRole && leftRole.includes('_to') ? `${relationshipType}_from` : `${relationshipType}_to`);
      const lAlias = leftAlias.trim().replace('$', '');
      const lKeyFilter = getAliasInternalIdFilter(query, lAlias);
      const rAlias = rightAlias.trim().replace('$', '');
      const rKeyFilter = getAliasInternalIdFilter(query, rAlias);
      // If one filtering key is specified, just return the duo with no roles
      if (lKeyFilter || rKeyFilter) {
        return [
          { alias: lAlias, internalIdKey: lKeyFilter },
          { alias: rAlias, internalIdKey: rKeyFilter },
        ];
      }
      return [
        { role: roleForLeft.trim(), alias: lAlias },
        { role: roleForRight.trim(), alias: rAlias },
      ];
    }, relationsVars)
  );
  return R.map((v) => {
    const associatedRole = R.find((r) => r.alias === v.alias, roles);
    return R.pipe(
      R.assoc('internalIdKey', associatedRole ? associatedRole.internalIdKey : v.internalIdKey),
      R.assoc('role', associatedRole ? associatedRole.role : undefined)
    )(v);
  }, varWithKey);
};
// endregion

// region Loader common
export const querySubTypes = async (type, includeParents = false) => {
  return executeRead(async (rTx) => {
    const query = `match $x sub ${escape(type)}; get;`;
    logger.debug(`[GRAKN - infer: false] querySubTypes`, { query });
    const iterator = await rTx.query(query);
    const answers = await iterator.collect();
    const result = await Promise.all(
      answers.map(async (answer) => {
        const subType = answer.map().get('x');
        const subTypeLabel = await subType.label();
        return {
          id: subType.id,
          label: subTypeLabel,
        };
      })
    );
    const sortByLabel = R.sortBy(R.compose(R.toLower, R.prop('label')));
    const finalResult = R.pipe(
      R.filter((n) => n.label !== type && (includeParents || !isAbstract(n.label))),
      sortByLabel,
      R.map((n) => ({ node: n }))
    )(result);
    return buildPagination(5000, 0, finalResult, 5000);
  });
};
export const queryAttributeValues = async (type) => {
  return executeRead(async (rTx) => {
    const query = `match $x isa ${escape(type)}; get;`;
    logger.debug(`[GRAKN - infer: false] queryAttributeValues`, { query });
    const iterator = await rTx.query(query);
    const answers = await iterator.collect();
    const result = await Promise.all(
      answers.map(async (answer) => {
        const attribute = answer.map().get('x');
        const attributeType = await attribute.type();
        const value = await attribute.value();
        const attributeTypeLabel = await attributeType.label();
        const replacedValue = typeof value === 'string' ? value.replace(/\\"/g, '"').replace(/\\\\/g, '\\') : value;
        return {
          node: {
            id: attribute.id,
            type: attributeTypeLabel,
            value: replacedValue,
          },
        };
      })
    );
    return buildPagination(5000, 0, result, 5000);
  });
};
export const attributeExists = async (attributeLabel) => {
  return executeRead(async (rTx) => {
    const checkQuery = `match $x sub ${attributeLabel}; get;`;
    logger.debug(`[GRAKN - infer: false] attributeExists`, { query: checkQuery });
    await rTx.query(checkQuery);
    return true;
  }).catch(() => false);
};
export const queryAttributeValueByGraknId = async (id) => {
  return executeRead(async (rTx) => {
    const query = `match $x id ${escape(id)}; get;`;
    logger.debug(`[GRAKN - infer: false] queryAttributeValueById`, { query });
    const iterator = await rTx.query(query);
    const answer = await iterator.next();
    const attribute = answer.map().get('x');
    const attributeType = await attribute.type();
    const value = await attribute.value();
    const attributeTypeLabel = await attributeType.label();
    const replacedValue = value.replace(/\\"/g, '"').replace(/\\\\/g, '\\');
    return {
      id: attribute.id,
      type: attributeTypeLabel,
      value: replacedValue,
    };
  });
};

const resolveInternalIdOfConcept = async (tx, conceptId, internalIdAttribute) => {
  const resolveConcept = await tx.getConcept(conceptId);
  const roleConceptRemote = await (await resolveConcept.attributes(internalIdAttribute)).collect();
  return R.head(roleConceptRemote).value();
};
/**
 * Load any grakn instance with internal grakn ID.
 * @param tx the transaction
 * @param concept the concept to get attributes from
 * @param args
 * @returns {Promise}
 */
const loadConcept = async (tx, concept, args = {}) => {
  const { internalId } = args;
  const conceptBaseType = concept.baseType;
  // const types = await conceptTypes(tx, concept);
  const remoteConceptType = await concept.type();
  const conceptType = await remoteConceptType.label();
  const internalIdAttribute = await tx.getSchemaConcept('internal_id');
  const index = inferIndexFromConceptType(conceptType);
  // 01. Return the data in elastic if not explicitly asked in grakn
  // eslint-disable-next-line no-underscore-dangle
  if (!concept._inferred && useCache(args)) {
    // Sometimes we already know the internal id because we specify it in the query.
    const conceptInternalId = internalId || (await resolveInternalIdOfConcept(tx, concept.id, internalIdAttribute));
    const conceptFromCache = await elLoadByIds(conceptInternalId, null, [index]);
    if (!conceptFromCache) {
      /* istanbul ignore next */
      logger.info(`[ELASTIC] ${conceptInternalId} not indexed yet, loading with Grakn`);
    } else {
      // Need to associate the grakn id for result rebinding
      return R.assoc('grakn_id', concept.id, conceptFromCache);
    }
  }
  // 02. If not found continue the process.
  const attributesIterator = await concept.asRemote(tx).attributes();
  const attributes = await attributesIterator.collect();
  const attributesPromises = attributes.map(async (attribute) => {
    const attributeType = await attribute.type();
    const attributeLabel = await attributeType.label();
    return {
      dataType: await attributeType.valueType(),
      label: attributeLabel,
      value: await attribute.value(),
    };
  });
  return Promise.all(attributesPromises)
    .then((attributesData) => {
      const transform = R.pipe(
        R.map((attribute) => {
          let transformedVal = attribute.value;
          const { dataType, label } = attribute;
          if (dataType === GraknDate) {
            transformedVal = moment(attribute.value).utc().toISOString();
          } else if (dictAttributes[attribute.label]) {
            transformedVal = dictReconstruction(attribute.label, attribute.value);
          } else if (dataType === GraknString) {
            transformedVal = attribute.value.replace(/\\"/g, '"').replace(/\\\\/g, '\\');
          }
          return { [label]: transformedVal };
        }), // Extract values
        R.chain(R.toPairs), // Convert to pairs for grouping
        R.groupBy(R.head), // Group by key
        R.map(R.pluck(1)), // Remove grouping boilerplate
        R.mapObjIndexed((num, key, obj) =>
          // eslint-disable-next-line no-nested-ternary
          Array.isArray(obj[key]) && !R.includes(key, multipleAttributes)
            ? R.head(obj[key])
            : R.head(obj[key]) && R.head(obj[key]) !== ''
            ? obj[key]
            : []
        ) // Remove extra list then contains only 1 element
      )(attributesData);
      return R.pipe(
        R.assoc('_index', index),
        R.assoc('id', transform.internal_id),
        R.assoc('grakn_id', concept.id),
        R.assoc('base_type', conceptBaseType),
        R.assoc('parent_types', transform.entity_type ? getParentTypes(transform.entity_type) : null)
      )(transform);
    })
    .then(async (entityData) => {
      if (entityData.base_type !== BASE_TYPE_RELATION) return entityData;
      const isInferredPromise = concept.isInferred();
      const rolePlayers = await concept.asRemote(tx).rolePlayersMap();
      const roleEntries = Array.from(rolePlayers.entries());
      const rolesPromises = Promise.all(
        R.map(async (roleItem) => {
          const targetRole = R.last(roleItem).values().next();
          const targetId = targetRole.value.id;
          const roleInternalId = await resolveInternalIdOfConcept(tx, targetId, internalIdAttribute);
          const remoteTargetType = await targetRole.value.type();
          const roleType = await remoteTargetType.label();
          // eslint-disable-next-line prettier/prettier
          return R.head(roleItem)
            .label()
            .then(async (roleLabel) => {
              const [, useAlias] = roleLabel.split('_');
              return {
                [useAlias]: null, // With be use lazily
                [`${useAlias}Id`]: roleInternalId,
                [`${useAlias}GraknId`]: targetId, // Only for internal usage in inference case
                [`${useAlias}Role`]: roleLabel,
                [`${useAlias}Type`]: roleType,
              };
            });
        }, roleEntries)
      );
      // Wait for all promises before building the result
      return Promise.all([isInferredPromise, rolesPromises]).then(([isInferred, roles]) => {
        return R.pipe(
          R.assoc('id', entityData.id),
          R.assoc('inferred', isInferred),
          R.assoc('entity_type', entityData.entity_type),
          R.mergeRight(R.mergeAll(roles))
        )(entityData);
      });
    })
    .then(async (relationData) => {
      // Then change the id if relation is inferred
      if (relationData.inferred) {
        const { fromGraknId, fromRole, toGraknId, toRole } = relationData;
        // Pattern need to be forge with graknId / Grakn courtesy.
        const pattern = `{ $${INFERRED_RELATION_KEY}(${fromRole}: $from, ${toRole}: $to) isa ${conceptType}; 
          $from id ${fromGraknId}; $to id ${toGraknId}; };`;
        const queryTime = now();
        const inferenceId = Buffer.from(pattern).toString('base64');
        return R.pipe(
          R.assoc('id', inferenceId),
          R.assoc('internal_id', inferenceId),
          R.assoc('entity_type', conceptType),
          R.assoc('relationship_type', conceptType),
          R.assoc('parent_types', getParentTypes(conceptType)),
          R.assoc('created', queryTime),
          R.assoc('modified', queryTime),
          R.assoc('created_at', queryTime),
          R.assoc('updated_at', queryTime)
        )(relationData);
      }
      return relationData;
    });
};
// endregion

// region Loader list
const getSingleValue = (query, infer = false) => {
  return executeRead(async (rTx) => {
    logger.debug(`[GRAKN - infer: ${infer}] getSingleValue`, { query });
    const iterator = await rTx.query(query, { infer });
    return iterator.next();
  });
};
export const getSingleValueNumber = (query, infer = false) => {
  return getSingleValue(query, infer).then((data) => data.number());
};
const getConcepts = async (tx, answers, conceptQueryVars, entities, conceptOpts = {}) => {
  const { infer = false, noCache = false } = conceptOpts;
  const plainEntities = R.filter((e) => !R.isEmpty(e) && !R.isNil(e), entities);
  if (answers.length === 0) return [];
  // 02. Query concepts and rebind the data
  const queryConcepts = await Promise.all(
    R.map(async (answer) => {
      // Create a map useful for relation roles binding
      const queryVarsToConcepts = await Promise.all(
        conceptQueryVars.map(async ({ alias, role, internalIdKey }) => {
          const concept = answer.map().get(alias);
          if (!concept || concept.baseType === 'ATTRIBUTE') return undefined; // If specific attributes are used for filtering, ordering, ...
          // If internal id of the element is not directly accessible
          // And the element is part of element needed for the result, ensure the key is asked in the query.
          const conceptType = await concept.type();
          const type = await conceptType.label();
          return {
            id: concept.id,
            internalId: internalIdKey,
            data: { concept, alias, role, type },
          };
        })
      );
      // Fetch every concepts of the answer
      const conceptsIndex = R.filter((e) => e, queryVarsToConcepts);
      const requestedConcepts = R.filter((r) => R.includes(r.data.alias, entities), conceptsIndex);
      return R.map((t) => {
        const { concept, internalId } = t.data;
        return {
          internalId,
          concept,
        };
      }, requestedConcepts);
    }, answers)
  );
  // 03. Fetch every unique concepts
  const uniqConceptsLoading = R.pipe(
    R.flatten,
    R.uniqBy((e) => e.concept.id),
    R.map((l) => loadConcept(tx, l.concept, { internalId: l.internalId, noCache, infer }))
  )(queryConcepts);
  const resolvedConcepts = await Promise.all(uniqConceptsLoading);
  // 04. Create map from concepts
  const conceptCache = new Map(R.map((c) => [c.grakn_id, c], resolvedConcepts));
  // 05. Bind all row to data entities
  return answers.map((answer) => {
    const dataPerEntities = plainEntities.map((entity) => {
      const concept = answer.map().get(entity);
      const conceptData = concept && conceptCache.get(concept.id);
      return [entity, conceptData];
    });
    return R.fromPairs(dataPerEntities);
  });
};
export const find = async (query, entities, findOpts = {}) => {
  // Remove empty values from entities
  const { infer = false, paginationKey = null } = findOpts;
  return executeRead(async (rTx) => {
    const conceptQueryVars = extractQueryVars(query);
    logger.debug(`[GRAKN - infer: ${infer}] Find`, { query });
    const iterator = await rTx.query(query, { infer });
    // 01. Get every concepts to fetch (unique)
    const answers = await iterator.collect();
    const data = await getConcepts(rTx, answers, conceptQueryVars, entities, findOpts);
    if (paginationKey) {
      const edges = R.map((t) => ({ node: t[paginationKey] }), data);
      return buildPagination(0, 0, edges, edges.length);
    }
    return data;
  });
};

export const listToEntitiesThroughRelation = (fromId, fromType, relationType, toEntityType) => {
  return find(
    `match $to isa ${toEntityType}; 
    $rel(${relationType}_from:$from, ${relationType}_to:$to) isa ${relationType};
    ${fromType ? `$from isa ${fromType};` : ''}
    $from has internal_id "${escapeString(fromId)}"; get;`,
    ['to'],
    { paginationKey: 'to' }
  );
};

export const listFromEntitiesThroughRelation = (toId, toType, relationType, fromEntityType) => {
  return find(
    `match $from isa ${fromEntityType}; 
    $rel(${relationType}_from:$from, ${relationType}_to:$to) isa ${relationType};
    ${toType ? `$to isa ${toType};` : ''}
    $to has internal_id "${escapeString(toId)}"; get;`,
    ['from'],
    { paginationKey: 'from' }
  );
};
const listElements = async (baseQuery, elementKey, first, offset, args) => {
  const { orderBy = null, orderMode = 'asc', inferred = false, noCache = false } = args;
  const countQuery = `${baseQuery} count;`;
  const paginateQuery = `offset ${offset}; limit ${first};`;
  const orderQuery = orderBy ? `sort $order ${orderMode};` : '';
  const query = `${baseQuery} ${orderQuery} ${paginateQuery}`;
  const countPromise = getSingleValueNumber(countQuery, inferred);
  const findOpts = { infer: inferred, noCache };
  const instancesPromise = find(query, [elementKey], findOpts);
  return Promise.all([instancesPromise, countPromise]).then(([instances, globalCount]) => {
    const edges = R.map((t) => ({ node: t[elementKey] }), instances);
    return buildPagination(first, offset, edges, globalCount);
  });
};
export const listEntities = async (entityTypes, searchFields, args = {}) => {
  // filters contains potential relations like, mitigates, tagged ...
  const { first = 1000, after, orderBy } = args;
  const { search, filters } = args;
  const offset = after ? cursorToOffset(after) : 0;
  const isRelationOrderBy = orderBy && R.includes('.', orderBy);
  // Define if Elastic can support this query.
  // 01-2 Check the filters
  const validFilters = R.filter((f) => f && f.values.filter((n) => n).length > 0, filters || []);
  const unSupportedRelations =
    R.filter((k) => {
      // If the relation must be forced in a specific direction, ES cant support it.
      if (k.fromRole || k.toRole) return true;
      const isRelationFilter = R.includes('.', k.key);
      if (isRelationFilter) {
        // ES only support internal_id reference
        const [, field] = k.key.split('.');
        if (field !== 'internal_id') return true;
      }
      return false;
    }, validFilters).length > 0;
  // 01-3 Check the ordering
  const unsupportedOrdering = isRelationOrderBy && R.last(orderBy.split('.')) !== 'internal_id';
  const supportedByCache = !unsupportedOrdering && !unSupportedRelations;
  if (useCache(args) && supportedByCache) {
    return elPaginate(ENTITIES_INDICES, R.assoc('types', entityTypes, args));
  }
  logger.debug(`[GRAKN] ListEntities on Grakn, supportedByCache: ${supportedByCache}`);

  // 02. If not go with standard Grakn
  const relationsFields = [];
  const attributesFields = [];
  const attributesFilters = [];
  // Handle order by field
  if (isRelationOrderBy) {
    const [relation, field] = orderBy.split('.');
    const curatedRelation = relation.replace(REL_INDEX_PREFIX, '');
    relationsFields.push(
      `($elem, $${curatedRelation}) isa ${curatedRelation}; $${curatedRelation} has ${field} $order;`
    );
  } else if (orderBy) {
    attributesFields.push(`$elem has ${orderBy} $order;`);
  }
  // Handle filters
  if (validFilters && validFilters.length > 0) {
    for (let index = 0; index < validFilters.length; index += 1) {
      const filterKey = validFilters[index].key;
      const filterValues = validFilters[index].values;
      const isRelationFilter = R.includes('.', filterKey);
      if (isRelationFilter) {
        const [relation, field] = filterKey.split('.');
        const curatedRelation = relation.replace(REL_INDEX_PREFIX, '');
        const sourceRole = validFilters[index].fromRole ? `${validFilters[index].fromRole}:` : '';
        const toRole = validFilters[index].toRole ? `${validFilters[index].toRole}:` : '';
        const relId = `rel_${curatedRelation}`;
        relationsFields.push(`$${relId} (${sourceRole}$elem, ${toRole}$${curatedRelation}) isa ${curatedRelation};`);
        for (let valueIndex = 0; valueIndex < filterValues.length; valueIndex += 1) {
          // Apply filter on target.
          const val = filterValues[valueIndex];
          const preparedValue = R.type(val) === 'Boolean' ? val : `"${escapeString(val)}"`;
          // TODO @Julien Support more than only boolean and string filters
          attributesFields.push(`$${curatedRelation} has ${field} ${preparedValue};`);
        }
      } else {
        for (let valueIndex = 0; valueIndex < filterValues.length; valueIndex += 1) {
          const val = filterValues[valueIndex];
          if (val === 'EXISTS') {
            attributesFields.push(`$elem has ${filterKey} $${filterKey}_exist;`);
          } else {
            const preparedValue = R.type(val) === 'Boolean' ? val : `"${escapeString(val)}"`;
            attributesFields.push(`$elem has ${filterKey} ${preparedValue};`);
          }
        }
      }
    }
  }
  // Handle special case of search
  if (search) {
    for (let searchIndex = 0; searchIndex < searchFields.length; searchIndex += 1) {
      const searchFieldName = searchFields[searchIndex];
      attributesFields.push(`$elem has ${searchFieldName} $${searchFieldName};`);
    }
    const searchFilter = R.pipe(
      R.map((e) => `{ $${e} contains "${escapeString(search)}"; }`),
      R.join(' or ')
    )(searchFields);
    attributesFilters.push(`${searchFilter};`);
  }
  // build the final query
  const queryAttributesFields = R.join(' ', attributesFields);
  const queryAttributesFilters = R.join(' ', attributesFilters);
  const queryRelationsFields = R.join(' ', relationsFields);
  const headType = entityTypes.length === 1 ? R.head(entityTypes) : 'Basic-Object';
  const extraTypes =
    entityTypes.length > 1
      ? R.pipe(
          R.map((e) => `{ $elem isa ${e}; }`),
          R.join(' or '),
          R.concat(__, ';')
        )(entityTypes)
      : '';
  const baseQuery = `match $elem isa ${headType}, has internal_id $elem_id; ${extraTypes} ${queryRelationsFields} 
                      ${queryAttributesFields} ${queryAttributesFilters} get;`;
  return listElements(baseQuery, 'elem', first, offset, args);
};
export const listRelations = async (relationshipType, args) => {
  const searchFields = ['name', 'description'];
  const { first = 1000, after, orderBy, relationFilter, inferred = false } = args;
  let useInference = inferred;
  const { filters = [], search, fromId, fromRole, toId, toRole, fromTypes = [], toTypes = [] } = args;
  const {
    startTimeStart,
    startTimeStop,
    stopTimeStart,
    stopTimeStop,
    firstSeenStart,
    firstSeenStop,
    lastSeenStart,
    lastSeenStop,
    confidences = [],
  } = args;
  // Use $from, $to only if fromId or toId specified.
  // Else, just ask for the relation only.
  // fromType or toType only allow if fromId or toId available
  const definedRoles = !R.isNil(fromRole) || !R.isNil(toRole);
  const askForConnections = !R.isNil(fromId) || !R.isNil(toId) || definedRoles;
  const haveTargetFilters = filters && filters.length > 0; // For now filters only contains target to filtering
  const fromTypesFilter = fromTypes && fromTypes.length > 0;
  const toTypesFilter = toTypes && toTypes.length > 0;
  /*if (askForConnections === false && (haveTargetFilters || fromTypesFilter || toTypesFilter || search)) {
    throw DatabaseError('Cant list relation with types filtering or search if from or to id are not specified');
  }*/
  const offset = after ? cursorToOffset(after) : 0;
  const isRelationOrderBy = orderBy && R.includes('.', orderBy);
  // Handle relation type(s)
  const relationToGet = relationshipType || 'stix-core-relationship';
  // 0 - Check if we can support the query by Elastic
  const unsupportedOrdering = isRelationOrderBy && R.last(orderBy.split('.')) !== 'internal_id';
  // Search is not supported because its only search on the relation to.
  const supportedByCache = !search && !unsupportedOrdering && !haveTargetFilters && !inferred && !definedRoles;
  if (useCache(args) && supportedByCache) {
    const finalFilters = [];
    if (relationFilter) {
      const { relation, id, relationId } = relationFilter;
      finalFilters.push({ key: `${REL_INDEX_PREFIX}${relation}.internal_id`, values: [id] });
      if (relationId) {
        finalFilters.push({ key: `internal_id`, values: [relationId] });
      }
    }
    if (fromId) {
      finalFilters.push({ key: 'connections.internal_id', values: [fromId] });
    }
    if (toId) {
      finalFilters.push({ key: 'connections.internal_id', values: [toId] });
    }
    if (fromTypes && fromTypes.length > 0) finalFilters.push({ key: 'connections.types', values: fromTypes });
    if (toTypes && toTypes.length > 0) finalFilters.push({ key: 'connections.types', values: toTypes });
    if (startTimeStart) finalFilters.push({ key: 'start_time', values: [startTimeStart], operator: 'gt' });
    if (startTimeStop) finalFilters.push({ key: 'start_time', values: [startTimeStop], operator: 'lt' });
    if (stopTimeStart) finalFilters.push({ key: 'stop_time', values: [stopTimeStart], operator: 'gt' });
    if (stopTimeStop) finalFilters.push({ key: 'stop_time', values: [stopTimeStop], operator: 'lt' });
    if (firstSeenStart) finalFilters.push({ key: 'first_seen', values: [firstSeenStart], operator: 'gt' });
    if (firstSeenStop) finalFilters.push({ key: 'first_seen', values: [firstSeenStop], operator: 'lt' });
    if (lastSeenStart) finalFilters.push({ key: 'last_seen', values: [lastSeenStart], operator: 'gt' });
    if (lastSeenStop) finalFilters.push({ key: 'last_seen', values: [lastSeenStop], operator: 'lt' });
    if (confidences && confidences.length > 0) finalFilters.push({ key: 'confidence', values: confidences });
    const paginateArgs = R.pipe(R.assoc('types', [relationToGet]), R.assoc('filters', finalFilters))(args);
    return elPaginate(RELATIONSHIPS_INDICES, paginateArgs);
  }
  // 1- If not, use Grakn
  const queryFromTypes = fromTypesFilter
    ? R.pipe(
        R.map((e) => `{ $from isa ${e}; }`),
        R.join(' or '),
        R.concat(__, ';')
      )(fromTypes)
    : '';
  const queryToTypes = toTypesFilter
    ? R.pipe(
        R.map((e) => `{ $to isa ${e}; }`),
        R.join(' or '),
        R.concat(__, ';')
      )(toTypes)
    : '';
  // Search
  const relationsFields = [];
  const attributesFields = [];
  const attributesFilters = [];
  // Handle order by field
  if (isRelationOrderBy) {
    const [relation, field] = orderBy.split('.');
    const curatedRelation = relation.replace(REL_INDEX_PREFIX, '');
    if (curatedRelation.includes(REL_CONNECTED_SUFFIX)) {
      const finalCuratedRelation = curatedRelation.replace(REL_CONNECTED_SUFFIX, '');
      relationsFields.push(`$${finalCuratedRelation} has ${field} $order;`);
    } else {
      useInference = true;
      relationsFields.push(
        `($rel, $${curatedRelation}) isa ${curatedRelation}; $${curatedRelation} has ${field} $order;` +
          `not { ($rel, $compare) isa ${curatedRelation}; $compare has ${field} $conn-order; $conn-order > $order; };`
      );
    }
  } else if (orderBy) {
    attributesFields.push(`$rel has ${orderBy} $order;`);
  }
  // Handle every filters
  if (search) {
    for (let searchIndex = 0; searchIndex < searchFields.length; searchIndex += 1) {
      const searchFieldName = searchFields[searchIndex];
      attributesFields.push(`$to has ${searchFieldName} $${searchFieldName};`);
    }
    const searchFilter = R.pipe(
      R.map((e) => `{ $${e} contains "${escapeString(search)}"; }`),
      R.join(' or ')
    )(searchFields);
    attributesFilters.push(`${searchFilter};`);
  }
  if (fromId) attributesFilters.push(`$from has internal_id "${escapeString(fromId)}";`);
  if (toId) attributesFilters.push(`$to has internal_id "${escapeString(toId)}";`);
  if (startTimeStart || startTimeStop) {
    attributesFields.push(`$rel has start_time $fs;`);
    if (startTimeStart) attributesFilters.push(`$fs > ${prepareDate(startTimeStart)};`);
    if (startTimeStop) attributesFilters.push(`$fs < ${prepareDate(startTimeStop)};`);
  }
  if (stopTimeStart || stopTimeStop) {
    attributesFields.push(`$rel has stop_time $ls;`);
    if (stopTimeStart) attributesFilters.push(`$ls > ${prepareDate(stopTimeStart)};`);
    if (stopTimeStop) attributesFilters.push(`$ls < ${prepareDate(stopTimeStop)};`);
  }
  if (firstSeenStart || firstSeenStop) {
    attributesFields.push(`$rel has first_seen $fs;`);
    if (firstSeenStart) attributesFilters.push(`$fs > ${prepareDate(firstSeenStart)};`);
    if (firstSeenStop) attributesFilters.push(`$fs < ${prepareDate(firstSeenStop)};`);
  }
  if (lastSeenStart || lastSeenStop) {
    attributesFields.push(`$rel has last_seen $ls;`);
    if (lastSeenStart) attributesFilters.push(`$ls > ${prepareDate(lastSeenStart)};`);
    if (lastSeenStop) attributesFilters.push(`$ls < ${prepareDate(lastSeenStop)};`);
  }
  if (confidences && confidences.length > 0) {
    attributesFields.push(`$rel has confidence $confidence;`);
    // eslint-disable-next-line prettier/prettier
    attributesFilters.push(
      R.pipe(
        R.map((e) => `{ $confidence == ${e}; }`),
        R.join(' or '),
        R.concat(__, ';')
      )(confidences)
    );
  }
  const relationRef = relationFilter ? 'relationRef' : null;
  if (relationFilter) {
    // eslint-disable-next-line no-shadow
    const { relation, fromRole: fromRoleFilter, toRole: toRoleFilter, id, relationId } = relationFilter;
    const pEid = escapeString(id);
    const relationQueryPart = `$${relationRef}(${fromRoleFilter}:$rel, ${toRoleFilter}:$pointer) isa ${relation}; $pointer has internal_id "${pEid}";`;
    relationsFields.push(relationQueryPart);
    if (relationId) {
      attributesFilters.push(`$rel has internal_id "${escapeString(relationId)}";`);
    }
  }
  if (filters.length > 0) {
    // eslint-disable-next-line
    for (const f of filters) {
      if (!R.includes(REL_CONNECTED_SUFFIX, f.key)) {
        throw FunctionalError('Filters only support connected target filtering');
      }
      // eslint-disable-next-line prettier/prettier
      const filterKey = f.key.replace(REL_INDEX_PREFIX, '').replace(REL_CONNECTED_SUFFIX, '').split('.');
      const [key, val] = filterKey;
      const queryFilters = R.pipe(
        R.map((e) => `{ $${key} has ${val} ${f.operator === 'match' ? 'contains' : ''} "${escapeString(e)}"; }`),
        R.join(' or '),
        R.concat(__, ';')
      )(f.values);
      attributesFilters.push(queryFilters);
    }
  }
  // Build the query
  const queryAttributesFields = R.join(' ', attributesFields);
  const queryAttributesFilters = R.join(' ', attributesFilters);
  const queryRelationsFields = R.join(' ', relationsFields);
  const querySource = askForConnections
    ? `$rel(${fromRole ? `${fromRole}:` : ''}$from, ${toRole ? `${toRole}:` : ''}$to)`
    : '$rel';
  const baseQuery = `match ${querySource} isa ${relationToGet}; 
  ${queryFromTypes} ${queryToTypes} ${queryRelationsFields} ${queryAttributesFields} ${queryAttributesFilters} get;`;
  const listArgs = R.assoc('inferred', useInference, args);
  return listElements(baseQuery, 'rel', first, offset, listArgs);
};
// endregion

// region Loader element
export const load = async (query, entities, options) => {
  const data = await find(query, entities, options);
  if (data.length > 1) {
    logger.debug('[GRAKN] Maybe you should use list instead for multiple results', { query });
  }
  return R.head(data);
};

const loadElementById = async (ids, type, args = {}) => {
  const qType = type || 'thing';
  const workingIds = Array.isArray(ids) ? ids : [ids];
  const searchIds = R.map((id) => {
    const eid = escapeString(id);
    return `{ $x has internal_id "${eid}";} or { $x has standard_id "${eid}";} or { $x has stix_ids "${eid}";}`;
  }, workingIds);
  const attrIds = searchIds.join(' or ');
  const query = `match $x isa ${qType}; ${attrIds}; get;`;
  const element = await load(query, ['x'], args);
  return element ? element.x : null;
};

export const internalLoadById = async (id, args = {}) => {
  const { type } = args;
  if (useCache(args)) return elLoadByIds(id, type);
  return loadElementById(id, type, args);
};

export const loadById = async (id, type, args = {}) => {
  if (R.isNil(type) || R.isEmpty(type)) {
    throw FunctionalError(`You need to specify a type when loading a element`);
  }
  const loadArgs = R.assoc('type', type, args);
  return internalLoadById(id, loadArgs);
};
// endregion

// region Indexer
export const reindexAttributeValue = async (queryType, type, value) => {
  const index = inferIndexFromConceptType(queryType);
  const readQuery = `match $x isa ${queryType}, has ${escape(type)} $a, has internal_id $x_id; $a "${escapeString(
    value
  )}"; get;`;
  logger.debug(`[GRAKN - infer: false] attributeUpdate`, { query: readQuery });
  const elementIds = await executeRead(async (rTx) => {
    const iterator = await rTx.query(readQuery, { infer: false });
    const answer = await iterator.collect();
    return answer.map((n) => n.get('x_id').value());
  });
  let body;
  if (R.includes(type, multipleAttributes)) {
    body = elementIds.flatMap((id) => [{ update: { _index: index, _id: id } }, { doc: { [type]: [value] } }]);
  } else {
    body = elementIds.flatMap((id) => [{ update: { _index: index, _id: id } }, { doc: { [type]: value } }]);
  }
  if (body.length > 0) {
    await elBulk({ refresh: true, body });
  }
};
// endregion

// region Graphics
const buildAggregationQuery = (entityType, filters, options) => {
  const { operation, field, interval, startDate, endDate } = options;
  let baseQuery = `match $from isa ${entityType}; ${startDate || endDate ? `$from has ${field} $created;` : ''}`;
  if (startDate) baseQuery = `${baseQuery} $created > ${prepareDate(startDate)};`;
  if (endDate) baseQuery = `${baseQuery} $created < ${prepareDate(endDate)};`;
  const filterQuery = R.pipe(
    R.map((filterElement) => {
      const { isRelation, value, start, end, type } = filterElement;
      const eValue = `${escapeString(value)}`;
      if (isRelation) {
        const fromRole = `${type}_from`;
        const toRole = `${type}_to`;
        const dateRange =
          start && end
            ? `$rel_${type} has start_time $fs; $fs > ${prepareDate(start)}; $fs < ${prepareDate(end)};`
            : '';
        const relation = `$rel_${type}(${fromRole}:$from, ${toRole}:$${type}_to) isa ${type};`;
        return `${relation} ${dateRange} $${type}_to has internal_id "${eValue}";`;
      }
      return `$from has ${type} "${eValue}";`;
    }),
    R.join('')
  )(filters);
  const groupField = interval ? `${field}_${interval}` : field;
  const groupingQuery = `$from has ${groupField} $g; get; group $g; ${operation};`;
  return `${baseQuery} ${filterQuery} ${groupingQuery}`;
};
const graknTimeSeries = (query, keyRef, valueRef, inferred) => {
  return executeRead(async (rTx) => {
    logger.debug(`[GRAKN - infer: ${inferred}] timeSeries`, { query });
    const iterator = await rTx.query(query, { infer: inferred });
    const answer = await iterator.collect();
    return Promise.all(
      answer.map(async (n) => {
        const owner = await n.owner().value();
        const value = await n.answers()[0].number();
        return { [keyRef]: owner, [valueRef]: value };
      })
    );
  });
};
export const timeSeriesEntities = async (entityType, filters, options) => {
  // filters: [ { isRelation: true, type: stix_relation, value: uuid } ]
  //            { isRelation: false, type: report_class, value: string } ]
  const { startDate, endDate, operation, field, interval, noCache = false, inferred = false } = options;
  // Check if can be supported by ES
  let histogramData;
  if (!noCache && operation === 'count' && !inferred) {
    histogramData = await elHistogramCount(entityType, field, interval, startDate, endDate, filters);
  } else {
    // If not compatible, do it with grakn
    const finalQuery = buildAggregationQuery(entityType, filters, options);
    histogramData = await graknTimeSeries(finalQuery, 'date', 'value', inferred);
  }
  return fillTimeSeries(startDate, endDate, interval, histogramData);
};
export const timeSeriesRelations = async (options) => {
  // filters: [ { isRelation: true, type: stix_relation, value: uuid }
  //            { isRelation: false, type: report_class, value: string } ]
  const { startDate, endDate, operation, relationship_type: relationshipType, field, interval } = options;
  const { fromId, noCache = false, inferred = false } = options;
  // Check if can be supported by ES
  let histogramData;
  const entityType = relationshipType ? escape(relationshipType) : 'stix-relationship';
  if (!noCache && operation === 'count' && inferred === false) {
    const filters = [];
    if (fromId) filters.push({ isRelation: false, type: 'connections.internal_id', value: fromId });
    histogramData = await elHistogramCount(entityType, field, interval, startDate, endDate, filters);
  } else {
    const query = `match $x ${fromId ? '($from)' : ''} isa ${entityType}; ${
      fromId ? `$from has internal_id "${escapeString(fromId)}";` : ''
    }`;
    const finalQuery = `${query} $x has ${field}_${interval} $g; get; group $g; ${operation};`;
    histogramData = await graknTimeSeries(finalQuery, 'date', 'value', inferred);
  }
  return fillTimeSeries(startDate, endDate, interval, histogramData);
};
export const distributionEntities = async (entityType, filters = [], options) => {
  // filters: { isRelation: true, type: stix_relation, start: date, end: date, value: uuid }
  const { noCache = false, inferred = false, limit = 10, order = 'asc' } = options;
  const { startDate, endDate, field, operation } = options;
  let distributionData;
  // Unsupported in cache: const { isRelation, value, from, to, start, end, type };
  if (field.includes('.')) {
    throw FunctionalError('Distribution entities doesnt support relation aggregation field');
  }
  const supportedFilters = R.filter((f) => f.start || f.end || f.from || f.to, filters).length === 0;
  if (!noCache && operation === 'count' && supportedFilters && inferred === false) {
    distributionData = await elAggregationCount(entityType, field, startDate, endDate, filters);
  } else {
    const finalQuery = buildAggregationQuery(entityType, filters, options);
    distributionData = await graknTimeSeries(finalQuery, 'label', 'value', inferred);
  }
  // Take a maximum amount of distribution depending on the ordering.
  const orderingFunction = order === 'asc' ? R.ascend : R.descend;
  return R.take(limit, R.sortWith([orderingFunction(R.prop('value'))])(distributionData));
};
export const distributionRelations = async (options) => {
  const { field, operation } = options; // Mandatory fields
  const { fromId = null, limit = 50, order, noCache = false, inferred = false } = options;
  const { startDate, endDate, relationship_type: relationshipType, toTypes = [] } = options;
  let distributionData;
  const entityType = relationshipType ? escape(relationshipType) : ABSTRACT_STIX_RELATIONSHIP;
  let dateAttribute = 'start_time';
  if (isStixMetaRelationship(entityType)) {
    dateAttribute = 'created_at';
  }
  // Using elastic can only be done if the distribution is a count on types
  if (!noCache && field === 'entity_type' && operation === 'count' && inferred === false) {
    distributionData = await elAggregationRelationsCount(entityType, startDate, endDate, toTypes, fromId);
  } else {
    const query = `match $rel($from, $to) isa ${entityType}; ${
      toTypes && toTypes.length > 0
        ? `${R.join(
            ' ',
            R.map((toType) => `{ $to isa ${escape(toType)}; } or`, toTypes)
          )} { $to isa ${escape(R.head(toTypes))}; };`
        : ''
    } ${fromId ? ` $from has internal_id "${escapeString(fromId)}"; ` : ''}
    ${
      startDate && endDate
        ? `$rel has ${dateAttribute} $fs; $fs > ${prepareDate(startDate)}; $fs < ${prepareDate(endDate)};`
        : ''
    }
      $to has ${escape(field)} $g; get; group $g; ${escape(operation)};`;
    distributionData = await graknTimeSeries(query, 'label', 'value', inferred);
  }
  // Take a maximum amount of distribution depending on the ordering.
  const orderingFunction = order === 'asc' ? R.ascend : R.descend;
  if (field === 'internal_id') {
    const data = R.take(limit, R.sortWith([orderingFunction(R.prop('value'))])(distributionData));
    return R.map((n) => R.assoc('entity', elLoadById(n.label), n), data);
  }
  return R.take(limit, R.sortWith([orderingFunction(R.prop('value'))])(distributionData));
};
export const distributionEntitiesThroughRelations = async (options) => {
  const { limit = 10, order, inferred = false } = options;
  const { relationshipType, remoteRelationshipType, toType, fromId, field, operation } = options;
  let query = `match $rel($from, $to) isa ${relationshipType}; $to isa ${toType};`;
  query += `$from has internal_id "${escapeString(fromId)}";`;
  query += `$rel2($to, $to2) isa ${remoteRelationshipType};`;
  query += `$to2 has ${escape(field)} $g; get; group $g; ${escape(operation)};`;
  const distributionData = await graknTimeSeries(query, 'label', 'value', inferred);
  // Take a maximum amount of distribution depending on the ordering.
  const orderingFunction = order === 'asc' ? R.ascend : R.descend;
  return R.take(limit, R.sortWith([orderingFunction(R.prop('value'))])(distributionData));
};
// endregion

// region mutation common
const prepareAttribute = (value) => {
  // Attribute is coming from GraphQL
  if (value instanceof Date) return prepareDate(value);
  // Attribute is coming from internal
  if (Date.parse(value) > 0 && new Date(value).toISOString() === value) return prepareDate(value);
  // TODO Delete that
  if (/^\d{4}-[01]\d-[0-3]\dT[0-2]\d:[0-5]\d:[0-5]\d\.\d+([+-][0-2]\d:[0-5]\d|Z)$/.test(value))
    return prepareDate(value);
  if (/^\d{4}-[01]\d-[0-3]\dT[0-2]\d:[0-5]\d:[0-5]\dZ$/.test(value)) return prepareDate(value);
  if (typeof value === 'string') return `"${escapeString(value)}"`;
  return escape(value);
};
const flatAttributesForObject = (data) => {
  const elements = Object.entries(data);
  return R.pipe(
    R.map((elem) => {
      const key = R.head(elem);
      const value = R.last(elem);
      if (Array.isArray(value)) {
        return R.map((iter) => ({ key, value: iter }), value);
      }
      // Some dates needs to detailed for search
      if (value && R.includes(key, statsDateAttributes)) {
        return [
          { key, value },
          { key: `${key}_day`, value: dayFormat(value) },
          { key: `${key}_month`, value: monthFormat(value) },
          { key: `${key}_year`, value: yearFormat(value) },
        ];
      }
      return { key, value };
    }),
    R.flatten,
    R.filter((f) => f.value !== undefined)
  )(elements);
};
// endregion

// region mutation update
const innerUpdateAttribute = async (user, instance, rawInput, wTx, options = {}) => {
  const { id } = instance;
  const { forceUpdate = false, operation = EVENT_TYPE_UPDATE } = options;
  const { key, value } = rawInput; // value can be multi valued
  // Format the data in regards of the operation for multiple attributes
  const isMultiple = R.includes(key, multipleAttributes);
  let finalVal;
  if (isMultiple) {
    const currentValues = instance[key];
    if (operation === EVENT_TYPE_UPDATE_ADD) {
      finalVal = R.pipe(R.append(value), R.flatten, R.uniq)(currentValues);
    } else if (operation === EVENT_TYPE_UPDATE_REMOVE) {
      finalVal = R.filter((n) => !R.includes(n, value), currentValues);
    } else {
      finalVal = value;
    }
    if (!forceUpdate && R.equals(finalVal.sort(), currentValues.sort())) {
      return [];
    }
  } else {
    finalVal = value;
    if (!forceUpdate && R.equals(instance[key], R.head(value))) {
      return [];
    }
  }
  const input = R.assoc('value', finalVal, rawInput);
  const updatedInputs = [input];
  // --- 01 Get the current attribute types
  const escapedKey = escape(key);
  const labelTypeQuery = `match $x type ${escapedKey}; get;`;
  const labelIterator = await wTx.query(labelTypeQuery);
  const labelAnswer = await labelIterator.next();
  // eslint-disable-next-line prettier/prettier
  const ansConcept = labelAnswer.map().get('x');
  const attrType = await ansConcept.asRemote(wTx).valueType();
  const typedValues = R.map((v) => {
    if (attrType === GraknString) return `"${escapeString(v)}"`;
    if (attrType === GraknDate) return prepareDate(v);
    return escape(v);
  }, input.value);
  // --- Delete the old attribute
  const entityId = `${escapeString(id)}`;
  const deleteQuery = `match $x has internal_id "${entityId}", has ${escapedKey} $del; delete $x has ${escapedKey} $del;`;
  logger.debug(`[GRAKN - infer: false] updateAttribute - delete`, { query: deleteQuery });
  await wTx.query(deleteQuery);
  // TODO @Julien --- If no more ownership, delete the entire attribute
  if (typedValues.length > 0) {
    let graknValues;
    if (typedValues.length === 1) {
      graknValues = `has ${escapedKey} ${R.head(typedValues)}`;
    } else {
      graknValues = `${R.join(
        ' ',
        R.map((gVal) => `has ${escapedKey} ${gVal},`, R.tail(typedValues))
      )} has ${escapedKey} ${R.head(typedValues)}`;
    }
    const createQuery = `match $x has internal_id "${entityId}"; insert $x ${graknValues};`;
    logger.debug(`[GRAKN - infer: false] updateAttribute - insert`, { query: createQuery });
    await wTx.query(createQuery);
  }
  // Adding dates elements
  const updateOperations = [];
  if (R.includes(key, statsDateAttributes)) {
    const dayValue = dayFormat(R.head(input.value));
    const monthValue = monthFormat(R.head(input.value));
    const yearValue = yearFormat(R.head(input.value));
    const dayInput = { key: `${key}_day`, value: [dayValue] };
    updatedInputs.push(dayInput);
    updateOperations.push(innerUpdateAttribute(user, instance, dayInput, wTx));
    const monthInput = { key: `${key}_month`, value: [monthValue] };
    updatedInputs.push(monthInput);
    updateOperations.push(innerUpdateAttribute(user, instance, monthInput, wTx));
    const yearInput = { key: `${key}_year`, value: [yearValue] };
    updatedInputs.push(yearInput);
    updateOperations.push(innerUpdateAttribute(user, instance, yearInput, wTx));
  }
  // Update modified / updated_at
  if (isStixDomainObject(instance.entity_type) && key !== 'modified' && key !== 'updated_at') {
    const today = now();
    const updatedAtInput = { key: 'updated_at', value: [today] };
    updatedInputs.push(updatedAtInput);
    updateOperations.push(innerUpdateAttribute(user, instance, updatedAtInput, wTx));
    const modifiedAtInput = { key: 'modified', value: [today] };
    updatedInputs.push(modifiedAtInput);
    updateOperations.push(innerUpdateAttribute(user, instance, modifiedAtInput, wTx));
  }
  await Promise.all(updateOperations);
  return updatedInputs;
};

export const updateAttribute = async (user, id, type, inputs, options = {}) => {
  const elements = Array.isArray(inputs) ? inputs : [inputs];
<<<<<<< HEAD
  const { noLog = false, operation = EVENT_TYPE_UPDATE } = options;
  if (operation !== EVENT_TYPE_UPDATE && elements.length > 1) {
    throw FunctionalError(`Unsupported operation`, { operation, elements });
  }
  let instance;
  if (isBasicRelationship(type)) {
    instance = await loadRelationById(id, type, options);
  } else {
    instance = await loadEntityById(id, type, options);
  }
=======
  // const { noLog = false } = options;
  const instance = await loadById(id, type, options);
>>>>>>> a1bb1437
  if (!instance) {
    throw FunctionalError(`Cant find element to update`, { id, type });
  }
  // --- take lock, ensure no one currently create or update this element
  let lock;
  const updatedInputs = [];
  try {
    // Try to get the lock in redis
    lock = await lockResource(instance.internal_id);
    await executeWrite(async (wTx) => {
      // Update all needed attributes
      for (let index = 0; index < elements.length; index += 1) {
        const input = elements[index];
        // eslint-disable-next-line no-await-in-loop
        const ins = await innerUpdateAttribute(user, instance, input, wTx, options);
        updatedInputs.push(...ins);
      }
      // If update is part of the key, update the standard_id
      const instanceType = instance.entity_type;
      const isRelation = instance.base_type === BASE_TYPE_RELATION;
      const keys = R.map((t) => t.key, elements);
      if (!isRelation && isFieldContributingToStandardId(instanceType, keys)) {
        // eslint-disable-next-line no-await-in-loop
        const standardId = await generateStandardId(instanceType, instance);
        const standardInput = { key: 'standard_id', value: [standardId] };
        // eslint-disable-next-line no-await-in-loop
        const ins = await innerUpdateAttribute(user, instance, standardInput, wTx, options);
        // currentInstanceData = R.assoc('standard_id', standardId, currentInstanceData);
        updatedInputs.push(...ins);
      }
    });
    // Update elasticsearch and send logs
    const postOperations = [];
    const index = inferIndexFromConceptType(instance.entity_type);
    const esData = R.mergeAll(
      R.map((updatedInput) => {
        const { key, value } = updatedInput;
        const val = R.includes(key, multipleAttributes) ? value : R.head(value);
        // eslint-disable-next-line no-nested-ternary
        const typedVal = val === 'true' ? true : val === 'false' ? false : val;
        return { [key]: typedVal };
      }, updatedInputs)
    );
    postOperations.push(elUpdate(index, instance.internal_id, { doc: esData }));
    const dataToLogSend = R.filter((input) => input.key !== 'graph_data', elements);
    if (!noLog && !R.isEmpty(dataToLogSend)) {
      const baseData = {
        standard_id: instance.standard_id,
        internal_id: instance.id,
        entity_type: instance.entity_type,
        spec_version: instance.spec_version,
      };
      let from;
      let to;
      if (instance.base_type === BASE_TYPE_RELATION) {
<<<<<<< HEAD
        const fromPromise = internalLoadEntityById(instance.fromId);
        const toPromise = internalLoadEntityById(instance.toId);
        const [fromEntity, toEntity] = await Promise.all([fromPromise, toPromise]);
        from = fromEntity;
        to = toEntity;
      }
      for (const dataLog of dataToLogSend) {
        postOperations.push(sendLog(operation, user, baseData, { key: dataLog.key, value: dataLog.value, from, to }));
=======
        const from = await internalLoadById(instance.fromId);
>>>>>>> a1bb1437
      }
    }
    // Wait for all
    await Promise.all(postOperations);
  } finally {
    if (lock) await lock.unlock();
  }
  // Return fully updated instance
  const inputPairs = R.map((input) => {
    const { key, value } = input;
    const val = R.includes(key, multipleAttributes) ? value : R.head(value);
    return { [key]: val };
  }, updatedInputs);
  const updatedData = R.mergeAll(inputPairs);
  return R.mergeRight(instance, updatedData);
};

export const patchAttribute = async (user, id, type, patch, options = {}) => {
  const inputs = R.pipe(
    R.toPairs,
    R.map((t) => {
      const val = R.last(t);
      return { key: R.head(t), value: Array.isArray(val) ? val : [val] };
    })
  )(patch);
  return updateAttribute(user, id, type, inputs, options);
};
// endregion

// region mutation relation
const upsertRelation = async (user, relationship, type, data) => {
  if (!R.isNil(data.stix_id) && relationship.stix_ids.length < 3) {
    const id = relationship.internal_id;
    const patch = { stix_ids: [data.stix_id] };
    return patchAttribute(user, id, type, patch, { operation: EVENT_TYPE_UPDATE_ADD });
  }
  return relationship;
};
const createRelationRaw = async (user, input, opts = {}) => {
  const { fromId, toId, relationship_type: relationshipType } = input;
  const { noLog = false } = opts;
  // 01. First fix the direction of the relation
  if (!fromId || !toId) throw FunctionalError(`Relation without from or to`, { input });
  if (fromId === toId) {
    /* istanbul ignore next */
    throw FunctionalError(`You cant create a relation with the same source and target`, {
      from: input.fromId,
      relationshipType,
    });
  }
  // Check dependencies
  const fromRole = `${relationshipType}_from`;
  const toRole = `${relationshipType}_to`;
  const fromPromise = internalLoadById(fromId);
  const toPromise = internalLoadById(toId);
  const [from, to] = await Promise.all([fromPromise, toPromise]);
  if (!from || !to) {
    throw MissingReferenceError({ input, from, to });
  }
  // 03. Generate the ID
  const internalId = generateInternalId();
  const standardId = await generateStandardId(relationshipType, input);
  // 04. Check existing relationship
  const listingArgs = { fromId: from.internal_id, toId: to.internal_id };
  if (isStixCoreRelationship(relationshipType)) {
    if (!R.isNil(input.start_time)) {
      listingArgs.startTimeStart = prepareDate(moment(input.start_time).subtract(1, 'months').utc());
      listingArgs.startTimeStop = prepareDate(moment(input.start_time).add(1, 'months').utc());
    }
    if (!R.isNil(input.stop_time)) {
      listingArgs.stopTimeStart = prepareDate(moment(input.stop_time).subtract(1, 'months'));
      listingArgs.stopTimeStop = prepareDate(moment(input.stop_time).add(1, 'months'));
    }
  } else if (isStixSightingRelationship(relationshipType)) {
    if (!R.isNil(input.first_seen)) {
      listingArgs.firstSeenStart = prepareDate(moment(input.first_seen).subtract(1, 'months').utc());
      listingArgs.firstSeenStop = prepareDate(moment(input.first_seen).add(1, 'months').utc());
    }
    if (!R.isNil(input.last_seen)) {
      listingArgs.lastSeenStart = prepareDate(moment(input.last_seen).subtract(1, 'months'));
      listingArgs.lastSeenStop = prepareDate(moment(input.last_seen).add(1, 'months'));
    }
  }
  const existingRelationships = await listRelations(relationshipType, listingArgs);
  let existingRelationship = null;
  if (existingRelationships.edges.length > 0) {
    existingRelationship = R.head(existingRelationships.edges).node;
  }
  if (existingRelationship) {
    return upsertRelation(user, existingRelationship, relationshipType, input);
  }

  // 05. Prepare the relation to be created
  const today = now();
  let relationAttributes = {};
  // Default attributes
  // basic-relationship
  relationAttributes.internal_id = internalId;
  relationAttributes.standard_id = standardId;
  relationAttributes.entity_type = relationshipType;
  relationAttributes.created_at = today;
  relationAttributes.updated_at = today;
  // stix-relationship
  if (isStixRelationShipExceptMeta(relationshipType)) {
    relationAttributes.stix_ids = R.isNil(input.stix_id) ? [] : [input.stix_id];
    relationAttributes.spec_version = STIX_SPEC_VERSION;
    relationAttributes.revoked = R.isNil(input.revoked) ? false : input.revoked;
    relationAttributes.confidence = R.isNil(input.confidence) ? 0 : input.confidence;
    relationAttributes.lang = R.isNil(input.lang) ? 'en' : input.lang;
    relationAttributes.created = R.isNil(input.created) ? today : input.created;
    relationAttributes.modified = R.isNil(input.modified) ? today : input.modified;
  }
  // stix-core-relationship
  if (isStixCoreRelationship(relationshipType)) {
    relationAttributes.relationship_type = relationshipType;
    relationAttributes.description = input.description ? input.description : '';
    relationAttributes.start_time = R.isNil(input.start_time) ? new Date(FROM_START) : input.start_time;
    relationAttributes.stop_time = R.isNil(input.stop_time) ? new Date(UNTIL_END) : input.stop_time;
    /* istanbul ignore if */
    if (relationAttributes.start_time > relationAttributes.stop_time) {
      throw DatabaseError('You cant create a relation with a start_time less than the stop_time', {
        from: input.fromId,
        input,
      });
    }
  }
  // stix-observable-relationship
  if (isStixCyberObservableRelationship(relationshipType)) {
    relationAttributes.relationship_type = relationshipType;
    relationAttributes.start_time = R.isNil(input.start_time) ? new Date(FROM_START) : input.start_time;
    relationAttributes.stop_time = R.isNil(input.stop_time) ? new Date(UNTIL_END) : input.stop_time;
    /* istanbul ignore if */
    if (relationAttributes.start_time > relationAttributes.stop_time) {
      throw DatabaseError('You cant create a relation with a start_time less than the stop_time', {
        from: input.fromId,
        input,
      });
    }
  }
  // stix-sighting-relationship
  if (isStixSightingRelationship(relationshipType)) {
    relationAttributes.description = R.isNil(input.description) ? '' : input.description;
    relationAttributes.attribute_count = R.isNil(input.attribute_count) ? 1 : input.attribute_count;
    relationAttributes.x_opencti_negative = R.isNil(input.x_opencti_negative) ? false : input.x_opencti_negative;
    relationAttributes.first_seen = R.isNil(input.first_seen) ? new Date(FROM_START) : input.first_seen;
    relationAttributes.last_seen = R.isNil(input.last_seen) ? new Date(UNTIL_END) : input.last_seen;
    /* istanbul ignore if */
    if (relationAttributes.first_seen > relationAttributes.last_seen) {
      throw DatabaseError('You cant create a relation with a first_seen less than the last_seen', {
        from: input.fromId,
        input,
      });
    }
  }
  // Add the additional fields for dates (day, month, year)
  const dataKeys = Object.keys(relationAttributes);
  for (let index = 0; index < dataKeys.length; index += 1) {
    // Adding dates elements
    if (R.includes(dataKeys[index], statsDateAttributes)) {
      const dayValue = dayFormat(relationAttributes[dataKeys[index]]);
      const monthValue = monthFormat(relationAttributes[dataKeys[index]]);
      const yearValue = yearFormat(relationAttributes[dataKeys[index]]);
      relationAttributes = R.pipe(
        R.assoc(`${dataKeys[index]}_day`, dayValue),
        R.assoc(`${dataKeys[index]}_month`, monthValue),
        R.assoc(`${dataKeys[index]}_year`, yearValue)
      )(relationAttributes);
    }
  }
  let lock;
  try {
    // Try to get the lock in redis
    lock = await lockResource(internalId);
    // 04. Create the relation
    await executeWrite(async (wTx) => {
      // Build final query
      let query = `match $from isa ${input.fromType ? input.fromType : 'thing'}; 
      $from has internal_id "${from.internal_id}"; 
      $to has internal_id "${to.internal_id}";
      insert $rel(${fromRole}: $from, ${toRole}: $to) isa ${relationshipType},`;
      const queryElements = flatAttributesForObject(relationAttributes);
      const nbElements = queryElements.length;
      for (let index = 0; index < nbElements; index += 1) {
        const { key, value } = queryElements[index];
        const insert = prepareAttribute(value);
        const separator = index + 1 === nbElements ? ';' : ',';
        query += `has ${key} ${insert}${separator} `;
      }
      logger.debug(`[GRAKN - infer: false] createRelation`, { query });
      const iterator = await wTx.query(query);
      const txRelation = await iterator.next();
      if (txRelation === null) {
        throw MissingReferenceError({ input });
      }
    });
  } catch (err) {
    // Lock cant be acquired after 5 sec, assume relation already exists.
    if (err.name === TYPE_LOCK_ERROR) {
      throw DatabaseError('Operation still in progress (redis lock)', { id: internalId });
    }
    throw err;
  } finally {
    if (lock) await lock.unlock();
  }
  // 06. Prepare the final data with Grakn IDs
  const createdRel = R.pipe(
    R.assoc('id', internalId),
    R.assoc('fromId', from.internal_id),
    R.assoc('fromRole', fromRole),
    R.assoc('fromType', from.entity_type),
    R.assoc('toId', to.internal_id),
    R.assoc('toRole', toRole),
    R.assoc('toType', to.entity_type),
    // Relation specific
    R.assoc('inferred', false),
    // Types
    R.assoc('entity_type', relationshipType),
    R.assoc('parent_types', getParentTypes(relationshipType)),
    R.assoc('base_type', BASE_TYPE_RELATION)
  )(relationAttributes);
  const postOperations = [];
  // 07. Index the relation and the modification in the base entity
  postOperations.push(elIndexElements([createdRel]));
  // 08. Send logs
  if (!noLog) {
    if (isStixMetaRelationship(relationshipType)) {
      const eventType = relationshipType === RELATION_CREATED_BY ? EVENT_TYPE_UPDATE : EVENT_TYPE_UPDATE_ADD;
      postOperations.push(sendLog(eventType, user, createdRel, { from, to }));
    } else {
      postOperations.push(sendLog(EVENT_TYPE_CREATE, user, createdRel, { from, to }));
    }
  }
  await Promise.all(postOperations);
  // 09. Return result if no need to reverse the relations from and to
  return createdRel;
};
const addCreatedBy = async (user, fromInternalId, createdById, opts = {}) => {
  if (!createdById) return undefined;
  const input = {
    fromId: fromInternalId,
    toId: createdById,
    relationship_type: RELATION_CREATED_BY,
  };
  return createRelationRaw(user, input, opts);
};
const addMarkingDef = async (user, fromInternalId, markingDefId, opts = {}) => {
  if (!markingDefId) return undefined;
  const input = {
    fromId: fromInternalId,
    toId: markingDefId,
    relationship_type: RELATION_OBJECT_MARKING,
  };
  return createRelationRaw(user, input, opts);
};
const addMarkingDefs = async (user, internalId, markingDefIds, opts = {}) => {
  if (!markingDefIds || R.isEmpty(markingDefIds)) return undefined;
  const markings = [];
  // Relations cannot be created in parallel.
  for (let i = 0; i < markingDefIds.length; i += 1) {
    // eslint-disable-next-line no-await-in-loop
    const marking = await addMarkingDef(user, internalId, markingDefIds[i], opts);
    markings.push(marking);
  }
  return markings;
};
const addLabel = async (user, fromInternalId, labelInput, opts = {}) => {
  if (!labelInput) return undefined;
  let labelId = labelInput;
  if (!isStixId(labelInput) && !isInternalId(labelInput)) {
    const labels = await listEntities([ENTITY_TYPE_LABEL], ['value'], {
      filters: [{ key: 'value', values: [labelInput], operator: 'eq' }],
    });
    if (labels.edges.length === 0) {
      throw FunctionalError(`The label ${labelInput} does not exist, please create it before using it`);
    }
    labelId = R.head(labels.edges).node.id;
  }
  const input = {
    fromId: fromInternalId,
    toId: labelId,
    relationship_type: RELATION_OBJECT_LABEL,
  };
  return createRelationRaw(user, input, opts);
};
const addLabels = async (user, internalId, labelIds, opts = {}) => {
  if (!labelIds || R.isEmpty(labelIds)) return undefined;
  const labels = [];
  // Relations cannot be created in parallel.
  for (let i = 0; i < labelIds.length; i += 1) {
    // eslint-disable-next-line no-await-in-loop
    const tag = await addLabel(user, internalId, labelIds[i], opts);
    labels.push(tag);
  }
  return labels;
};
const addExternalReference = async (user, fromInternalId, externalReferenceId, opts = {}) => {
  if (!externalReferenceId) return undefined;
  const input = {
    fromId: fromInternalId,
    toId: externalReferenceId,
    relationship_type: RELATION_EXTERNAL_REFERENCE,
  };
  return createRelationRaw(user, input, opts);
};
const addExternalReferences = async (user, internalId, externalReferenceIds, opts = {}) => {
  if (!externalReferenceIds || R.isEmpty(externalReferenceIds)) return undefined;
  const externalReferences = [];
  // Relations cannot be created in parallel.
  for (let i = 0; i < externalReferenceIds.length; i += 1) {
    // eslint-disable-next-line no-await-in-loop
    const externalReference = await addExternalReference(user, internalId, externalReferenceIds[i], opts);
    externalReferences.push(externalReference);
  }
  return externalReferences;
};
const addKillChain = async (user, fromInternalId, killChainId, opts = {}) => {
  if (!killChainId) return undefined;
  const input = {
    fromId: fromInternalId,
    toId: killChainId,
    relationship_type: RELATION_KILL_CHAIN_PHASE,
  };
  return createRelationRaw(user, input, opts);
};
const addKillChains = async (user, internalId, killChainIds, opts = {}) => {
  if (!killChainIds || R.isEmpty(killChainIds)) return undefined;
  const killChains = [];
  // Relations cannot be created in parallel.
  for (let i = 0; i < killChainIds.length; i += 1) {
    // eslint-disable-next-line no-await-in-loop
    const killChain = await addKillChain(user, internalId, killChainIds[i], opts);
    killChains.push(killChain);
  }
  return killChains;
};
const addObject = async (user, fromInternalId, stixObjectId, opts = {}) => {
  if (!stixObjectId) return undefined;
  const input = {
    fromId: fromInternalId,
    toId: stixObjectId,
    relationship_type: RELATION_OBJECT,
  };
  return createRelationRaw(user, input, opts);
};
const addObjects = async (user, internalId, stixObjectIds, opts = {}) => {
  if (!stixObjectIds || R.isEmpty(stixObjectIds)) return undefined;
  const objects = [];
  // Relations cannot be created in parallel.
  for (let i = 0; i < stixObjectIds.length; i += 1) {
    // eslint-disable-next-line no-await-in-loop
    const object = await addObject(user, internalId, stixObjectIds[i], opts);
    objects.push(object);
  }
  return objects;
};
export const createRelation = async (user, input, opts = {}) => {
  let relation;
  try {
    relation = await createRelationRaw(user, input, opts);
  } catch (err) {
    if (err.name === TYPE_DUPLICATE_ENTRY) {
      logger.warn(err.message, { input, ...err.data });
      const existingRelationship = loadById(err.data.id, input.relationship_type);
      return upsertRelation(user, existingRelationship, input.relationship_type, input);
    }
    throw err;
  }
  // Complete with eventual relations (will eventually update the index)
  await Promise.all([
    addCreatedBy(user, relation.id, input.createdBy, opts),
    addMarkingDefs(user, relation.id, input.markingDefinitions, opts),
    addKillChains(user, relation.id, input.killChainPhases, opts),
  ]);
  return relation;
};
/* istanbul ignore next */
export const createRelations = async (user, inputs, opts = {}) => {
  const createdRelations = [];
  // Relations cannot be created in parallel. (Concurrent indexing on same key)
  // Could be improve by grouping and indexing in one shot.
  for (let i = 0; i < inputs.length; i += 1) {
    // eslint-disable-next-line no-await-in-loop
    const relation = await createRelation(user, inputs[i], opts);
    createdRelations.push(relation);
  }
  return createdRelations;
};
// endregion

// region mutation entity
const upsertEntity = async (user, entity, type, data) => {
  if (!R.isNil(data.stix_id) && entity.stix_ids.length < 5) {
    const id = entity.internal_id;
    const patch = { stix_ids: [data.stix_id] };
    return patchAttribute(user, id, type, patch, { operation: EVENT_TYPE_UPDATE_ADD });
  }
  return entity;
};
export const createEntity = async (user, input, type, opts = {}) => {
  const { noLog = false } = opts;
  // We need to check existing dependencies
  // Except, Labels and KillChains that are embedded in same execution.
  const idsToResolve = [];
  if (input.createdBy) idsToResolve.push({ id: input.createdBy });
  R.forEach((marking) => idsToResolve.push({ id: marking }), input.markingDefinitions || []);
  R.forEach((object) => idsToResolve.push({ id: object }), input.objects || []);
  const elemPromise = (ref) => internalLoadById(ref.id).then((e) => ({ ref, available: e !== null }));
  const checkIds = await Promise.all(R.map(elemPromise, idsToResolve));
  const notResolvedElements = R.filter((c) => !c.available, checkIds);
  if (notResolvedElements.length > 0) {
    throw MissingReferenceError({ input: R.map((n) => n.ref, notResolvedElements) });
  }
  // Generate the internal id
  const internalId = input.internal_id || generateInternalId();
  const standardId = await generateStandardId(type, input);
  // Check if the entity exists
  const participantIds = R.isNil(input.stix_id) ? [standardId] : [input.stix_id, standardId];
  const existingEntity = await internalLoadById(participantIds);
  if (existingEntity) {
    return upsertEntity(user, existingEntity, type, input);
  }
  // Complete with identifiers
  const today = now();
  // Dissoc additional data
  let data = R.pipe(
    R.assoc('internal_id', internalId),
    R.assoc('entity_type', type),
    R.dissoc('update'),
    R.dissoc('createdBy'),
    R.dissoc('objectMarking'),
    R.dissoc('objectLabel'),
    R.dissoc('killChainPhases'),
    R.dissoc('externalReferences'),
    R.dissoc('objects')
  )(input);
  // Default attributes
  // Internal-Object
  if (isInternalObject(type)) {
    data = R.assoc('standard_id', standardId, data);
  }
  // Some internal objects have dates
  if (isDatedInternalObject(type)) {
    data = R.pipe(R.assoc('created_at', today), R.assoc('updated_at', today))(data);
  }
  // Stix-Object
  if (isStixObject(type)) {
    data = R.pipe(
      R.assoc('standard_id', standardId),
      R.assoc('stix_ids', R.isNil(input.stix_id) ? [] : [input.stix_id]),
      R.dissoc('stix_id'),
      R.assoc('spec_version', STIX_SPEC_VERSION),
      R.assoc('created_at', today),
      R.assoc('updated_at', today)
    )(data);
  }
  // Stix-Meta-Object
  if (isStixMetaObject(type)) {
    data = R.pipe(
      R.assoc('created', R.isNil(input.created) ? today : input.created),
      R.assoc('modified', R.isNil(input.modified) ? today : input.modified)
    )(data);
  }
  // STIX-Core-Object
  // STIX-Domain-Object
  if (isStixDomainObject(type)) {
    data = R.pipe(
      R.assoc('revoked', R.isNil(data.revoked) ? false : data.revoked),
      R.assoc('confidence', R.isNil(data.confidence) ? 0 : data.confidence),
      R.assoc('lang', R.isNil(data.lang) ? 'en' : data.lang),
      R.assoc('created', R.isNil(input.created) ? today : input.created),
      R.assoc('modified', R.isNil(input.modified) ? today : input.modified)
    )(data);
  }
  // Add the additional fields for dates (day, month, year)
  const dataKeys = Object.keys(data);
  for (let index = 0; index < dataKeys.length; index += 1) {
    // Adding dates elements
    if (R.includes(dataKeys[index], statsDateAttributes)) {
      const dayValue = dayFormat(data[dataKeys[index]]);
      const monthValue = monthFormat(data[dataKeys[index]]);
      const yearValue = yearFormat(data[dataKeys[index]]);
      data = R.pipe(
        R.assoc(`${dataKeys[index]}_day`, dayValue),
        R.assoc(`${dataKeys[index]}_month`, monthValue),
        R.assoc(`${dataKeys[index]}_year`, yearValue)
      )(data);
    }
  }
  // Generate fields for query and build the query
  const queryElements = flatAttributesForObject(data);
  const nbElements = queryElements.length;
  let query = `insert $entity isa ${type}, `;
  for (let index = 0; index < nbElements; index += 1) {
    const { key, value } = queryElements[index];
    const insert = prepareAttribute(value);
    const separator = index + 1 === nbElements ? ';' : ',';
    if (!R.isNil(insert) && insert.length !== 0) {
      query += `has ${key} ${insert}${separator} `;
    }
  }
  let lock;
  try {
    // Try to get the lock in redis
    lock = await lockResource(participantIds);
    // Create the input
    await executeWrite(async (wTx) => {
      logger.debug(`[GRAKN - infer: false] createEntity`, { query });
      await wTx.query(query);
    });
  } catch (err) {
    if (err.name === TYPE_DUPLICATE_ENTRY) {
      logger.warn(err.message, { input, ...err.data });
      const existingEntityRefreshed = await loadById(err.data.id, type);
      return upsertEntity(user, existingEntityRefreshed, type, input);
    }
    // Lock cant be acquired after 5 sec, throw
    if (err.name === TYPE_LOCK_ERROR) {
      throw DatabaseError('Operation still in progress (redis lock)', { id: internalId });
    }
    throw err;
  } finally {
    if (lock) await lock.unlock();
  }
  // Transaction succeed, complete the result to send it back
  const completedData = R.pipe(
    R.assoc('id', internalId),
    R.assoc('base_type', BASE_TYPE_ENTITY),
    R.assoc('parent_types', getParentTypes(type))
  )(data);
  // Transaction succeed, index the result
  try {
    await elIndexElements([completedData]);
  } catch (err) {
    throw DatabaseError('Cannot index input', { error: err, data: completedData });
  }
  const postOperations = [];
  // Send creation log
  if (!noLog) postOperations.push(sendLog(EVENT_TYPE_CREATE, user, completedData));
  // Complete with eventual relations (will eventually update the index)
  if (isStixCoreObject(type)) {
    postOperations.push(
      addCreatedBy(user, internalId, input.createdBy, opts),
      addMarkingDefs(user, internalId, input.objectMarking, opts),
      addLabels(user, internalId, input.objectLabel, opts), // Embedded in same execution.
      addKillChains(user, internalId, input.killChainPhases, opts), // Embedded in same execution.
      addExternalReferences(user, internalId, input.externalReferences, opts),
      addObjects(user, internalId, input.objects, opts)
    );
  }
  await Promise.all(postOperations);
  // Simply return the data
  return completedData;
};
// endregion

const getElementsRelated = async (targetId, elements = [], options = {}) => {
  const eid = escapeString(targetId);
  const read = `match $from has internal_id "${eid}"; $rel($from, $to) isa ${ABSTRACT_BASIC_RELATIONSHIP}; get;`;
  const connectedRelations = await find(read, ['rel'], options);
  const connectedRelationsIds = R.map((r) => {
    const { id, entity_type: entityType } = r.rel;
    return { id, type: entityType, relDependency: true };
  }, connectedRelations);
  elements.push(...connectedRelationsIds);
  await Promise.all(connectedRelationsIds.map(({ id }) => getElementsRelated(id, elements, options)));
  return elements;
};

const deleteElementById = async (elementId, elementType, isRelation, options = {}) => {
  // 00. Load everything we need to remove
  const dependencies = [{ id: elementId, type: elementType, relDependency: isRelation }];
  await getElementsRelated(elementId, dependencies, options);
  // 01. Delete dependencies.
  // Remove all dep in reverse order to handle correctly relations
  for (let i = dependencies.length - 1; i >= 0; i -= 1) {
    const { id, type, relDependency } = dependencies[i];
    // eslint-disable-next-line no-await-in-loop
    await executeWrite(async (wTx) => {
      const query = `match $x has internal_id "${id}"; delete $x isa ${type};`;
      logger.debug(`[GRAKN - infer: false] delete element ${id}`, { query });
      await wTx.query(query, { infer: false });
    }).then(async () => {
      // If element is a relation, modify the impacted from and to.
      if (relDependency) {
        await elRemoveRelationConnection(id);
      }
      // Remove the element itself from the index
      await elDeleteInstanceIds([id]);
    });
  }
};

// region mutation deletion
export const deleteEntityById = async (user, entityId, type, options = {}) => {
  const { noLog = false } = options;
  if (R.isNil(type)) {
    /* istanbul ignore next */
    throw FunctionalError(`You need to specify a type when deleting an entity`);
  }
  // Check consistency
  const entity = await loadById(entityId, type, options);
  if (entity === null) {
    throw DatabaseError(`Cant find entity to delete ${entityId}`);
  }
  // Delete entity and all dependencies
  await deleteElementById(entityId, entity.entity_type, false, options);
  // Send the log if everything fine
  if (!noLog) {
    await sendLog(EVENT_TYPE_DELETE, user, entity);
  }
  return entityId;
};
export const deleteRelationById = async (user, relationId, type, options = {}) => {
  const { noLog = false } = options;
  if (R.isNil(type)) {
    /* istanbul ignore next */
    throw FunctionalError(`You need to specify a type when deleting a relation`);
  }
  const relation = await loadById(relationId, type, options);
  if (relation === null) throw DatabaseError(`Cant find relation to delete ${relationId}`);
  await deleteElementById(relationId, relation.entity_type, true, options);
  // Send the log if everything fine
  if (!noLog) {
    const from = await elLoadByIds(relation.fromId);
    const to = await elLoadByIds(relation.toId);
    if (isStixMetaRelationship(relation.entity_type)) {
      if (relation.entity_type === RELATION_CREATED_BY) {
        await sendLog(EVENT_TYPE_UPDATE, user, relation, { from, to });
      } else {
        await sendLog(EVENT_TYPE_UPDATE_REMOVE, user, relation, { from, to });
      }
    } else {
      await sendLog(EVENT_TYPE_DELETE, user, relation, { from, to });
    }
  }
  return relationId;
};
export const deleteRelationsByFromAndTo = async (user, fromId, toId, relationshipType, scopeType, opts = {}) => {
  /* istanbul ignore if */
  if (R.isNil(scopeType)) {
    throw FunctionalError(`You need to specify a scope type when deleting a relation with from and to`);
  }
  const fromThing = await internalLoadById(fromId);
  const toThing = await internalLoadById(toId);
  const read = `match $from has internal_id "${fromThing.internal_id}"; 
    $to has internal_id "${toThing.internal_id}"; 
    $rel($from, $to) isa ${relationshipType}; get;`;
  const relationsToDelete = await find(read, ['rel']);
  for (let i = 0; i < relationsToDelete.length; i += 1) {
    const r = relationsToDelete[i];
    // eslint-disable-next-line no-await-in-loop
    await deleteRelationById(user, r.rel.id, r.rel.entity_type, opts);
  }
};
export const deleteAttributeById = async (id) => {
  return executeWrite(async (wTx) => {
    const query = `match $x id ${escape(id)}; delete $x isa thing;`;
    logger.debug(`[GRAKN - infer: false] deleteAttributeById`, { query });
    await wTx.query(query, { infer: false });
    return id;
  });
};
// endregion

// region inferences
/**
 * Load any grakn relation with base64 id containing the query pattern.
 * @param id
 * @returns {Promise}
 */
export const getRelationInferredById = async (id) => {
  return executeRead(async (rTx) => {
    const decodedQuery = Buffer.from(id, 'base64').toString('ascii');
    const query = `match ${decodedQuery} get;`;
    logger.debug(`[GRAKN - infer: true] getRelationInferredById`, { query });
    const answerIterator = await rTx.query(query, { infer: true, explain: true });
    const answerConceptMap = await answerIterator.next();
    const vars = extractQueryVars(query);
    const concepts = await getConcepts(rTx, [answerConceptMap], vars, [INFERRED_RELATION_KEY], { noCache: true });
    const relation = R.head(concepts).rel;
    const explanation = await answerConceptMap.explanation();
    const explanationAnswers = explanation.getAnswers();
    const inferences = [];
    // eslint-disable-next-line no-restricted-syntax
    for (const explanationAnswer of explanationAnswers) {
      const explanationMap = explanationAnswer.map();
      const explanationKeys = Array.from(explanationMap.keys());
      const queryVars = R.map((v) => ({ alias: v }), explanationKeys);
      const explanationRelationKey = R.last(R.filter((n) => n.includes(INFERRED_RELATION_KEY), explanationKeys));
      // eslint-disable-next-line no-await-in-loop
      const explanationConcepts = await getConcepts(rTx, [explanationAnswer], queryVars, [explanationRelationKey]);
      inferences.push({ node: R.head(explanationConcepts)[explanationRelationKey] });
    }
    return R.pipe(R.assoc('inferences', { edges: inferences }))(relation);
  });
};
// endregion<|MERGE_RESOLUTION|>--- conflicted
+++ resolved
@@ -776,9 +776,9 @@
   const haveTargetFilters = filters && filters.length > 0; // For now filters only contains target to filtering
   const fromTypesFilter = fromTypes && fromTypes.length > 0;
   const toTypesFilter = toTypes && toTypes.length > 0;
-  /*if (askForConnections === false && (haveTargetFilters || fromTypesFilter || toTypesFilter || search)) {
+  if (askForConnections === false && (haveTargetFilters || fromTypesFilter || toTypesFilter || search)) {
     throw DatabaseError('Cant list relation with types filtering or search if from or to id are not specified');
-  }*/
+  }
   const offset = after ? cursorToOffset(after) : 0;
   const isRelationOrderBy = orderBy && R.includes('.', orderBy);
   // Handle relation type(s)
@@ -1132,7 +1132,7 @@
   const orderingFunction = order === 'asc' ? R.ascend : R.descend;
   if (field === 'internal_id') {
     const data = R.take(limit, R.sortWith([orderingFunction(R.prop('value'))])(distributionData));
-    return R.map((n) => R.assoc('entity', elLoadById(n.label), n), data);
+    return R.map((n) => R.assoc('entity', internalLoadById(n.label), n), data);
   }
   return R.take(limit, R.sortWith([orderingFunction(R.prop('value'))])(distributionData));
 };
@@ -1282,21 +1282,12 @@
 
 export const updateAttribute = async (user, id, type, inputs, options = {}) => {
   const elements = Array.isArray(inputs) ? inputs : [inputs];
-<<<<<<< HEAD
   const { noLog = false, operation = EVENT_TYPE_UPDATE } = options;
   if (operation !== EVENT_TYPE_UPDATE && elements.length > 1) {
     throw FunctionalError(`Unsupported operation`, { operation, elements });
   }
-  let instance;
-  if (isBasicRelationship(type)) {
-    instance = await loadRelationById(id, type, options);
-  } else {
-    instance = await loadEntityById(id, type, options);
-  }
-=======
   // const { noLog = false } = options;
   const instance = await loadById(id, type, options);
->>>>>>> a1bb1437
   if (!instance) {
     throw FunctionalError(`Cant find element to update`, { id, type });
   }
@@ -1352,18 +1343,14 @@
       let from;
       let to;
       if (instance.base_type === BASE_TYPE_RELATION) {
-<<<<<<< HEAD
-        const fromPromise = internalLoadEntityById(instance.fromId);
-        const toPromise = internalLoadEntityById(instance.toId);
+        const fromPromise = internalLoadById(instance.fromId);
+        const toPromise = internalLoadById(instance.toId);
         const [fromEntity, toEntity] = await Promise.all([fromPromise, toPromise]);
         from = fromEntity;
         to = toEntity;
       }
       for (const dataLog of dataToLogSend) {
         postOperations.push(sendLog(operation, user, baseData, { key: dataLog.key, value: dataLog.value, from, to }));
-=======
-        const from = await internalLoadById(instance.fromId);
->>>>>>> a1bb1437
       }
     }
     // Wait for all
