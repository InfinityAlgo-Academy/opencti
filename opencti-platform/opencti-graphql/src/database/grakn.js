import moment from 'moment';
import { cursorToOffset } from 'graphql-relay/lib/connection/arrayconnection';
import Grakn from 'grakn-client';
import * as R from 'ramda';
import { __ } from 'ramda';
import {
  DatabaseError,
  DuplicateEntryError,
  FunctionalError,
  MissingReferenceError,
  TYPE_DUPLICATE_ENTRY,
  TYPE_LOCK_ERROR,
  UnsupportedError,
} from '../config/errors';
import conf, { logger } from '../config/conf';
import { buildPagination, fillTimeSeries, inferIndexFromConceptType, utcDate } from './utils';
import {
  elAggregationCount,
  elAggregationRelationsCount,
  elBulk,
  elDeleteInstanceIds,
  elFindByIds,
  elHistogramCount,
  elIndexElements,
  elLoadByIds,
  elPaginate,
  elRemoveRelationConnection,
  elReplace,
  ENTITIES_INDICES,
  prepareElementForIndexing,
  RELATIONSHIPS_INDICES,
  useCache,
} from './elasticSearch';
import {
  EVENT_TYPE_CREATE,
  EVENT_TYPE_DELETE,
  EVENT_TYPE_UPDATE,
  EVENT_TYPE_UPDATE_ADD,
  EVENT_TYPE_UPDATE_REMOVE,
  sendLog,
} from './rabbitmq';
import {
  generateAliasesId,
  generateInternalId,
  generateStandardId,
  isFieldContributingToStandardId,
} from '../schema/identifier';
import { lockResource } from './redis';
import { STIX_SPEC_VERSION } from './stix';
import {
  ABSTRACT_BASIC_RELATIONSHIP,
  ABSTRACT_STIX_RELATIONSHIP,
  BASE_TYPE_ENTITY,
  BASE_TYPE_RELATION,
  IDS_ALIASES,
  ID_INTERNAL,
  ID_STANDARD,
  IDS_STIX,
  isAbstract,
  REL_INDEX_PREFIX,
} from '../schema/general';
import { getParentTypes, isAnId } from '../schema/schemaUtils';
import { isStixCyberObservableRelationship } from '../schema/stixCyberObservableRelationship';
import {
  isStixMetaRelationship,
  RELATION_CREATED_BY,
  RELATION_EXTERNAL_REFERENCE,
  RELATION_KILL_CHAIN_PHASE,
  RELATION_OBJECT,
  RELATION_OBJECT_LABEL,
  RELATION_OBJECT_MARKING,
} from '../schema/stixMetaRelationship';
import { isDatedInternalObject, isInternalObject } from '../schema/internalObject';
import { isStixCoreObject, isStixObject } from '../schema/stixCoreObject';
import { isStixRelationShipExceptMeta } from '../schema/stixRelationship';
import {
  dictAttributes,
  multipleAttributes,
  statsDateAttributes,
  isDictionaryAttribute,
  isMultipleAttribute,
} from '../schema/fieldDataAdapter';
import { isStixCoreRelationship } from '../schema/stixCoreRelationship';
import {
  ATTRIBUTE_ALIASES,
  ATTRIBUTE_ALIASES_OPENCTI,
  ENTITY_TYPE_CONTAINER_REPORT,
  isStixDomainObject,
  isStixDomainObjectNamed,
  resolveAliasesField,
} from '../schema/stixDomainObject';
import { ENTITY_TYPE_LABEL, isStixMetaObject } from '../schema/stixMetaObject';
import { isStixSightingRelationship } from '../schema/stixSightingRelationship';

// region global variables
export const FROM_START = 0; // "1970-01-01T00:00:00.000Z"
export const UNTIL_END = 100000000000000; // "5138-11-16T09:46:40.000Z"
const dateFormat = 'YYYY-MM-DDTHH:mm:ss.SSS';
const GraknString = 'String';
const GraknDate = 'Datetime';

export const REL_CONNECTED_SUFFIX = 'CONNECTED';
const INFERRED_RELATION_KEY = 'rel';

export const now = () => utcDate().toISOString();
export const sinceNowInMinutes = (lastModified) => {
  const diff = utcDate().diff(utcDate(lastModified));
  const duration = moment.duration(diff);
  return Math.floor(duration.asMinutes());
};
export const prepareDate = (date) => utcDate(date).format(dateFormat);
export const yearFormat = (date) => utcDate(date).format('YYYY');
export const monthFormat = (date) => utcDate(date).format('YYYY-MM');
export const dayFormat = (date) => utcDate(date).format('YYYY-MM-DD');
export const escape = (chars) => {
  const toEscape = chars && typeof chars === 'string';
  if (toEscape) {
    return chars.replace(/\\/g, '\\\\').replace(/;/g, '\\;').replace(/,/g, '\\,');
  }
  return chars;
};
export const escapeString = (s) => (s ? s.replace(/\\/g, '\\\\').replace(/"/g, '\\"') : '').trim();
// endregion

// region client
const client = new Grakn(`${conf.get('grakn:hostname')}:${conf.get('grakn:port')}`);
let session = null;
// endregion

// region basic commands
const closeTx = async (gTx) => {
  if (gTx.isOpen()) {
    return gTx.close().catch(
      /* istanbul ignore next */ (err) => {
        throw DatabaseError('[GRAKN] CloseReadTx error', { grakn: err.details });
      }
    );
  }
  return true;
};

const takeReadTx = async () => {
  if (session === null) session = await client.session('grakn');
  return session
    .transaction()
    .read()
    .catch(
      /* istanbul ignore next */ (err) => {
        if (err.code === 2 && session) {
          session = null;
          return takeReadTx();
        }
        throw DatabaseError('[GRAKN] TakeReadTx error', { grakn: err.details });
      }
    );
};
export const executeRead = async (executeFunction) => {
  const rTx = await takeReadTx();
  try {
    const result = await executeFunction(rTx);
    await closeTx(rTx);
    return result;
  } catch (err) {
    await closeTx(rTx);
    /* istanbul ignore next */
    throw err;
  }
};

const takeWriteTx = async () => {
  if (session === null) session = await client.session('grakn');
  return session
    .transaction()
    .write()
    .catch(
      /* istanbul ignore next */ (err) => {
        if (err.code === 2 && session) {
          session = null;
          return takeWriteTx();
        }
        throw DatabaseError('[GRAKN] TakeWriteTx error', { grakn: err.details });
      }
    );
};
const commitWriteTx = async (wTx) => {
  return wTx.commit().catch(
    /* istanbul ignore next */ (err) => {
      if (err.code === 3) {
        const errorDetail = R.split('\n', err.details)[1];
        // In grakn, its not possible yet to have structured errors.
        // We need to extract the information from the message.
        // There is more than one thing of type [XX] that owns the key [XX] of type [XX].
        const messageRegExp = /.*more than one thing.*owns the key \[([a-z0-9\\-]+)\] of type \[([a-z_]+)\]/;
        const duplicateMatcher = errorDetail.match(messageRegExp);
        if (duplicateMatcher) {
          const message = 'Element already exists (grakn)';
          throw DuplicateEntryError(message, { id: duplicateMatcher[1], field: duplicateMatcher[2] });
        }
      }
      throw DatabaseError('[GRAKN] CommitWriteTx error', { grakn: err.details });
    }
  );
};

export const executeWrite = async (executeFunction) => {
  const wTx = await takeWriteTx();
  try {
    const result = await executeFunction(wTx);
    await commitWriteTx(wTx);
    return result;
  } catch (err) {
    await closeTx(wTx);
    /* istanbul ignore next */
    throw err;
  }
};
export const internalDirectWrite = async (query) => {
  const wTx = await takeWriteTx();
  return wTx
    .query(query)
    .then(() => commitWriteTx(wTx))
    .catch(
      /* istanbul ignore next */ async (err) => {
        await closeTx(wTx);
        logger.error('[GRAKN] Write error', { error: err });
        throw err;
      }
    );
};

export const graknIsAlive = async () => {
  return executeRead(() => {})
    .then(() => true)
    .catch(
      /* istanbul ignore next */ () => {
        throw DatabaseError('Grakn seems down');
      }
    );
};
export const getGraknVersion = () => {
  // It seems that Grakn server does not expose its version yet:
  // https://github.com/graknlabs/client-nodejs/issues/47
  return '1.8.1';
};

const getAliasInternalIdFilter = (query, alias) => {
  const reg = new RegExp(`\\$${alias}[\\s]*has[\\s]*internal_id[\\s]*"([0-9a-z-_]+)"`, 'gi');
  const keyVars = Array.from(query.matchAll(reg));
  return keyVars.length > 0 ? R.last(R.head(keyVars)) : undefined;
};
/**
 * Extract all vars from a grakn query
 * @param query
 */
export const extractQueryVars = (query) => {
  const vars = R.uniq(R.map((m) => ({ alias: m.replace('$', '') }), query.match(/\$[a-z_]+/gi)));
  const varWithKey = R.map((v) => ({ alias: v.alias, internalIdKey: getAliasInternalIdFilter(query, v.alias) }), vars);
  const relationsVars = Array.from(query.matchAll(/\(([a-z_\-\s:$]+),([a-z_\-\s:$]+)\)[\s]*isa[\s]*([a-z_-]+)/g));
  const roles = R.flatten(
    R.map((r) => {
      const [, left, right, relationshipType] = r;
      const [leftRole, leftAlias] = R.includes(':', left) ? left.trim().split(':') : [null, left];
      const [rightRole, rightAlias] = R.includes(':', right) ? right.trim().split(':') : [null, right];
      const roleForLeft =
        leftRole || (rightRole && rightRole.includes('_from') ? `${relationshipType}_to` : `${relationshipType}_from`);
      const roleForRight =
        rightRole || (leftRole && leftRole.includes('_to') ? `${relationshipType}_from` : `${relationshipType}_to`);
      const lAlias = leftAlias.trim().replace('$', '');
      const lKeyFilter = getAliasInternalIdFilter(query, lAlias);
      const rAlias = rightAlias.trim().replace('$', '');
      const rKeyFilter = getAliasInternalIdFilter(query, rAlias);
      // If one filtering key is specified, just return the duo with no roles
      if (lKeyFilter || rKeyFilter) {
        return [
          { alias: lAlias, internalIdKey: lKeyFilter },
          { alias: rAlias, internalIdKey: rKeyFilter },
        ];
      }
      return [
        { role: roleForLeft.trim(), alias: lAlias },
        { role: roleForRight.trim(), alias: rAlias },
      ];
    }, relationsVars)
  );
  return R.map((v) => {
    const associatedRole = R.find((r) => r.alias === v.alias, roles);
    return R.pipe(
      R.assoc('internalIdKey', associatedRole ? associatedRole.internalIdKey : v.internalIdKey),
      R.assoc('role', associatedRole ? associatedRole.role : undefined)
    )(v);
  }, varWithKey);
};
// endregion

// region Loader common
export const querySubTypes = async (type, includeParents = false) => {
  return executeRead(async (rTx) => {
    const query = `match $x sub ${escape(type)}; get;`;
    logger.debug(`[GRAKN - infer: false] querySubTypes`, { query });
    const iterator = await rTx.query(query);
    const answers = await iterator.collect();
    const result = await Promise.all(
      answers.map(async (answer) => {
        const subType = answer.map().get('x');
        const subTypeLabel = await subType.label();
        return {
          id: subType.id,
          label: subTypeLabel,
        };
      })
    );
    const sortByLabel = R.sortBy(R.compose(R.toLower, R.prop('label')));
    const finalResult = R.pipe(
      R.filter((n) => n.label !== type && (includeParents || !isAbstract(n.label))),
      sortByLabel,
      R.map((n) => ({ node: n }))
    )(result);
    return buildPagination(5000, 0, finalResult, 5000);
  });
};
export const queryAttributes = async (type) => {
  return executeRead(async (rTx) => {
    const query = `match $x type ${escape(type)}; get;`;
    logger.debug(`[GRAKN - infer: false] querySubTypes`, { query });
    const iterator = await rTx.query(query);
    const answer = await iterator.next();
    const typeResult = await answer.map().get('x');
    const attributesIterator = await typeResult.asRemote(rTx).attributes();
    const attributes = await attributesIterator.collect();
    const result = await Promise.all(
      attributes.map(async (attribute) => {
        const attributeLabel = await attribute.label();
        return { id: attribute.id, value: attributeLabel, type: 'attribute' };
      })
    );
    const sortByLabel = R.sortBy(R.compose(R.toLower, R.prop('value')));
    const finalResult = R.pipe(
      sortByLabel,
      R.uniqBy((n) => n.value),
      R.map((n) => ({ node: n }))
    )(result);
    return buildPagination(5000, 0, finalResult, 5000);
  });
};
export const queryAttributeValues = async (type) => {
  return executeRead(async (rTx) => {
    const query = `match $x isa ${escape(type)}; get;`;
    logger.debug(`[GRAKN - infer: false] queryAttributeValues`, { query });
    const iterator = await rTx.query(query);
    const answers = await iterator.collect();
    const result = await Promise.all(
      answers.map(async (answer) => {
        const attribute = answer.map().get('x');
        const attributeType = await attribute.type();
        const value = await attribute.value();
        const attributeTypeLabel = await attributeType.label();
        const replacedValue = typeof value === 'string' ? value.replace(/\\"/g, '"').replace(/\\\\/g, '\\') : value;
        return {
          node: {
            id: attribute.id,
            type: attributeTypeLabel,
            value: replacedValue,
          },
        };
      })
    );
    return buildPagination(5000, 0, result, 5000);
  });
};
export const attributeExists = async (attributeLabel) => {
  return executeRead(async (rTx) => {
    const checkQuery = `match $x sub ${attributeLabel}; get;`;
    logger.debug(`[GRAKN - infer: false] attributeExists`, { query: checkQuery });
    await rTx.query(checkQuery);
    return true;
  }).catch(() => false);
};
export const queryAttributeValueByGraknId = async (id) => {
  return executeRead(async (rTx) => {
    const query = `match $x id ${escape(id)}; get;`;
    logger.debug(`[GRAKN - infer: false] queryAttributeValueById`, { query });
    const iterator = await rTx.query(query);
    const answer = await iterator.next();
    const attribute = answer.map().get('x');
    const attributeType = await attribute.type();
    const value = await attribute.value();
    const attributeTypeLabel = await attributeType.label();
    const replacedValue = value.replace(/\\"/g, '"').replace(/\\\\/g, '\\');
    return {
      id: attribute.id,
      type: attributeTypeLabel,
      value: replacedValue,
    };
  });
};

const resolveInternalIdOfConcept = async (tx, conceptId, internalIdAttribute) => {
  const resolveConcept = await tx.getConcept(conceptId);
  const roleConceptRemote = await (await resolveConcept.attributes(internalIdAttribute)).collect();
  return R.head(roleConceptRemote).value();
};
/**
 * Load any grakn instance with internal grakn ID.
 * @param tx the transaction
 * @param concept the concept to get attributes from
 * @param args
 * @returns {Promise}
 */
const loadConcept = async (tx, concept, args = {}) => {
  const { internalId } = args;
  const conceptBaseType = concept.baseType;
  // const types = await conceptTypes(tx, concept);
  const remoteConceptType = await concept.type();
  const conceptType = await remoteConceptType.label();
  const internalIdAttribute = await tx.getSchemaConcept(ID_INTERNAL);
  const index = inferIndexFromConceptType(conceptType);
  // 01. Return the data in elastic if not explicitly asked in grakn
  // eslint-disable-next-line no-underscore-dangle
  if (!concept._inferred && useCache(args)) {
    // Sometimes we already know the internal id because we specify it in the query.
    const conceptInternalId = internalId || (await resolveInternalIdOfConcept(tx, concept.id, internalIdAttribute));
    const conceptFromCache = await elLoadByIds(conceptInternalId, null, [index]);
    if (!conceptFromCache) {
      /* istanbul ignore next */
      logger.info(`[ELASTIC] ${conceptInternalId} not indexed yet, loading with Grakn`);
    } else {
      // Need to associate the grakn id for result rebinding
      return R.assoc('grakn_id', concept.id, conceptFromCache);
    }
  }
  // 02. If not found continue the process.
  const attributesIterator = await concept.asRemote(tx).attributes();
  const attributes = await attributesIterator.collect();
  const attributesPromises = attributes.map(async (attribute) => {
    const attributeType = await attribute.type();
    const attributeLabel = await attributeType.label();
    return {
      dataType: await attributeType.valueType(),
      label: attributeLabel,
      value: await attribute.value(),
    };
  });
  return Promise.all(attributesPromises)
    .then((attributesData) => {
      const transform = R.pipe(
        R.map((attribute) => {
          let transformedVal = attribute.value;
          const { dataType, label } = attribute;
          if (dataType === GraknDate) {
            transformedVal = moment(attribute.value).utc().toISOString();
          } else if (dataType === GraknString) {
            transformedVal = attribute.value.replace(/\\"/g, '"').replace(/\\\\/g, '\\');
          }
          // Dict is encoded as string, so must be string transform first when parse to JSON
          if (isDictionaryAttribute(attribute.label)) {
            transformedVal = JSON.parse(transformedVal);
          }
          return { [label]: transformedVal };
        }), // Extract values
        R.chain(R.toPairs), // Convert to pairs for grouping
        R.groupBy(R.head), // Group by key
        R.map(R.pluck(1)), // Remove grouping boilerplate
        R.mapObjIndexed((num, key, obj) =>
          // eslint-disable-next-line no-nested-ternary
          Array.isArray(obj[key]) && !R.includes(key, multipleAttributes)
            ? R.head(obj[key])
            : R.head(obj[key]) && R.head(obj[key]) !== ''
            ? obj[key]
            : []
        ) // Remove extra list then contains only 1 element
      )(attributesData);
      return R.pipe(
        R.assoc('_index', index),
        R.assoc('id', transform.internal_id),
        R.assoc('grakn_id', concept.id),
        R.assoc('base_type', conceptBaseType),
        R.assoc('parent_types', transform.entity_type ? getParentTypes(transform.entity_type) : null)
      )(transform);
    })
    .then(async (entityData) => {
      if (entityData.base_type !== BASE_TYPE_RELATION) return entityData;
      const isInferredPromise = concept.isInferred();
      const rolePlayers = await concept.asRemote(tx).rolePlayersMap();
      const roleEntries = Array.from(rolePlayers.entries());
      const rolesPromises = Promise.all(
        R.map(async (roleItem) => {
          const targetRole = R.last(roleItem).values().next();
          const targetId = targetRole.value.id;
          const roleInternalId = await resolveInternalIdOfConcept(tx, targetId, internalIdAttribute);
          const remoteTargetType = await targetRole.value.type();
          const roleType = await remoteTargetType.label();
          // eslint-disable-next-line prettier/prettier
          return R.head(roleItem)
            .label()
            .then(async (roleLabel) => {
              const [, useAlias] = roleLabel.split('_');
              return {
                [useAlias]: null, // With be use lazily
                [`${useAlias}Id`]: roleInternalId,
                [`${useAlias}GraknId`]: targetId, // Only for internal usage in inference case
                [`${useAlias}Role`]: roleLabel,
                [`${useAlias}Type`]: roleType,
              };
            });
        }, roleEntries)
      );
      // Wait for all promises before building the result
      return Promise.all([isInferredPromise, rolesPromises]).then(([isInferred, roles]) => {
        return R.pipe(
          R.assoc('id', entityData.id),
          R.assoc('inferred', isInferred),
          R.assoc('entity_type', entityData.entity_type),
          R.mergeRight(R.mergeAll(roles))
        )(entityData);
      });
    })
    .then(async (relationData) => {
      // Then change the id if relation is inferred
      if (relationData.inferred) {
        const { fromGraknId, fromRole, toGraknId, toRole } = relationData;
        // Pattern need to be forge with graknId / Grakn courtesy.
        const pattern = `{ $${INFERRED_RELATION_KEY}(${fromRole}: $from, ${toRole}: $to) isa ${conceptType}; 
          $from id ${fromGraknId}; $to id ${toGraknId}; };`;
        const queryTime = now();
        const inferenceId = Buffer.from(pattern).toString('base64');
        return R.pipe(
          R.assoc('id', inferenceId),
          R.assoc(ID_INTERNAL, inferenceId),
          R.assoc('entity_type', conceptType),
          R.assoc('relationship_type', conceptType),
          R.assoc('parent_types', getParentTypes(conceptType)),
          R.assoc('created', queryTime),
          R.assoc('modified', queryTime),
          R.assoc('created_at', queryTime),
          R.assoc('updated_at', queryTime)
        )(relationData);
      }
      return relationData;
    });
};
const getConcepts = async (tx, answers, conceptQueryVars, entities, conceptOpts = {}) => {
  const { infer = false, noCache = false } = conceptOpts;
  const plainEntities = R.filter((e) => !R.isEmpty(e) && !R.isNil(e), entities);
  if (answers.length === 0) return [];
  // 02. Query concepts and rebind the data
  const queryConcepts = await Promise.all(
    R.map(async (answer) => {
      // Create a map useful for relation roles binding
      const queryVarsToConcepts = await Promise.all(
        conceptQueryVars.map(async ({ alias, role, internalIdKey }) => {
          const concept = answer.map().get(alias);
          if (!concept || concept.baseType === 'ATTRIBUTE') return undefined; // If specific attributes are used for filtering, ordering, ...
          // If internal id of the element is not directly accessible
          // And the element is part of element needed for the result, ensure the key is asked in the query.
          const conceptType = await concept.type();
          const type = await conceptType.label();
          return {
            id: concept.id,
            internalId: internalIdKey,
            data: { concept, alias, role, type },
          };
        })
      );
      // Fetch every concepts of the answer
      const conceptsIndex = R.filter((e) => e, queryVarsToConcepts);
      const requestedConcepts = R.filter((r) => R.includes(r.data.alias, entities), conceptsIndex);
      return R.map((t) => {
        const { concept, internalId } = t.data;
        return {
          internalId,
          concept,
        };
      }, requestedConcepts);
    }, answers)
  );
  // 03. Fetch every unique concepts
  const uniqConceptsLoading = R.pipe(
    R.flatten,
    R.uniqBy((e) => e.concept.id),
    R.map((l) => loadConcept(tx, l.concept, { internalId: l.internalId, noCache, infer }))
  )(queryConcepts);
  const resolvedConcepts = await Promise.all(uniqConceptsLoading);
  // 04. Create map from concepts
  const conceptCache = new Map(R.map((c) => [c.grakn_id, c], resolvedConcepts));
  // 05. Bind all row to data entities
  return answers.map((answer) => {
    const dataPerEntities = plainEntities.map((entity) => {
      const concept = answer.map().get(entity);
      const conceptData = concept && conceptCache.get(concept.id);
      return [entity, conceptData];
    });
    return R.fromPairs(dataPerEntities);
  });
};
export const find = async (query, entities, findOpts = {}) => {
  // Remove empty values from entities
  const { infer = false, paginationKey = null } = findOpts;
  return executeRead(async (rTx) => {
    const conceptQueryVars = extractQueryVars(query);
    logger.debug(`[GRAKN - infer: ${infer}] Find`, { query });
    const iterator = await rTx.query(query, { infer });
    // 01. Get every concepts to fetch (unique)
    const answers = await iterator.collect();
    const data = await getConcepts(rTx, answers, conceptQueryVars, entities, findOpts);
    if (paginationKey) {
      const edges = R.map((t) => ({ node: t[paginationKey] }), data);
      return buildPagination(0, 0, edges, edges.length);
    }
    return data;
  });
};
export const load = async (query, entities, options) => {
  const data = await find(query, entities, options);
  if (data.length > 1) {
    logger.debug('[GRAKN] Maybe you should use list instead for multiple results', { query });
  }
  return R.head(data);
};
// endregion

// region Loader list
const getSingleValue = (query, infer = false) => {
  return executeRead(async (rTx) => {
    logger.debug(`[GRAKN - infer: ${infer}] getSingleValue`, { query });
    const iterator = await rTx.query(query, { infer });
    return iterator.next();
  });
};
export const getSingleValueNumber = (query, infer = false) => {
  return getSingleValue(query, infer).then((data) => data.number());
};
export const listToEntitiesThroughRelation = (fromId, fromType, relationType, toEntityType) => {
  return find(
    `match $to isa ${toEntityType}; 
    $rel(${relationType}_from:$from, ${relationType}_to:$to) isa ${relationType};
    ${fromType ? `$from isa ${fromType};` : ''}
    $from has internal_id "${escapeString(fromId)}"; get;`,
    ['to'],
    { paginationKey: 'to' }
  );
};
export const listFromEntitiesThroughRelation = (toId, toType, relationType, fromEntityType) => {
  return find(
    `match $from isa ${fromEntityType}; 
    $rel(${relationType}_from:$from, ${relationType}_to:$to) isa ${relationType};
    ${toType ? `$to isa ${toType};` : ''}
    $to has internal_id "${escapeString(toId)}"; get;`,
    ['from'],
    { paginationKey: 'from' }
  );
};
const listElements = async (baseQuery, elementKey, first, offset, args) => {
  const { orderBy = null, orderMode = 'asc', inferred = false, noCache = false } = args;
  const countQuery = `${baseQuery} count;`;
  const paginateQuery = `offset ${offset}; limit ${first};`;
  const orderQuery = orderBy ? `sort $order ${orderMode};` : '';
  const query = `${baseQuery} ${orderQuery} ${paginateQuery}`;
  const countPromise = getSingleValueNumber(countQuery, inferred);
  const findOpts = { infer: inferred, noCache };
  const instancesPromise = find(query, [elementKey], findOpts);
  return Promise.all([instancesPromise, countPromise]).then(([instances, globalCount]) => {
    const edges = R.map((t) => ({ node: t[elementKey] }), instances);
    return buildPagination(first, offset, edges, globalCount);
  });
};
export const listEntities = async (entityTypes, searchFields, args = {}) => {
  // filters contains potential relations like, mitigates, tagged ...
  const { first = 1000, after, orderBy } = args;
  const { search, filters } = args;
  const offset = after ? cursorToOffset(after) : 0;
  const isRelationOrderBy = orderBy && R.includes('.', orderBy);
  // Define if Elastic can support this query.
  // 01-2 Check the filters
  const validFilters = R.filter((f) => f && f.values.filter((n) => n).length > 0, filters || []);
  const unSupportedRelations =
    R.filter((k) => {
      // If the relation must be forced in a specific direction, ES cant support it.
      if (k.fromRole || k.toRole) return true;
      const isRelationFilter = R.includes('.', k.key);
      if (isRelationFilter) {
        // ES only support internal_id reference
        const [, field] = k.key.split('.');
        if (field !== ID_INTERNAL) return true;
      }
      return false;
    }, validFilters).length > 0;
  // 01-3 Check the ordering
  const unsupportedOrdering = isRelationOrderBy && R.last(orderBy.split('.')) !== ID_INTERNAL;
  const supportedByCache = !unsupportedOrdering && !unSupportedRelations;
  if (useCache(args) && supportedByCache) {
    return elPaginate(ENTITIES_INDICES, R.assoc('types', entityTypes, args));
  }
  logger.debug(`[GRAKN] ListEntities on Grakn, supportedByCache: ${supportedByCache}`);

  // 02. If not go with standard Grakn
  const relationsFields = [];
  const attributesFields = [];
  const attributesFilters = [];
  // Handle order by field
  if (isRelationOrderBy) {
    const [relation, field] = orderBy.split('.');
    const curatedRelation = relation.replace(REL_INDEX_PREFIX, '');
    relationsFields.push(
      `($elem, $${curatedRelation}) isa ${curatedRelation}; $${curatedRelation} has ${field} $order;`
    );
  } else if (orderBy) {
    attributesFields.push(`$elem has ${orderBy} $order;`);
  }
  // Handle filters
  if (validFilters && validFilters.length > 0) {
    for (let index = 0; index < validFilters.length; index += 1) {
      const filterKey = validFilters[index].key;
      const filterValues = validFilters[index].values;
      const isRelationFilter = R.includes('.', filterKey);
      if (isRelationFilter) {
        const [relation, field] = filterKey.split('.');
        const curatedRelation = relation.replace(REL_INDEX_PREFIX, '');
        const sourceRole = validFilters[index].fromRole ? `${validFilters[index].fromRole}:` : '';
        const toRole = validFilters[index].toRole ? `${validFilters[index].toRole}:` : '';
        const relId = `rel_${curatedRelation}`;
        relationsFields.push(`$${relId} (${sourceRole}$elem, ${toRole}$${curatedRelation}) isa ${curatedRelation};`);
        for (let valueIndex = 0; valueIndex < filterValues.length; valueIndex += 1) {
          // Apply filter on target.
          const val = filterValues[valueIndex];
          const preparedValue = R.type(val) === 'Boolean' ? val : `"${escapeString(val)}"`;
          attributesFields.push(`$${curatedRelation} has ${field} ${preparedValue};`);
        }
      } else {
        for (let valueIndex = 0; valueIndex < filterValues.length; valueIndex += 1) {
          const val = filterValues[valueIndex];
          if (val === 'EXISTS') {
            attributesFields.push(`$elem has ${filterKey} $${filterKey}_exist;`);
          } else {
            const preparedValue = R.type(val) === 'Boolean' ? val : `"${escapeString(val)}"`;
            attributesFields.push(`$elem has ${filterKey} ${preparedValue};`);
          }
        }
      }
    }
  }
  // Handle special case of search
  if (search) {
    for (let searchIndex = 0; searchIndex < searchFields.length; searchIndex += 1) {
      const searchFieldName = searchFields[searchIndex];
      attributesFields.push(`$elem has ${searchFieldName} $${searchFieldName};`);
    }
    const searchFilter = R.pipe(
      R.map((e) => `{ $${e} contains "${escapeString(search)}"; }`),
      R.join(' or ')
    )(searchFields);
    attributesFilters.push(`${searchFilter};`);
  }
  // build the final query
  const queryAttributesFields = R.join(' ', attributesFields);
  const queryAttributesFilters = R.join(' ', attributesFilters);
  const queryRelationsFields = R.join(' ', relationsFields);
  const headType = entityTypes.length === 1 ? R.head(entityTypes) : 'Basic-Object';
  const extraTypes =
    entityTypes.length > 1
      ? R.pipe(
          R.map((e) => `{ $elem isa ${e}; }`),
          R.join(' or '),
          R.concat(__, ';')
        )(entityTypes)
      : '';
  const baseQuery = `match $elem isa ${headType}, has internal_id $elem_id; ${extraTypes} ${queryRelationsFields} 
                      ${queryAttributesFields} ${queryAttributesFilters} get;`;
  return listElements(baseQuery, 'elem', first, offset, args);
};
export const listRelations = async (relationshipType, args) => {
  const searchFields = ['name', 'description'];
  const { first = 1000, after, orderBy, relationFilter, inferred = false } = args;
  let useInference = inferred;
  const { filters = [], search, elementId, fromId, fromRole, toId, toRole, fromTypes = [], toTypes = [] } = args;
  const {
    startTimeStart,
    startTimeStop,
    stopTimeStart,
    stopTimeStop,
    firstSeenStart,
    firstSeenStop,
    lastSeenStart,
    lastSeenStop,
    confidences = [],
  } = args;
  // Use $from, $to only if fromId or toId specified.
  // Else, just ask for the relation only.
  // fromType or toType only allow if fromId or toId available
  const definedRoles = !R.isNil(fromRole) || !R.isNil(toRole);
  const askForConnections = !R.isNil(elementId) || !R.isNil(fromId) || !R.isNil(toId) || definedRoles;
  const haveTargetFilters = filters && filters.length > 0; // For now filters only contains target to filtering
  const fromTypesFilter = fromTypes && fromTypes.length > 0;
  const toTypesFilter = toTypes && toTypes.length > 0;
  if (askForConnections === false && (haveTargetFilters || fromTypesFilter || toTypesFilter || search)) {
    throw DatabaseError('Cant list relation with types filtering or search if from or to id are not specified');
  }
  const offset = after ? cursorToOffset(after) : 0;
  const isRelationOrderBy = orderBy && R.includes('.', orderBy);
  // Handle relation type(s)
  const relationToGet = relationshipType || 'stix-core-relationship';
  // 0 - Check if we can support the query by Elastic
  const unsupportedOrdering = isRelationOrderBy && R.last(orderBy.split('.')) !== ID_INTERNAL;
  // Search is not supported because its only search on the relation to.
  const supportedByCache = !search && !unsupportedOrdering && !haveTargetFilters && !inferred && !definedRoles;
  if (useCache(args) && supportedByCache) {
    const finalFilters = [];
    if (relationFilter) {
      const { relation, id, relationId } = relationFilter;
      finalFilters.push({ key: `${REL_INDEX_PREFIX}${relation}.internal_id`, values: [id] });
      if (relationId) {
        finalFilters.push({ key: `internal_id`, values: [relationId] });
      }
    }
    if (elementId) {
      finalFilters.push({ key: 'connections.internal_id', values: [elementId] });
    }
    if (fromId) {
      finalFilters.push({ key: 'connections.internal_id', values: [fromId] });
    }
    if (toId) {
      finalFilters.push({ key: 'connections.internal_id', values: [toId] });
    }
    if (fromTypes && fromTypes.length > 0) finalFilters.push({ key: 'connections.types', values: fromTypes });
    if (toTypes && toTypes.length > 0) finalFilters.push({ key: 'connections.types', values: toTypes });
    if (startTimeStart) finalFilters.push({ key: 'start_time', values: [startTimeStart], operator: 'gt' });
    if (startTimeStop) finalFilters.push({ key: 'start_time', values: [startTimeStop], operator: 'lt' });
    if (stopTimeStart) finalFilters.push({ key: 'stop_time', values: [stopTimeStart], operator: 'gt' });
    if (stopTimeStop) finalFilters.push({ key: 'stop_time', values: [stopTimeStop], operator: 'lt' });
    if (firstSeenStart) finalFilters.push({ key: 'first_seen', values: [firstSeenStart], operator: 'gt' });
    if (firstSeenStop) finalFilters.push({ key: 'first_seen', values: [firstSeenStop], operator: 'lt' });
    if (lastSeenStart) finalFilters.push({ key: 'last_seen', values: [lastSeenStart], operator: 'gt' });
    if (lastSeenStop) finalFilters.push({ key: 'last_seen', values: [lastSeenStop], operator: 'lt' });
    if (confidences && confidences.length > 0) finalFilters.push({ key: 'confidence', values: confidences });
    const paginateArgs = R.pipe(R.assoc('types', [relationToGet]), R.assoc('filters', finalFilters))(args);
    return elPaginate(RELATIONSHIPS_INDICES, paginateArgs);
  }
  // 1- If not, use Grakn
  const queryFromTypes = fromTypesFilter
    ? R.pipe(
        R.map((e) => `{ $from isa ${e}; }`),
        R.join(' or '),
        R.concat(__, ';')
      )(fromTypes)
    : '';
  const queryToTypes = toTypesFilter
    ? R.pipe(
        R.map((e) => `{ $to isa ${e}; }`),
        R.join(' or '),
        R.concat(__, ';')
      )(toTypes)
    : '';
  // Search
  const relationsFields = [];
  const attributesFields = [];
  const attributesFilters = [];
  // Handle order by field
  if (isRelationOrderBy) {
    const [relation, field] = orderBy.split('.');
    const curatedRelation = relation.replace(REL_INDEX_PREFIX, '');
    if (curatedRelation.includes(REL_CONNECTED_SUFFIX)) {
      const finalCuratedRelation = curatedRelation.replace(REL_CONNECTED_SUFFIX, '');
      relationsFields.push(`$${finalCuratedRelation} has ${field} $order;`);
    } else {
      useInference = true;
      relationsFields.push(
        `($rel, $${curatedRelation}) isa ${curatedRelation}; $${curatedRelation} has ${field} $order;` +
          `not { ($rel, $compare) isa ${curatedRelation}; $compare has ${field} $conn-order; $conn-order > $order; };`
      );
    }
  } else if (orderBy) {
    attributesFields.push(`$rel has ${orderBy} $order;`);
  }
  // Handle every filters
  if (search) {
    for (let searchIndex = 0; searchIndex < searchFields.length; searchIndex += 1) {
      const searchFieldName = searchFields[searchIndex];
      attributesFields.push(`$to has ${searchFieldName} $${searchFieldName};`);
    }
    const searchFilter = R.pipe(
      R.map((e) => `{ $${e} contains "${escapeString(search)}"; }`),
      R.join(' or ')
    )(searchFields);
    attributesFilters.push(`${searchFilter};`);
  }
  if (elementId) attributesFilters.push(`$element has internal_id "${escapeString(elementId)}";`);
  if (fromId) attributesFilters.push(`$from has internal_id "${escapeString(fromId)}";`);
  if (toId) attributesFilters.push(`$to has internal_id "${escapeString(toId)}";`);
  if (startTimeStart || startTimeStop) {
    attributesFields.push(`$rel has start_time $fs;`);
    if (startTimeStart) attributesFilters.push(`$fs > ${prepareDate(startTimeStart)};`);
    if (startTimeStop) attributesFilters.push(`$fs < ${prepareDate(startTimeStop)};`);
  }
  if (stopTimeStart || stopTimeStop) {
    attributesFields.push(`$rel has stop_time $ls;`);
    if (stopTimeStart) attributesFilters.push(`$ls > ${prepareDate(stopTimeStart)};`);
    if (stopTimeStop) attributesFilters.push(`$ls < ${prepareDate(stopTimeStop)};`);
  }
  if (firstSeenStart || firstSeenStop) {
    attributesFields.push(`$rel has first_seen $fs;`);
    if (firstSeenStart) attributesFilters.push(`$fs > ${prepareDate(firstSeenStart)};`);
    if (firstSeenStop) attributesFilters.push(`$fs < ${prepareDate(firstSeenStop)};`);
  }
  if (lastSeenStart || lastSeenStop) {
    attributesFields.push(`$rel has last_seen $ls;`);
    if (lastSeenStart) attributesFilters.push(`$ls > ${prepareDate(lastSeenStart)};`);
    if (lastSeenStop) attributesFilters.push(`$ls < ${prepareDate(lastSeenStop)};`);
  }
  if (confidences && confidences.length > 0) {
    attributesFields.push(`$rel has confidence $confidence;`);
    // eslint-disable-next-line prettier/prettier
    attributesFilters.push(
      R.pipe(
        R.map((e) => `{ $confidence == ${e}; }`),
        R.join(' or '),
        R.concat(__, ';')
      )(confidences)
    );
  }
  const relationRef = relationFilter ? 'relationRef' : null;
  if (relationFilter) {
    // eslint-disable-next-line no-shadow
    const { relation, fromRole: fromRoleFilter, toRole: toRoleFilter, id, relationId } = relationFilter;
    const pEid = escapeString(id);
    const relationQueryPart = `$${relationRef}(${fromRoleFilter}:$rel, ${toRoleFilter}:$pointer) isa ${relation}; $pointer has internal_id "${pEid}";`;
    relationsFields.push(relationQueryPart);
    if (relationId) {
      attributesFilters.push(`$rel has internal_id "${escapeString(relationId)}";`);
    }
  }
  if (filters.length > 0) {
    // eslint-disable-next-line
    for (const f of filters) {
      if (!R.includes(REL_CONNECTED_SUFFIX, f.key)) {
        throw FunctionalError('Filters only support connected target filtering');
      }
      // eslint-disable-next-line prettier/prettier
      const filterKey = f.key.replace(REL_INDEX_PREFIX, '').replace(REL_CONNECTED_SUFFIX, '').split('.');
      const [key, val] = filterKey;
      const queryFilters = R.pipe(
        R.map((e) => `{ $${key} has ${val} ${f.operator === 'match' ? 'contains' : ''} "${escapeString(e)}"; }`),
        R.join(' or '),
        R.concat(__, ';')
      )(f.values);
      attributesFilters.push(queryFilters);
    }
  }
  // Build the query
  const queryAttributesFields = R.join(' ', attributesFields);
  const queryAttributesFilters = R.join(' ', attributesFilters);
  const queryRelationsFields = R.join(' ', relationsFields);
  let querySource;
  if (elementId) {
    querySource = `$rel($element)`;
  } else {
    querySource = askForConnections
      ? `$rel(${fromRole ? `${fromRole}:` : ''}$from, ${toRole ? `${toRole}:` : ''}$to)`
      : '$rel';
  }
  const baseQuery = `match ${querySource} isa ${relationToGet}; 
  ${queryFromTypes} ${queryToTypes} ${queryRelationsFields} ${queryAttributesFields} ${queryAttributesFilters} get;`;
  const listArgs = R.assoc('inferred', useInference, args);
  return listElements(baseQuery, 'rel', first, offset, listArgs);
};
// endregion

// region Loader element
const findElementById = async (ids, type, args = {}) => {
  const qType = type || 'thing';
  const keys = [ID_INTERNAL, ID_STANDARD, IDS_STIX];
  if (isStixDomainObjectNamed(type)) keys.push(IDS_ALIASES);
  const workingIds = Array.isArray(ids) ? ids : [ids];
  const searchIds = R.map((id) => {
    const eid = escapeString(id);
    return R.map((key) => `{ $x has ${key} "${eid}";}`, keys).join(' or ');
  }, workingIds);
  const attrIds = searchIds.join(' or ');
  const query = `match $x isa ${qType}; ${attrIds}; get;`;
  const elements = await find(query, ['x'], args);
  return R.map((t) => t.x, elements);
};
const loadElementById = async (ids, type, args = {}) => {
  const elements = await findElementById(ids, type, args);
  if (elements.length > 1) {
    throw DatabaseError('Expect only one response', { ids, type, hits: elements.length });
  }
  return R.head(elements);
};
const internalFindByIds = (ids, args = {}) => {
  const { type } = args;
  if (useCache(args)) return elFindByIds(ids, type);
  return findElementById(ids, type, args);
};
export const internalLoadById = (id, args = {}) => {
  const { type } = args;
  if (useCache(args)) return elLoadByIds(id, type);
  return loadElementById(id, type, args);
};
export const loadById = async (id, type, args = {}) => {
  if (R.isNil(type) || R.isEmpty(type)) {
    throw FunctionalError(`You need to specify a type when loading a element`);
  }
  const loadArgs = R.assoc('type', type, args);
  return internalLoadById(id, loadArgs);
};
// endregion

// region Indexer
export const reindexAttributeValue = async (queryType, type, value) => {
  const index = inferIndexFromConceptType(queryType);
  const readQuery = `match $x isa ${queryType}, has ${escape(type)} $a, has internal_id $x_id; $a "${escapeString(
    value
  )}"; get;`;
  logger.debug(`[GRAKN - infer: false] attributeUpdate`, { query: readQuery });
  const elementIds = await executeRead(async (rTx) => {
    const iterator = await rTx.query(readQuery, { infer: false });
    const answer = await iterator.collect();
    return answer.map((n) => n.get('x_id').value());
  });
  let body;
  if (R.includes(type, multipleAttributes)) {
    body = elementIds.flatMap((id) => [{ update: { _index: index, _id: id } }, { doc: { [type]: [value] } }]);
  } else {
    body = elementIds.flatMap((id) => [{ update: { _index: index, _id: id } }, { doc: { [type]: value } }]);
  }
  if (body.length > 0) {
    await elBulk({ refresh: true, body });
  }
};
// endregion

// region Graphics
const buildAggregationQuery = (entityType, filters, options) => {
  const { operation, field, interval, startDate, endDate } = options;
  let baseQuery = `match $from isa ${entityType}; ${startDate || endDate ? `$from has ${field} $created;` : ''}`;
  if (startDate) baseQuery = `${baseQuery} $created > ${prepareDate(startDate)};`;
  if (endDate) baseQuery = `${baseQuery} $created < ${prepareDate(endDate)};`;
  const filterQuery = R.pipe(
    R.map((filterElement) => {
      const { isRelation, value, start, end, type } = filterElement;
      const eValue = `${escapeString(value)}`;
      if (isRelation) {
        const fromRole = `${type}_from`;
        const toRole = `${type}_to`;
        const dateRange =
          start && end
            ? `$rel_${type} has start_time $fs; $fs > ${prepareDate(start)}; $fs < ${prepareDate(end)};`
            : '';
        const relation = `$rel_${type}(${fromRole}:$from, ${toRole}:$${type}_to) isa ${type};`;
        return `${relation} ${dateRange} $${type}_to has internal_id "${eValue}";`;
      }
      return `$from has ${type} "${eValue}";`;
    }),
    R.join('')
  )(filters);
  const groupField = interval ? `${field}_${interval}` : field;
  const groupingQuery = `$from has ${groupField} $g; get; group $g; ${operation};`;
  return `${baseQuery} ${filterQuery} ${groupingQuery}`;
};
const graknTimeSeries = (query, keyRef, valueRef, inferred) => {
  return executeRead(async (rTx) => {
    logger.debug(`[GRAKN - infer: ${inferred}] timeSeries`, { query });
    const iterator = await rTx.query(query, { infer: inferred });
    const answer = await iterator.collect();
    return Promise.all(
      answer.map(async (n) => {
        const owner = await n.owner().value();
        const value = await n.answers()[0].number();
        return { [keyRef]: owner, [valueRef]: value };
      })
    );
  });
};
export const timeSeriesEntities = async (entityType, filters, options) => {
  // filters: [ { isRelation: true, type: stix_relation, value: uuid } ]
  //            { isRelation: false, type: report_class, value: string } ]
  const { startDate, endDate, operation, field, interval, noCache = false, inferred = false } = options;
  // Check if can be supported by ES
  let histogramData;
  if (!noCache && operation === 'count' && !inferred) {
    histogramData = await elHistogramCount(entityType, field, interval, startDate, endDate, filters);
  } else {
    // If not compatible, do it with grakn
    const finalQuery = buildAggregationQuery(entityType, filters, options);
    histogramData = await graknTimeSeries(finalQuery, 'date', 'value', inferred);
  }
  return fillTimeSeries(startDate, endDate, interval, histogramData);
};
export const timeSeriesRelations = async (options) => {
  // filters: [ { isRelation: true, type: stix_relation, value: uuid }
  //            { isRelation: false, type: report_class, value: string } ]
  const { startDate, endDate, operation, relationship_type: relationshipType, field, interval } = options;
  const { fromId, noCache = false, inferred = false } = options;
  // Check if can be supported by ES
  let histogramData;
  const entityType = relationshipType ? escape(relationshipType) : 'stix-relationship';
  if (!noCache && operation === 'count' && inferred === false) {
    const filters = [];
    if (fromId) filters.push({ isRelation: false, type: 'connections.internal_id', value: fromId });
    histogramData = await elHistogramCount(entityType, field, interval, startDate, endDate, filters);
  } else {
    const query = `match $x ${fromId ? '($from)' : ''} isa ${entityType}; ${
      fromId ? `$from has internal_id "${escapeString(fromId)}";` : ''
    }`;
    const finalQuery = `${query} $x has ${field}_${interval} $g; get; group $g; ${operation};`;
    histogramData = await graknTimeSeries(finalQuery, 'date', 'value', inferred);
  }
  return fillTimeSeries(startDate, endDate, interval, histogramData);
};
export const distributionEntities = async (entityType, filters = [], options) => {
  // filters: { isRelation: true, type: stix_relation, start: date, end: date, value: uuid }
  const { noCache = false, inferred = false, limit = 10, order = 'asc' } = options;
  const { startDate, endDate, field, operation } = options;
  let distributionData;
  // Unsupported in cache: const { isRelation, value, from, to, start, end, type };
  if (field.includes('.')) {
    throw FunctionalError('Distribution entities doesnt support relation aggregation field');
  }
  const supportedFilters = R.filter((f) => f.start || f.end || f.from || f.to, filters).length === 0;
  if (!noCache && operation === 'count' && supportedFilters && inferred === false) {
    distributionData = await elAggregationCount(entityType, field, startDate, endDate, filters);
  } else {
    const finalQuery = buildAggregationQuery(entityType, filters, options);
    distributionData = await graknTimeSeries(finalQuery, 'label', 'value', inferred);
  }
  // Take a maximum amount of distribution depending on the ordering.
  const orderingFunction = order === 'asc' ? R.ascend : R.descend;
  return R.take(limit, R.sortWith([orderingFunction(R.prop('value'))])(distributionData));
};
export const distributionRelations = async (options) => {
  const { field, operation } = options; // Mandatory fields
  const { fromId = null, limit = 50, order, noCache = false, inferred = false } = options;
  const { startDate, endDate, relationship_type: relationshipType, toTypes = [] } = options;
  let distributionData;
  const entityType = relationshipType ? escape(relationshipType) : ABSTRACT_STIX_RELATIONSHIP;
  let dateAttribute = 'start_time';
  if (isStixMetaRelationship(entityType)) {
    dateAttribute = 'created_at';
  }
  // Using elastic can only be done if the distribution is a count on types
  if (!noCache && field === 'entity_type' && operation === 'count' && inferred === false) {
    distributionData = await elAggregationRelationsCount(entityType, startDate, endDate, toTypes, fromId);
  } else {
    const query = `match $rel($from, $to) isa ${entityType}; ${
      toTypes && toTypes.length > 0
        ? `${R.join(
            ' ',
            R.map((toType) => `{ $to isa ${escape(toType)}; } or`, toTypes)
          )} { $to isa ${escape(R.head(toTypes))}; };`
        : ''
    } ${fromId ? ` $from has internal_id "${escapeString(fromId)}"; ` : ''}
    ${
      startDate && endDate
        ? `$rel has ${dateAttribute} $fs; $fs > ${prepareDate(startDate)}; $fs < ${prepareDate(endDate)};`
        : ''
    }
      $to has ${escape(field)} $g; get; group $g; ${escape(operation)};`;
    distributionData = await graknTimeSeries(query, 'label', 'value', inferred);
  }
  // Take a maximum amount of distribution depending on the ordering.
  const orderingFunction = order === 'asc' ? R.ascend : R.descend;
  if (field === ID_INTERNAL) {
    const data = R.take(limit, R.sortWith([orderingFunction(R.prop('value'))])(distributionData));
    return R.map((n) => R.assoc('entity', internalLoadById(n.label), n), data);
  }
  return R.take(limit, R.sortWith([orderingFunction(R.prop('value'))])(distributionData));
};
export const distributionEntitiesThroughRelations = async (options) => {
  const { limit = 10, order, inferred = false } = options;
  const { relationshipType, remoteRelationshipType, toType, fromId, field, operation } = options;
  let query = `match $rel($from, $to) isa ${relationshipType}; $to isa ${toType};`;
  query += `$from has internal_id "${escapeString(fromId)}";`;
  query += `$rel2($to, $to2) isa ${remoteRelationshipType};`;
  query += `$to2 has ${escape(field)} $g; get; group $g; ${escape(operation)};`;
  const distributionData = await graknTimeSeries(query, 'label', 'value', inferred);
  // Take a maximum amount of distribution depending on the ordering.
  const orderingFunction = order === 'asc' ? R.ascend : R.descend;
  return R.take(limit, R.sortWith([orderingFunction(R.prop('value'))])(distributionData));
};
// endregion

// region mutation common
const prepareAttribute = (key, value) => {
  if (isDictionaryAttribute(key)) return `"${escapeString(JSON.stringify(value))}"`;
  // Attribute is coming from GraphQL
  if (value instanceof Date) return prepareDate(value);
  // Attribute is coming from internal
  if (Date.parse(value) > 0 && new Date(value).toISOString() === value) return prepareDate(value);
  // TODO @Sam Delete that
  if (/^\d{4}-[01]\d-[0-3]\dT[0-2]\d:[0-5]\d:[0-5]\d\.\d+([+-][0-2]\d:[0-5]\d|Z)$/.test(value))
    return prepareDate(value);
  if (/^\d{4}-[01]\d-[0-3]\dT[0-2]\d:[0-5]\d:[0-5]\dZ$/.test(value)) return prepareDate(value);
  if (typeof value === 'string') return `"${escapeString(value)}"`;
  return escape(value);
};
const flatAttributesForObject = (data) => {
  const elements = Object.entries(data);
  return R.pipe(
    R.map((elem) => {
      const key = R.head(elem);
      const value = R.last(elem);
      if (Array.isArray(value)) {
        return R.map((iter) => ({ key, value: iter }), value);
      }
      // Some dates needs to detailed for search
      if (value && R.includes(key, statsDateAttributes)) {
        return [
          { key, value },
          { key: `${key}_day`, value: dayFormat(value) },
          { key: `${key}_month`, value: monthFormat(value) },
          { key: `${key}_year`, value: yearFormat(value) },
        ];
      }
      return { key, value };
    }),
    R.flatten,
    R.filter((f) => f.value !== undefined)
  )(elements);
};
const depsKeys = [
  { src: 'fromId', dst: 'from' },
  { src: 'toId', dst: 'to' },
  { src: 'createdBy' },
  { src: 'objectMarking' },
  { src: 'objectLabel' },
  { src: 'killChainPhases' },
  { src: 'externalReferences' },
  { src: 'objects' },
];
const inputResolveRefs = async (input) => {
  const deps = [];
  let expectedSize = 0;
  for (let index = 0; index < depsKeys.length; index += 1) {
    const { src, dst } = depsKeys[index];
    const destKey = dst || src;
    let id = input[src];
    if (!R.isNil(id) && !R.isEmpty(id)) {
      const isListing = Array.isArray(id);
      if (isListing) id = R.uniq(id); // We can have duplicate due to id generaton (external ref for example)
      expectedSize += isListing ? id.length : 1;
      // Handle specific case of object label that can be directly the value instead of the key.
      if (src === 'objectLabel') {
        id = R.map((label) => (isAnId(label) ? label : generateStandardId(ENTITY_TYPE_LABEL, { value: label })), id);
      }
      const keyPromise = isListing ? internalFindByIds(id) : internalLoadById(id);
      const dataPromise = keyPromise.then((data) => ({ [destKey]: data }));
      deps.push(dataPromise);
    }
  }
  const resolved = await Promise.all(deps);
  const resolvedCount = R.sum(
    R.map((r) => {
      const [, val] = R.head(Object.entries(r));
      if (!val || val.length === 0) return 0;
      return Array.isArray(val) ? R.uniq(val).length : 1;
    }, resolved)
  );
  const patch = R.mergeAll(resolved);
  if (expectedSize !== resolvedCount) {
    throw MissingReferenceError({ input, resolved });
  }
  return R.mergeRight(input, patch);
};
// endregion

// region mutation update
const innerUpdateAttribute = async (user, instance, rawInput, wTx, options = {}) => {
  const { id } = instance;
  const { forceUpdate = false, operation = EVENT_TYPE_UPDATE } = options;
  const { key, value } = rawInput; // value can be multi valued
  // Format the data in regards of the operation for multiple attributes
  const isMultiple = R.includes(key, multipleAttributes);
  let finalVal;
  let finalKey = key;
  if (dictAttributes[key]) {
    throw UnsupportedError('Dictionary attribute cant be updated directly', { rawInput });
  }
  if (key.includes('.')) {
    // In case of dict attributes, patching the content is possible through first level path
    const splitKey = key.split('.');
    if (splitKey.length > 2) {
      throw UnsupportedError('Multiple path follow is not supported', { rawInput });
    }
    const [baseKey, targetKey] = splitKey;
    if (!dictAttributes[baseKey]) {
      throw UnsupportedError('Path update only available for dictionary attributes', { rawInput });
    }
    finalKey = baseKey;
    const currentJson = instance[baseKey];
    const valueToTake = R.head(value);
    const compareValue = R.isEmpty(valueToTake) || R.isNil(valueToTake) ? undefined : valueToTake;
    if (currentJson[targetKey] === compareValue) {
      return []; // No need to update the attribute
    }
    // If data is empty, remove the key
    if (R.isEmpty(valueToTake) || R.isNil(valueToTake)) {
      finalVal = [R.dissoc(targetKey, currentJson)];
    } else {
      finalVal = [R.assoc(targetKey, valueToTake, currentJson)];
    }
  } else if (isMultiple) {
    const currentValues = instance[key] || [];
    if (operation === EVENT_TYPE_UPDATE_ADD) {
      finalVal = R.pipe(R.append(value), R.flatten, R.uniq)(currentValues);
    } else if (operation === EVENT_TYPE_UPDATE_REMOVE) {
      finalVal = R.filter((n) => !R.includes(n, value), currentValues);
    } else {
      finalVal = value;
    }
    if (!forceUpdate && R.equals(finalVal.sort(), currentValues.sort())) {
      return []; // No need to update the attribute
    }
  } else {
    finalVal = value;
    if (!forceUpdate && R.equals(instance[key], R.head(value))) {
      return []; // No need to update the attribute
    }
  }
  const input = { key: finalKey, value: finalVal };
  const updatedInputs = [input];
  // --- 01 Get the current attribute types
  const escapedKey = escape(input.key);
  const labelTypeQuery = `match $x type ${escapedKey}; get;`;
  const labelIterator = await wTx.query(labelTypeQuery);
  const labelAnswer = await labelIterator.next();
  // eslint-disable-next-line prettier/prettier
  const ansConcept = labelAnswer.map().get('x');
  const attrType = await ansConcept.asRemote(wTx).valueType();
  const typedValues = R.map((v) => {
    if (isDictionaryAttribute(input.key)) return `"${escapeString(JSON.stringify(v))}"`;
    if (attrType === GraknString) return `"${escapeString(v)}"`;
    if (attrType === GraknDate) return prepareDate(v);
    return escape(v);
  }, input.value);
  // --- Delete the old attribute reference of the entity
  const entityId = `${escapeString(id)}`;
  const deleteQuery = `match $x has internal_id "${entityId}", has ${escapedKey} $del; delete $x has ${escapedKey} $del;`;
  logger.debug(`[GRAKN - infer: false] updateAttribute - delete reference`, { query: deleteQuery });
  await wTx.query(deleteQuery);
  // --- Delete the entire attribute if its now an orphan
  // Disable waiting for grakn 2.0 - https://github.com/graknlabs/grakn/issues/5296
  // const orphanQuery = `match $x isa ${escapedKey}; not { $y has ${escapedKey} $x; }; delete $x isa ${escapedKey};`;
  // logger.debug(`[GRAKN - infer: false] updateAttribute - delete orphan`, { query: deleteQuery });
  // await wTx.query(orphanQuery);
  if (typedValues.length > 0) {
    let graknValues;
    if (typedValues.length === 1) {
      graknValues = `has ${escapedKey} ${R.head(typedValues)}`;
    } else {
      graknValues = `${R.join(
        ' ',
        R.map((gVal) => `has ${escapedKey} ${gVal},`, R.tail(typedValues))
      )} has ${escapedKey} ${R.head(typedValues)}`;
    }
    const createQuery = `match $x has internal_id "${entityId}"; insert $x ${graknValues};`;
    logger.debug(`[GRAKN - infer: false] updateAttribute - insert`, { query: createQuery });
    await wTx.query(createQuery);
  }
  // Adding dates elements
  const updateOperations = [];
  if (R.includes(key, statsDateAttributes)) {
    const dayValue = dayFormat(R.head(input.value));
    const monthValue = monthFormat(R.head(input.value));
    const yearValue = yearFormat(R.head(input.value));
    const dayInput = { key: `${key}_day`, value: [dayValue] };
    updatedInputs.push(dayInput);
    updateOperations.push(innerUpdateAttribute(user, instance, dayInput, wTx));
    const monthInput = { key: `${key}_month`, value: [monthValue] };
    updatedInputs.push(monthInput);
    updateOperations.push(innerUpdateAttribute(user, instance, monthInput, wTx));
    const yearInput = { key: `${key}_year`, value: [yearValue] };
    updatedInputs.push(yearInput);
    updateOperations.push(innerUpdateAttribute(user, instance, yearInput, wTx));
  }
  // Update modified / updated_at
  if (isStixDomainObject(instance.entity_type) && key !== 'modified' && key !== 'updated_at') {
    const today = now();
    const updatedAtInput = { key: 'updated_at', value: [today] };
    updatedInputs.push(updatedAtInput);
    updateOperations.push(innerUpdateAttribute(user, instance, updatedAtInput, wTx));
    const modifiedAtInput = { key: 'modified', value: [today] };
    updatedInputs.push(modifiedAtInput);
    updateOperations.push(innerUpdateAttribute(user, instance, modifiedAtInput, wTx));
  }
  // Update created
  if (instance.entity_type === ENTITY_TYPE_CONTAINER_REPORT && key === 'published') {
    const createdInput = { key: 'created', value: input.value };
    updatedInputs.push(createdInput);
    updateOperations.push(innerUpdateAttribute(user, instance, createdInput, wTx));
  }
  await Promise.all(updateOperations);
  return updatedInputs;
};

const mergeInstanceWithInputs = (instance, inputs) => {
  const inputPairs = R.map((input) => {
    const { key, value } = input;
    const val = R.includes(key, multipleAttributes) ? value : R.head(value);
    return { [key]: val };
  }, inputs);
  const updatedData = R.mergeAll(inputPairs);
  return R.mergeRight(instance, updatedData);
};
export const updateAttribute = async (user, id, type, inputs, options = {}) => {
  const elements = Array.isArray(inputs) ? inputs : [inputs];
  const { noLog = false, operation = EVENT_TYPE_UPDATE } = options;
  if (operation !== EVENT_TYPE_UPDATE && elements.length > 1) {
    throw FunctionalError(`Unsupported operation`, { operation, elements });
  }
  // const { noLog = false } = options;
  const instance = await loadById(id, type, options);
  if (!instance) {
    throw FunctionalError(`Cant find element to update`, { id, type });
  }
  // --- take lock, ensure no one currently create or update this element
  let lock;
  const updatedInputs = [];
  try {
    // Try to get the lock in redis
    lock = await lockResource(instance.internal_id);
    await executeWrite(async (wTx) => {
      // Update all needed attributes
      for (let index = 0; index < elements.length; index += 1) {
        const input = elements[index];
        // eslint-disable-next-line no-await-in-loop
        const ins = await innerUpdateAttribute(user, instance, input, wTx, options);
        updatedInputs.push(...ins);
        // If input impact aliases (aliases or x_opencti_aliases)
        const isAliasesImpacted =
          [ATTRIBUTE_ALIASES, ATTRIBUTE_ALIASES_OPENCTI].includes(input.key) && !R.isEmpty(ins.length);
        if (isAliasesImpacted) {
          const aliasesId = generateAliasesId(input.value);
          const aliasInput = { key: IDS_ALIASES, value: aliasesId };
          // eslint-disable-next-line no-await-in-loop
          const aliasIns = await innerUpdateAttribute(user, instance, aliasInput, wTx, options);
          updatedInputs.push(...aliasIns);
        }
      }
      // If update is part of the key, update the standard_id
      const instanceType = instance.entity_type;
      const isRelation = instance.base_type === BASE_TYPE_RELATION;
      const keys = R.map((t) => t.key, updatedInputs);
      if (!isRelation && isFieldContributingToStandardId(instanceType, keys)) {
        const updatedInstance = mergeInstanceWithInputs(instance, updatedInputs);
        const standardId = generateStandardId(instanceType, updatedInstance);
        const standardInput = { key: ID_STANDARD, value: [standardId] };
        // eslint-disable-next-line no-await-in-loop
        const ins = await innerUpdateAttribute(user, instance, standardInput, wTx, options);
        // currentInstanceData = R.assoc(ID_STANDARD, standardId, currentInstanceData);
        updatedInputs.push(...ins);
      }
    });
    // Update elasticsearch and send logs
    const postOperations = [];
    const index = inferIndexFromConceptType(instance.entity_type);
    const updateAsObject = R.mergeAll(
      R.map(({ key, value }) => ({ [key]: isMultipleAttribute(key) ? value : R.head(value) }), updatedInputs)
    );
    const esData = prepareElementForIndexing(updateAsObject);
    if (!R.isEmpty(esData)) {
      postOperations.push(elReplace(index, instance.internal_id, { doc: esData }));
    }
    const dataToLogSend = R.filter((input) => input.key !== 'x_opencti_graph_data', updatedInputs);
    if (!noLog && !R.isEmpty(dataToLogSend)) {
      const baseData = {
        standard_id: instance.standard_id,
        internal_id: instance.id,
        entity_type: instance.entity_type,
        spec_version: instance.spec_version,
      };
      let from;
      let to;
      if (instance.base_type === BASE_TYPE_RELATION) {
        const fromPromise = internalLoadById(instance.fromId);
        const toPromise = internalLoadById(instance.toId);
        const [fromEntity, toEntity] = await Promise.all([fromPromise, toPromise]);
        from = fromEntity;
        to = toEntity;
      }
      // eslint-disable-next-line no-restricted-syntax
      for (const dataLog of dataToLogSend) {
        postOperations.push(sendLog(operation, user, baseData, { key: dataLog.key, value: dataLog.value, from, to }));
      }
    }
    // Wait for all
    await Promise.all(postOperations);
  } finally {
    if (lock) await lock.unlock();
  }
  // Return fully updated instance
  return mergeInstanceWithInputs(instance, updatedInputs);
};

export const patchAttribute = async (user, id, type, patch, options = {}) => {
  const inputs = R.pipe(
    R.toPairs,
    R.map((t) => {
      const val = R.last(t);
      return { key: R.head(t), value: Array.isArray(val) ? val : [val] };
    })
  )(patch);
  return updateAttribute(user, id, type, inputs, options);
};
// endregion

// region mutation relation
const upsertRelation = async (user, relationship, type, data) => {
  if (!R.isNil(data.stix_id) && relationship.stix_ids.length < 3) {
    const id = relationship.internal_id;
    const patch = { stix_ids: [data.stix_id] };
    return patchAttribute(user, id, type, patch, { operation: EVENT_TYPE_UPDATE_ADD });
  }
  return relationship;
};
const addInnerRelation = async (user, from, to, type, opts) => {
  const targets = Array.isArray(to) ? to : [to];
  if (!to || R.isEmpty(targets)) return undefined;
  const relations = [];
  // Relations cannot be created in parallel.
  for (let i = 0; i < targets.length; i += 1) {
    const target = targets[i];
    const input = { from, to: target, relationship_type: type };
    // eslint-disable-next-line no-await-in-loop,no-use-before-define
    const rel = await createRelationRaw(user, input, opts);
    relations.push(rel);
  }
  return relations;
};
const createRelationRaw = async (user, input, opts = {}) => {
  const { from, to, relationship_type: relationshipType } = input;
  const { noLog = false } = opts;
  // 03. Generate the ID
  const internalId = generateInternalId();
  const standardId = generateStandardId(relationshipType, input);
  // 04. Check existing relationship
  const listingArgs = { fromId: from.internal_id, toId: to.internal_id };
  if (isStixCoreRelationship(relationshipType)) {
    if (!R.isNil(input.start_time)) {
      listingArgs.startTimeStart = prepareDate(moment(input.start_time).subtract(1, 'months').utc());
      listingArgs.startTimeStop = prepareDate(moment(input.start_time).add(1, 'months').utc());
    }
    if (!R.isNil(input.stop_time)) {
      listingArgs.stopTimeStart = prepareDate(moment(input.stop_time).subtract(1, 'months'));
      listingArgs.stopTimeStop = prepareDate(moment(input.stop_time).add(1, 'months'));
    }
  } else if (isStixSightingRelationship(relationshipType)) {
    if (!R.isNil(input.first_seen)) {
      listingArgs.firstSeenStart = prepareDate(moment(input.first_seen).subtract(1, 'months').utc());
      listingArgs.firstSeenStop = prepareDate(moment(input.first_seen).add(1, 'months').utc());
    }
    if (!R.isNil(input.last_seen)) {
      listingArgs.lastSeenStart = prepareDate(moment(input.last_seen).subtract(1, 'months'));
      listingArgs.lastSeenStop = prepareDate(moment(input.last_seen).add(1, 'months'));
    }
  }
  const existingRelationships = await listRelations(relationshipType, listingArgs);
  let existingRelationship = null;
  if (existingRelationships.edges.length > 0) {
    existingRelationship = R.head(existingRelationships.edges).node;
  }
  if (existingRelationship) {
    return upsertRelation(user, existingRelationship, relationshipType, input);
  }
  // 05. Prepare the relation to be created
  const today = now();
  let relationAttributes = {};
  // Default attributes
  // basic-relationship
  relationAttributes.internal_id = internalId;
  relationAttributes.standard_id = standardId;
  relationAttributes.entity_type = relationshipType;
  relationAttributes.created_at = today;
  relationAttributes.updated_at = today;
  // stix-relationship
  if (isStixRelationShipExceptMeta(relationshipType)) {
    relationAttributes.stix_ids = R.isNil(input.stix_id) ? [] : [input.stix_id];
    relationAttributes.spec_version = STIX_SPEC_VERSION;
    relationAttributes.revoked = R.isNil(input.revoked) ? false : input.revoked;
    relationAttributes.confidence = R.isNil(input.confidence) ? 0 : input.confidence;
    relationAttributes.lang = R.isNil(input.lang) ? 'en' : input.lang;
    relationAttributes.created = R.isNil(input.created) ? today : input.created;
    relationAttributes.modified = R.isNil(input.modified) ? today : input.modified;
  }
  // stix-core-relationship
  if (isStixCoreRelationship(relationshipType)) {
    relationAttributes.relationship_type = relationshipType;
    relationAttributes.description = input.description ? input.description : '';
    relationAttributes.start_time = R.isNil(input.start_time) ? new Date(FROM_START) : input.start_time;
    relationAttributes.stop_time = R.isNil(input.stop_time) ? new Date(UNTIL_END) : input.stop_time;
    /* istanbul ignore if */
    if (relationAttributes.start_time > relationAttributes.stop_time) {
      throw DatabaseError('You cant create a relation with a start_time less than the stop_time', {
        from: input.fromId,
        input,
      });
    }
  }
  // stix-observable-relationship
  if (isStixCyberObservableRelationship(relationshipType)) {
    relationAttributes.relationship_type = relationshipType;
    relationAttributes.start_time = R.isNil(input.start_time) ? new Date(FROM_START) : input.start_time;
    relationAttributes.stop_time = R.isNil(input.stop_time) ? new Date(UNTIL_END) : input.stop_time;
    /* istanbul ignore if */
    if (relationAttributes.start_time > relationAttributes.stop_time) {
      throw DatabaseError('You cant create a relation with a start_time less than the stop_time', {
        from: input.fromId,
        input,
      });
    }
  }
  // stix-sighting-relationship
  if (isStixSightingRelationship(relationshipType)) {
    relationAttributes.description = R.isNil(input.description) ? '' : input.description;
    relationAttributes.attribute_count = R.isNil(input.attribute_count) ? 1 : input.attribute_count;
    relationAttributes.x_opencti_negative = R.isNil(input.x_opencti_negative) ? false : input.x_opencti_negative;
    relationAttributes.first_seen = R.isNil(input.first_seen) ? new Date(FROM_START) : input.first_seen;
    relationAttributes.last_seen = R.isNil(input.last_seen) ? new Date(UNTIL_END) : input.last_seen;
    /* istanbul ignore if */
    if (relationAttributes.first_seen > relationAttributes.last_seen) {
      throw DatabaseError('You cant create a relation with a first_seen less than the last_seen', {
        from: input.fromId,
        input,
      });
    }
  }
  // Add the additional fields for dates (day, month, year)
  const dataKeys = Object.keys(relationAttributes);
  for (let index = 0; index < dataKeys.length; index += 1) {
    // Adding dates elements
    if (R.includes(dataKeys[index], statsDateAttributes)) {
      const dayValue = dayFormat(relationAttributes[dataKeys[index]]);
      const monthValue = monthFormat(relationAttributes[dataKeys[index]]);
      const yearValue = yearFormat(relationAttributes[dataKeys[index]]);
      relationAttributes = R.pipe(
        R.assoc(`${dataKeys[index]}_day`, dayValue),
        R.assoc(`${dataKeys[index]}_month`, monthValue),
        R.assoc(`${dataKeys[index]}_year`, yearValue)
      )(relationAttributes);
    }
  }
  // 04. Create the relation
  const fromRole = `${relationshipType}_from`;
  const toRole = `${relationshipType}_to`;
  await executeWrite(async (wTx) => {
    // Build final query
    let query = `match $from isa ${input.fromType ? input.fromType : 'thing'}; 
      $from has internal_id "${from.internal_id}"; $to has internal_id "${to.internal_id}";
      insert $rel(${fromRole}: $from, ${toRole}: $to) isa ${relationshipType},`;
    const queryElements = flatAttributesForObject(relationAttributes);
    const nbElements = queryElements.length;
    for (let index = 0; index < nbElements; index += 1) {
      const { key, value } = queryElements[index];
      const insert = prepareAttribute(key, value);
      const separator = index + 1 === nbElements ? ';' : ',';
      query += `has ${key} ${insert}${separator} `;
    }
    logger.debug(`[GRAKN - infer: false] createRelation`, { query });
    const iterator = await wTx.query(query);
    const txRelation = await iterator.next();
    if (txRelation === null) {
      throw MissingReferenceError({ input });
    }
  });
  // 06. Prepare the final data with Grakn IDs
  const created = R.pipe(
    R.assoc('id', internalId),
    R.assoc('fromId', from.internal_id),
    R.assoc('fromRole', fromRole),
    R.assoc('fromType', from.entity_type),
    R.assoc('toId', to.internal_id),
    R.assoc('toRole', toRole),
    R.assoc('toType', to.entity_type),
    // Relation specific
    R.assoc('inferred', false),
    // Types
    R.assoc('entity_type', relationshipType),
    R.assoc('parent_types', getParentTypes(relationshipType)),
    R.assoc('base_type', BASE_TYPE_RELATION)
  )(relationAttributes);
  const postOperations = [];
  // 07. Index the relation and the modification in the base entity
  postOperations.push(elIndexElements([created]));
  // 08. Send logs
  if (!noLog) {
    if (isStixMetaRelationship(relationshipType)) {
      const eventType = relationshipType === RELATION_CREATED_BY ? EVENT_TYPE_UPDATE : EVENT_TYPE_UPDATE_ADD;
      postOperations.push(sendLog(eventType, user, created, { from, to }));
    } else {
      postOperations.push(sendLog(EVENT_TYPE_CREATE, user, created, { from, to }));
    }
  }
  // Complete with eventual relations (will eventually update the index)
  if (isStixCoreRelationship(relationshipType)) {
    postOperations.push(
      addInnerRelation(user, created, input.createdBy, RELATION_CREATED_BY, opts),
      addInnerRelation(user, created, input.objectMarking, RELATION_OBJECT_MARKING, opts),
      addInnerRelation(user, created, input.killChainPhases, RELATION_KILL_CHAIN_PHASE, opts)
    );
  }
  await Promise.all(postOperations);
  // 09. Return result if no need to reverse the relations from and to
  return created;
};
export const createRelation = async (user, input, opts = {}) => {
  let lock;
  const { fromId, toId, relationship_type: relationshipType } = input;
  if (fromId === toId) {
    /* istanbul ignore next */
    throw UnsupportedError(`You cant create a relation with the same source and target`, {
      from: input.fromId,
      relationshipType,
    });
  }
  // We need to check existing dependencies
  const resolvedInput = await inputResolveRefs(input);
  const { from, to } = resolvedInput;
  // Build lock ids
  const lockFrom = `${from.standard_id}_${relationshipType}_${to.standard_id}`;
  const lockTo = `${to.standard_id}_${relationshipType}_${from.standard_id}`;
  const lockIds = [lockFrom, lockTo];
  if (!R.isNil(resolvedInput.stix_id)) lockIds.push(resolvedInput.stix_id);
  try {
    // Try to get the lock in redis
    lock = await lockResource(lockIds);
    // noinspection UnnecessaryLocalVariableJS
    const creation = await createRelationRaw(user, resolvedInput, opts);
    // Return created element after waiting for it.
    return creation;
  } catch (err) {
    if (err.name === TYPE_DUPLICATE_ENTRY) {
      logger.warn(err.message, { input, ...err.data });
      const existingRelationship = loadById(err.data.id, input.relationship_type);
      return upsertRelation(user, existingRelationship, input.relationship_type, input);
    }
    if (err.name === TYPE_LOCK_ERROR) {
      throw DatabaseError('Operation still in progress (redis lock)', { lockIds });
    }
    throw err;
  } finally {
    if (lock) await lock.unlock();
  }
};
/* istanbul ignore next */
export const createRelations = async (user, inputs, opts = {}) => {
  const createdRelations = [];
  // Relations cannot be created in parallel. (Concurrent indexing on same key)
  // Could be improve by grouping and indexing in one shot.
  for (let i = 0; i < inputs.length; i += 1) {
    // eslint-disable-next-line no-await-in-loop
    const relation = await createRelation(user, inputs[i], opts);
    createdRelations.push(relation);
  }
  return createdRelations;
};
// endregion

// region mutation entity
const upsertEntity = async (user, entity, type, data) => {
  let updatedEntity = entity;
  const id = entity.internal_id;
  // Upsert the stix ids
  if (!R.isNil(data.stix_id) && entity.stix_ids.length < 5) {
    const patch = { stix_ids: [data.stix_id] };
    updatedEntity = patchAttribute(user, id, type, patch, { operation: EVENT_TYPE_UPDATE_ADD });
  }
  // Upsert the aliases
  if (isStixDomainObjectNamed(type)) {
    const { name } = data;
    const key = resolveAliasesField(type);
    const aliases = [...(data[ATTRIBUTE_ALIASES] || []), ...(data[ATTRIBUTE_ALIASES_OPENCTI] || [])];
    if (entity.name !== name) aliases.push(name);
    const patch = { [key]: aliases };
    updatedEntity = patchAttribute(user, id, type, patch, { operation: EVENT_TYPE_UPDATE_ADD });
  }
  return updatedEntity;
};
const createRawEntity = async (user, standardId, participantIds, input, type, opts = {}) => {
  const { noLog = false } = opts;
  // Generate the internal id if needed
  const internalId = input.internal_id || generateInternalId();
  // Check if the entity exists
<<<<<<< HEAD
  const participantIds =
    R.isNil(input.stix_id) || input.stix_id.startsWith('00000000') ? [standardId] : [input.stix_id, standardId];
  const existingEntity = await internalLoadById(participantIds);
=======
  const existingEntity = await loadById(participantIds, type);
>>>>>>> 595c86b3
  if (existingEntity) {
    return upsertEntity(user, existingEntity, type, input);
  }
  // Complete with identifiers
  const today = now();
  // Dissoc additional data
  let data = R.pipe(
    R.assoc(ID_INTERNAL, internalId),
    R.assoc('entity_type', type),
    R.dissoc('update'),
    R.dissoc('createdBy'),
    R.dissoc('objectMarking'),
    R.dissoc('objectLabel'),
    R.dissoc('killChainPhases'),
    R.dissoc('externalReferences'),
    R.dissoc('objects')
  )(input);
  // Default attributes
  // Internal-Object
  if (isInternalObject(type)) {
    data = R.assoc(ID_STANDARD, standardId, data);
  }
  // Some internal objects have dates
  if (isDatedInternalObject(type)) {
    data = R.pipe(R.assoc('created_at', today), R.assoc('updated_at', today))(data);
  }
  // Stix-Object
  if (isStixObject(type)) {
    data = R.pipe(
      R.assoc(ID_STANDARD, standardId),
      R.assoc(IDS_STIX, R.isNil(input.stix_id) ? [] : [input.stix_id]),
      R.dissoc('stix_id'),
      R.assoc('spec_version', STIX_SPEC_VERSION),
      R.assoc('created_at', today),
      R.assoc('updated_at', today)
    )(data);
  }
  // Stix-Meta-Object
  if (isStixMetaObject(type)) {
    data = R.pipe(
      R.assoc('created', R.isNil(input.created) ? today : input.created),
      R.assoc('modified', R.isNil(input.modified) ? today : input.modified)
    )(data);
  }
  // STIX-Core-Object
  // -- STIX-Domain-Object
  if (isStixDomainObject(type)) {
    data = R.pipe(
      R.assoc('revoked', R.isNil(data.revoked) ? false : data.revoked),
      R.assoc('confidence', R.isNil(data.confidence) ? 0 : data.confidence),
      R.assoc('lang', R.isNil(data.lang) ? 'en' : data.lang),
      R.assoc('created', R.isNil(input.created) ? today : input.created),
      R.assoc('modified', R.isNil(input.modified) ? today : input.modified)
    )(data);
  }
  // -- Named
  if (isStixDomainObjectNamed(type)) {
    const aliases = [...(data[ATTRIBUTE_ALIASES] || []), ...(data[ATTRIBUTE_ALIASES_OPENCTI] || [])];
    data = R.assoc(IDS_ALIASES, generateAliasesId(aliases), data);
  }
  // Add the additional fields for dates (day, month, year)
  const dataKeys = Object.keys(data);
  for (let index = 0; index < dataKeys.length; index += 1) {
    // Adding dates elements
    if (R.includes(dataKeys[index], statsDateAttributes)) {
      const dayValue = dayFormat(data[dataKeys[index]]);
      const monthValue = monthFormat(data[dataKeys[index]]);
      const yearValue = yearFormat(data[dataKeys[index]]);
      data = R.pipe(
        R.assoc(`${dataKeys[index]}_day`, dayValue),
        R.assoc(`${dataKeys[index]}_month`, monthValue),
        R.assoc(`${dataKeys[index]}_year`, yearValue)
      )(data);
    }
  }
  // Generate fields for query and build the query
  const queryElements = flatAttributesForObject(data);
  const nbElements = queryElements.length;
  let query = `insert $entity isa ${type}, `;
  for (let index = 0; index < nbElements; index += 1) {
    const { key, value } = queryElements[index];
    const insert = prepareAttribute(key, value);
    const separator = index + 1 === nbElements ? ';' : ',';
    if (!R.isNil(insert) && insert.length !== 0) {
      query += `has ${key} ${insert}${separator} `;
    }
  }
  // Create the input
  await executeWrite(async (wTx) => {
    logger.debug(`[GRAKN - infer: false] createEntity`, { query });
    await wTx.query(query);
  });
  // Transaction succeed, complete the result to send it back
  const created = R.pipe(
    R.assoc('id', internalId),
    R.assoc('base_type', BASE_TYPE_ENTITY),
    R.assoc('parent_types', getParentTypes(type))
  )(data);
  // Transaction succeed, index the result
  try {
    await elIndexElements([created]);
  } catch (err) {
    throw DatabaseError('Cannot index input', { error: err, data: created });
  }
  const postOperations = [];
  // Send creation log
  if (!noLog) postOperations.push(sendLog(EVENT_TYPE_CREATE, user, created));
  // Complete with eventual relations (will eventually update the index)
  if (isStixCoreObject(type)) {
    postOperations.push(
      addInnerRelation(user, created, input.createdBy, RELATION_CREATED_BY, opts),
      addInnerRelation(user, created, input.objectMarking, RELATION_OBJECT_MARKING, opts),
      addInnerRelation(user, created, input.objectLabel, RELATION_OBJECT_LABEL, opts),
      addInnerRelation(user, created, input.killChainPhases, RELATION_KILL_CHAIN_PHASE, opts),
      addInnerRelation(user, created, input.externalReferences, RELATION_EXTERNAL_REFERENCE, opts),
      addInnerRelation(user, created, input.objects, RELATION_OBJECT, opts)
    );
  }
  await Promise.all(postOperations);
  // Simply return the data
  return created;
};
export const createEntity = async (user, input, type, opts = {}) => {
  let lock;
  // We need to check existing dependencies
  const resolvedInput = await inputResolveRefs(input);
  // Generate all the possibles ids
  const standardId = generateStandardId(type, resolvedInput);
<<<<<<< HEAD
  const participantIds =
    R.isNil(resolvedInput.stix_id) || resolvedInput.stix_id.startsWith('00000000')
      ? standardId
      : [resolvedInput.stix_id, standardId];
=======
  const participantIds = [standardId];
  if (isStixDomainObjectNamed(type)) {
    const aliases = [resolvedInput.name, ...(resolvedInput.aliases || []), ...(resolvedInput.x_opencti_aliases || [])];
    participantIds.push(...generateAliasesId(aliases));
  }
  if (!R.isNil(resolvedInput.stix_id)) {
    participantIds.push(resolvedInput.stix_id);
  }
  // Create the element
>>>>>>> 595c86b3
  try {
    // Try to get the lock in redis
    lock = await lockResource(participantIds);
    // noinspection UnnecessaryLocalVariableJS
    const creation = await createRawEntity(user, standardId, participantIds, resolvedInput, type, opts);
    // Return created element after waiting for it.
    return creation;
  } catch (err) {
    if (err.name === TYPE_DUPLICATE_ENTRY) {
      logger.warn(err.message, { input, ...err.data });
      const existingEntityRefreshed = await loadById(err.data.id, type);
      return upsertEntity(user, existingEntityRefreshed, type, resolvedInput);
    }
    if (err.name === TYPE_LOCK_ERROR) {
      throw DatabaseError('Operation still in progress (redis lock)', { participantIds });
    }
    throw err;
  } finally {
    if (lock) await lock.unlock();
  }
};
// endregion

// region mutation deletion
const getElementsRelated = async (targetId, elements = [], options = {}) => {
  const eid = escapeString(targetId);
  const read = `match $from has internal_id "${eid}"; $rel($from, $to) isa ${ABSTRACT_BASIC_RELATIONSHIP}; get;`;
  const connectedRelations = await find(read, ['rel'], options);
  const connectedRelationsIds = R.map((r) => {
    const { id, entity_type: entityType } = r.rel;
    return { id, type: entityType, relDependency: true };
  }, connectedRelations);
  elements.push(...connectedRelationsIds);
  await Promise.all(connectedRelationsIds.map(({ id }) => getElementsRelated(id, elements, options)));
  return elements;
};
const deleteElementById = async (elementId, elementType, isRelation, options = {}) => {
  // 00. Load everything we need to remove
  const dependencies = [{ id: elementId, type: elementType, relDependency: isRelation }];
  await getElementsRelated(elementId, dependencies, options);
  // 01. Delete dependencies.
  // Remove all dep in reverse order to handle correctly relations
  for (let i = dependencies.length - 1; i >= 0; i -= 1) {
    const { id, type, relDependency } = dependencies[i];
    // eslint-disable-next-line no-await-in-loop
    await executeWrite(async (wTx) => {
      const query = `match $x has internal_id "${id}"; delete $x isa ${type};`;
      logger.debug(`[GRAKN - infer: false] delete element ${id}`, { query });
      await wTx.query(query, { infer: false });
    }).then(async () => {
      // If element is a relation, modify the impacted from and to.
      if (relDependency) {
        await elRemoveRelationConnection(id);
      }
      // Remove the element itself from the index
      await elDeleteInstanceIds([id]);
    });
  }
};
export const deleteEntityById = async (user, entityId, type, options = {}) => {
  const { noLog = false } = options;
  if (R.isNil(type)) {
    /* istanbul ignore next */
    throw FunctionalError(`You need to specify a type when deleting an entity`);
  }
  // Check consistency
  const entity = await loadById(entityId, type, options);
  if (entity === null) {
    throw DatabaseError(`Cant find entity to delete ${entityId}`);
  }
  // Delete entity and all dependencies
  await deleteElementById(entityId, entity.entity_type, false, options);
  // Send the log if everything fine
  if (!noLog) {
    await sendLog(EVENT_TYPE_DELETE, user, entity);
  }
  return entityId;
};
export const deleteRelationById = async (user, relationId, type, options = {}) => {
  const { noLog = false } = options;
  if (R.isNil(type)) {
    /* istanbul ignore next */
    throw FunctionalError(`You need to specify a type when deleting a relation`);
  }
  const relation = await loadById(relationId, type, options);
  if (relation === null) throw DatabaseError(`Cant find relation to delete ${relationId}`);
  await deleteElementById(relationId, relation.entity_type, true, options);
  // Send the log if everything fine
  if (!noLog) {
    const from = await elLoadByIds(relation.fromId);
    const to = await elLoadByIds(relation.toId);
    if (isStixMetaRelationship(relation.entity_type)) {
      if (relation.entity_type === RELATION_CREATED_BY) {
        await sendLog(EVENT_TYPE_UPDATE, user, relation, { from, to });
      } else {
        await sendLog(EVENT_TYPE_UPDATE_REMOVE, user, relation, { from, to });
      }
    } else {
      await sendLog(EVENT_TYPE_DELETE, user, relation, { from, to });
    }
  }
  return relationId;
};
export const deleteRelationsByFromAndTo = async (user, fromId, toId, relationshipType, scopeType, opts = {}) => {
  /* istanbul ignore if */
  if (R.isNil(scopeType)) {
    throw FunctionalError(`You need to specify a scope type when deleting a relation with from and to`);
  }
  const fromThing = await internalLoadById(fromId);
  const toThing = await internalLoadById(toId);
  const read = `match $from has internal_id "${fromThing.internal_id}"; 
    $to has internal_id "${toThing.internal_id}"; 
    $rel($from, $to) isa ${relationshipType}; get;`;
  const relationsToDelete = await find(read, ['rel']);
  for (let i = 0; i < relationsToDelete.length; i += 1) {
    const r = relationsToDelete[i];
    // eslint-disable-next-line no-await-in-loop
    await deleteRelationById(user, r.rel.id, r.rel.entity_type, opts);
  }
};
export const deleteAttributeById = async (id) => {
  return executeWrite(async (wTx) => {
    const query = `match $x id ${escape(id)}; delete $x isa thing;`;
    logger.debug(`[GRAKN - infer: false] deleteAttributeById`, { query });
    await wTx.query(query, { infer: false });
    return id;
  });
};
// endregion

// region inferences
/**
 * Load any grakn relation with base64 id containing the query pattern.
 * @param id
 * @returns {Promise}
 */
export const getRelationInferredById = async (id) => {
  return executeRead(async (rTx) => {
    const decodedQuery = Buffer.from(id, 'base64').toString('ascii');
    const query = `match ${decodedQuery} get;`;
    logger.debug(`[GRAKN - infer: true] getRelationInferredById`, { query });
    const answerIterator = await rTx.query(query, { infer: true, explain: true });
    const answerConceptMap = await answerIterator.next();
    const vars = extractQueryVars(query);
    const concepts = await getConcepts(rTx, [answerConceptMap], vars, [INFERRED_RELATION_KEY], { noCache: true });
    const relation = R.head(concepts).rel;
    const explanation = await answerConceptMap.explanation();
    const explanationAnswers = explanation.getAnswers();
    const inferences = [];
    // eslint-disable-next-line no-restricted-syntax
    for (const explanationAnswer of explanationAnswers) {
      const explanationMap = explanationAnswer.map();
      const explanationKeys = Array.from(explanationMap.keys());
      const queryVars = R.map((v) => ({ alias: v }), explanationKeys);
      const explanationRelationKey = R.last(R.filter((n) => n.includes(INFERRED_RELATION_KEY), explanationKeys));
      // eslint-disable-next-line no-await-in-loop
      const explanationConcepts = await getConcepts(rTx, [explanationAnswer], queryVars, [explanationRelationKey]);
      inferences.push({ node: R.head(explanationConcepts)[explanationRelationKey] });
    }
    return R.pipe(R.assoc('inferences', { edges: inferences }))(relation);
  });
};
// endregion<|MERGE_RESOLUTION|>--- conflicted
+++ resolved
@@ -1778,13 +1778,7 @@
   // Generate the internal id if needed
   const internalId = input.internal_id || generateInternalId();
   // Check if the entity exists
-<<<<<<< HEAD
-  const participantIds =
-    R.isNil(input.stix_id) || input.stix_id.startsWith('00000000') ? [standardId] : [input.stix_id, standardId];
-  const existingEntity = await internalLoadById(participantIds);
-=======
   const existingEntity = await loadById(participantIds, type);
->>>>>>> 595c86b3
   if (existingEntity) {
     return upsertEntity(user, existingEntity, type, input);
   }
@@ -1913,22 +1907,15 @@
   const resolvedInput = await inputResolveRefs(input);
   // Generate all the possibles ids
   const standardId = generateStandardId(type, resolvedInput);
-<<<<<<< HEAD
-  const participantIds =
-    R.isNil(resolvedInput.stix_id) || resolvedInput.stix_id.startsWith('00000000')
-      ? standardId
-      : [resolvedInput.stix_id, standardId];
-=======
   const participantIds = [standardId];
   if (isStixDomainObjectNamed(type)) {
     const aliases = [resolvedInput.name, ...(resolvedInput.aliases || []), ...(resolvedInput.x_opencti_aliases || [])];
     participantIds.push(...generateAliasesId(aliases));
   }
-  if (!R.isNil(resolvedInput.stix_id)) {
+  if (!R.isNil(resolvedInput.stix_id) && !resolvedInput.stix_id.startsWith('00000000')) {
     participantIds.push(resolvedInput.stix_id);
   }
   // Create the element
->>>>>>> 595c86b3
   try {
     // Try to get the lock in redis
     lock = await lockResource(participantIds);
