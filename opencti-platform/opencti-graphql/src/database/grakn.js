--- conflicted
+++ resolved
@@ -155,12 +155,7 @@
   }
 };
 
-<<<<<<< HEAD
 const takeWriteTx = async (retry = false) => {
-=======
-// TODO remove export
-export const takeWriteTx = async (retry = false) => {
->>>>>>> bc7351be
   if (session === null) {
     session = await client.session('grakn');
   }
@@ -176,27 +171,16 @@
     return null;
   }
 };
-<<<<<<< HEAD
 const commitWriteTx = async wTx => {
-=======
-
+  try {
+    await wTx.tx.commit();
+  } catch (err) {
+    logger.error('[GRAKN] CommitWriteTx error > ', err);
+  }
+};
 // TODO remove export
-export const commitWriteTx = async wTx => {
->>>>>>> bc7351be
-  try {
-    await wTx.tx.commit();
-  } catch (err) {
-    logger.error('[GRAKN] CommitWriteTx error > ', err);
-  }
-};
-<<<<<<< HEAD
 export const executeWrite = async executeFunction => {
   const wTx = await takeWriteTx();
-=======
-
-// TODO remove export
-export const closeTx = async gTx => {
->>>>>>> bc7351be
   try {
     const result = await executeFunction(wTx);
     await commitWriteTx(wTx);
