--- conflicted
+++ resolved
@@ -805,7 +805,6 @@
     // [ELASTIC] From cache
     const fromCache = await elLoadByStixId(id);
     if (fromCache) return fromCache;
-<<<<<<< HEAD
   }
   const eid = escapeString(id);
   const query = `match $rel($from, $to) isa relation; $rel has stix_id_key "${eid}"; get;`;
@@ -819,21 +818,6 @@
     const fromCache = await elLoadByGraknId(graknId);
     if (fromCache) return fromCache;
   }
-=======
-  }
-  const eid = escapeString(id);
-  const query = `match $rel($from, $to) isa relation; $rel has stix_id_key "${eid}"; get;`;
-  const element = await load(query, ['rel']);
-  return element ? element.rel : null;
-};
-export const loadRelationByGraknId = async (graknId, args = {}) => {
-  const { noCache = false } = args;
-  if (!noCache && !forceNoCache()) {
-    // [ELASTIC] From cache
-    const fromCache = await elLoadByGraknId(graknId);
-    if (fromCache) return fromCache;
-  }
->>>>>>> d202dbe5
   const eid = escapeString(graknId);
   const query = `match $rel($from, $to) isa relation; $rel id ${eid}; get;`;
   const element = await load(query, ['rel']);
@@ -922,7 +906,6 @@
     const createQuery = `match $m has internal_id_key "${escapeString(id)}"; insert $m ${graknValues};`;
     logger.debug(`[GRAKN - infer: false] updateAttribute - insert > ${createQuery}`);
     await wTx.tx.query(createQuery);
-<<<<<<< HEAD
   }
   // Adding dates elements
   if (includes(key, statsDateAttributes)) {
@@ -936,21 +919,6 @@
     const yearInput = { key: `${key}_year`, value: [yearValue] };
     await updateAttribute(id, yearInput, wTx);
   }
-=======
-  }
-  // Adding dates elements
-  if (includes(key, statsDateAttributes)) {
-    const dayValue = dayFormat(head(value));
-    const monthValue = monthFormat(head(value));
-    const yearValue = yearFormat(head(value));
-    const dayInput = { key: `${key}_day`, value: [dayValue] };
-    await updateAttribute(id, dayInput, wTx);
-    const monthInput = { key: `${key}_month`, value: [monthValue] };
-    await updateAttribute(id, monthInput, wTx);
-    const yearInput = { key: `${key}_year`, value: [yearValue] };
-    await updateAttribute(id, yearInput, wTx);
-  }
->>>>>>> d202dbe5
   // Update elasticsearch
   const currentIndex = inferIndexFromConceptTypes(currentInstanceData.parent_types);
   const updateValueField = { [key]: val };
@@ -1566,6 +1534,22 @@
   }
   return markings;
 };
+const addTag = async (fromInternalId, tagId, opts = {}) => {
+  if (!tagId) return undefined;
+  const input = { fromRole: 'so', toId: tagId, toRole: 'tagging', through: 'tagged' };
+  return createRelationRaw(fromInternalId, input, opts);
+};
+const addTags = async (internalId, tagsIds, opts = {}) => {
+  if (!tagsIds || isEmpty(tagsIds)) return undefined;
+  const tags = [];
+  // Relations cannot be created in parallel.
+  for (let i = 0; i < tagsIds.length; i += 1) {
+    // eslint-disable-next-line no-await-in-loop
+    const tag = await addTag(internalId, tagsIds[i], opts);
+    tags.push(tag);
+  }
+  return tags;
+};
 const addKillChain = async (fromInternalId, killChainId, opts = {}) => {
   if (!killChainId) return undefined;
   const input = {
@@ -1587,25 +1571,6 @@
   }
   return killChains;
 };
-<<<<<<< HEAD
-const addTag = async (fromInternalId, tagId, opts = {}) => {
-  if (!tagId) return undefined;
-  const input = { fromRole: 'so', toId: tagId, toRole: 'tagging', through: 'tagged' };
-  return createRelationRaw(fromInternalId, input, opts);
-};
-const addTags = async (internalId, tagsIds, opts = {}) => {
-  if (!tagsIds || isEmpty(tagsIds)) return undefined;
-  const markings = [];
-  // Relations cannot be created in parallel.
-  for (let i = 0; i < tagsIds.length; i += 1) {
-    // eslint-disable-next-line no-await-in-loop
-    const tag = await addTag(internalId, tagsIds[i], opts);
-    tags.push(tag);
-  }
-  return tags;
-};
-=======
->>>>>>> d202dbe5
 // endregion
 
 export const createRelation = async (fromInternalId, input, opts = {}) => {
@@ -1643,6 +1608,7 @@
     dissoc('createdByOwner'),
     dissoc('createdByRef'),
     dissoc('markingDefinitions'),
+    dissoc('tags'),
     dissoc('killChainPhases')
   )(entity);
   // For stix domain entity, force the initialization of the alias list.
@@ -1698,11 +1664,8 @@
   await addOwner(internalId, entity.createdByOwner, opts);
   await addCreatedByRef(internalId, entity.createdByRef, opts);
   await addMarkingDefs(internalId, entity.markingDefinitions, opts);
+  await addTags(internalId, entity.tags, opts);
   await addKillChains(internalId, entity.killChainPhases, opts);
-<<<<<<< HEAD
-  await addTags(internalId, entity.tags, opts);
-=======
->>>>>>> d202dbe5
   // Else simply return the data
   return completedData;
 };