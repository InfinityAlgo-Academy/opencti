import moment from 'moment';
import { cursorToOffset } from 'graphql-relay/lib/connection/arrayconnection';
import Grakn from 'grakn-client';
import * as R from 'ramda';
import { __, groupBy, map } from 'ramda';
import {
  DatabaseError,
  DuplicateEntryError,
  FunctionalError,
  MissingReferenceError,
  TYPE_DUPLICATE_ENTRY,
  TYPE_LOCK_ERROR,
  UnsupportedError,
} from '../config/errors';
import conf, { logger } from '../config/conf';
import {
  buildPagination,
  fillTimeSeries,
  inferIndexFromConceptType,
  isNotEmptyField,
  relationTypeToInputName,
  utcDate,
} from './utils';
import {
  elAggregationCount,
  elAggregationRelationsCount,
  elBulk,
  elDeleteInstanceIds,
  elFindByIds,
  elHistogramCount,
  elIndexElements,
  elLoadByIds,
  elPaginate,
  elRemoveRelationConnection,
  elReplace,
  ENTITIES_INDICES,
  prepareElementForIndexing,
  RELATIONSHIPS_INDICES,
  useCache,
} from './elasticSearch';
import { UPDATE_OPERATION_ADD, UPDATE_OPERATION_REMOVE, UPDATE_OPERATION_REPLACE } from './rabbitmq';
import {
  generateAliasesId,
  generateInternalId,
  generateStandardId,
  isFieldContributingToStandardId,
  normalizeName,
} from '../schema/identifier';
import { lockResource, storeCreateEvent, storeDeleteEvent, storeUpdateEvent } from './redis';
import { buildStixData, mergeStixIds, STIX_SPEC_VERSION } from './stix';
import {
  ABSTRACT_BASIC_RELATIONSHIP,
  BASE_TYPE_ENTITY,
  BASE_TYPE_RELATION,
  IDS_ALIASES,
  ID_INTERNAL,
  ID_STANDARD,
  IDS_STIX,
  isAbstract,
  REL_INDEX_PREFIX,
  ABSTRACT_STIX_CORE_RELATIONSHIP,
} from '../schema/general';
import { getParentTypes, isAnId } from '../schema/schemaUtils';
import { isStixCyberObservableRelationship } from '../schema/stixCyberObservableRelationship';
import {
  isStixMetaRelationship,
  RELATION_CREATED_BY,
  RELATION_EXTERNAL_REFERENCE,
  RELATION_KILL_CHAIN_PHASE,
  RELATION_OBJECT,
  RELATION_OBJECT_LABEL,
  RELATION_OBJECT_MARKING,
} from '../schema/stixMetaRelationship';
import { isDatedInternalObject } from '../schema/internalObject';
import { isStixCoreObject, isStixObject } from '../schema/stixCoreObject';
import { isStixRelationShipExceptMeta } from '../schema/stixRelationship';
import {
  dictAttributes,
  multipleAttributes,
  statsDateAttributes,
  isDictionaryAttribute,
  isMultipleAttribute,
} from '../schema/fieldDataAdapter';
import { isStixCoreRelationship } from '../schema/stixCoreRelationship';
import {
  ATTRIBUTE_ALIASES,
  ATTRIBUTE_ALIASES_OPENCTI,
  ENTITY_TYPE_CONTAINER_REPORT,
  isStixDomainObject,
  isStixDomainObjectNamed,
  resolveAliasesField,
} from '../schema/stixDomainObject';
import { ENTITY_TYPE_LABEL, isStixMetaObject } from '../schema/stixMetaObject';
import { isStixSightingRelationship } from '../schema/stixSightingRelationship';
import { stixCoreObjectMerge } from '../domain/stixCoreObject';

// region global variables
export const FROM_START = 0; // "1970-01-01T00:00:00.000Z"
export const UNTIL_END = 100000000000000; // "5138-11-16T09:46:40.000Z"
const dateFormat = 'YYYY-MM-DDTHH:mm:ss.SSS';
const GraknString = 'String';
const GraknDate = 'Datetime';

export const REL_CONNECTED_SUFFIX = 'CONNECTED';
const INFERRED_RELATION_KEY = 'rel';

export const now = () => utcDate().toISOString();
export const sinceNowInMinutes = (lastModified) => {
  const diff = utcDate().diff(utcDate(lastModified));
  const duration = moment.duration(diff);
  return Math.floor(duration.asMinutes());
};
export const prepareDate = (date) => utcDate(date).format(dateFormat);
export const yearFormat = (date) => utcDate(date).format('YYYY');
export const monthFormat = (date) => utcDate(date).format('YYYY-MM');
export const dayFormat = (date) => utcDate(date).format('YYYY-MM-DD');
export const escape = (chars) => {
  const toEscape = chars && typeof chars === 'string';
  if (toEscape) {
    return chars.replace(/\\/g, '\\\\').replace(/;/g, '\\;').replace(/,/g, '\\,');
  }
  return chars;
};
export const escapeString = (s) => (s ? s.replace(/\\/g, '\\\\').replace(/"/g, '\\"') : '').trim();
// endregion

// region client
const client = new Grakn(`${conf.get('grakn:hostname')}:${conf.get('grakn:port')}`);
let session = null;
// endregion

// region basic commands
const closeTx = async (gTx) => {
  if (gTx.isOpen()) {
    return gTx.close().catch(
      /* istanbul ignore next */ (err) => {
        throw DatabaseError('[GRAKN] CloseReadTx error', { grakn: err.details });
      }
    );
  }
  return true;
};

const takeReadTx = async () => {
  if (session === null) session = await client.session('grakn');
  return session
    .transaction()
    .read()
    .catch(
      /* istanbul ignore next */ (err) => {
        if (err.code === 2 && session) {
          session = null;
          return takeReadTx();
        }
        throw DatabaseError('[GRAKN] TakeReadTx error', { grakn: err.details });
      }
    );
};
export const executeRead = async (executeFunction) => {
  const rTx = await takeReadTx();
  try {
    const result = await executeFunction(rTx);
    await closeTx(rTx);
    return result;
  } catch (err) {
    await closeTx(rTx);
    /* istanbul ignore next */
    throw err;
  }
};

const takeWriteTx = async () => {
  if (session === null) session = await client.session('grakn');
  return session
    .transaction()
    .write()
    .catch(
      /* istanbul ignore next */ (err) => {
        if (err.code === 2 && session) {
          session = null;
          return takeWriteTx();
        }
        throw DatabaseError('[GRAKN] TakeWriteTx error', { grakn: err.details });
      }
    );
};
const commitWriteTx = async (wTx) => {
  return wTx.commit().catch(
    /* istanbul ignore next */ (err) => {
      if (err.code === 3) {
        const errorDetail = R.split('\n', err.details)[1];
        // In grakn, its not possible yet to have structured errors.
        // We need to extract the information from the message.
        // There is more than one thing of type [XX] that owns the key [XX] of type [XX].
        const messageRegExp = /.*more than one thing.*owns the key \[([a-z0-9\\-]+)\] of type \[([a-z_]+)\]/;
        const duplicateMatcher = errorDetail.match(messageRegExp);
        if (duplicateMatcher) {
          const message = 'Element already exists (grakn)';
          throw DuplicateEntryError(message, { id: duplicateMatcher[1], field: duplicateMatcher[2] });
        }
      }
      throw DatabaseError('[GRAKN] CommitWriteTx error', { grakn: err.details });
    }
  );
};

export const executeWrite = async (executeFunction) => {
  const wTx = await takeWriteTx();
  try {
    const result = await executeFunction(wTx);
    await commitWriteTx(wTx);
    return result;
  } catch (err) {
    await closeTx(wTx);
    /* istanbul ignore next */
    throw err;
  }
};
export const internalDirectWrite = async (query) => {
  const wTx = await takeWriteTx();
  return wTx
    .query(query)
    .then(() => commitWriteTx(wTx))
    .catch(
      /* istanbul ignore next */ async (err) => {
        await closeTx(wTx);
        logger.error('[GRAKN] Write error', { error: err });
        throw err;
      }
    );
};

export const graknIsAlive = async () => {
  return executeRead(() => {})
    .then(() => true)
    .catch(
      /* istanbul ignore next */ () => {
        throw DatabaseError('Grakn seems down');
      }
    );
};
export const getGraknVersion = () => {
  // It seems that Grakn server does not expose its version yet:
  // https://github.com/graknlabs/client-nodejs/issues/47
  return '1.8.1';
};

const getAliasInternalIdFilter = (query, alias) => {
  const reg = new RegExp(`\\$${alias}[\\s]*has[\\s]*internal_id[\\s]*"([0-9a-z-_]+)"`, 'gi');
  const keyVars = Array.from(query.matchAll(reg));
  return keyVars.length > 0 ? R.last(R.head(keyVars)) : undefined;
};
/**
 * Extract all vars from a grakn query
 * @param query
 */
export const extractQueryVars = (query) => {
  const vars = R.uniq(R.map((m) => ({ alias: m.replace('$', '') }), query.match(/\$[a-z_]+/gi)));
  const varWithKey = R.map((v) => ({ alias: v.alias, internalIdKey: getAliasInternalIdFilter(query, v.alias) }), vars);
  const relationsVars = Array.from(query.matchAll(/\(([a-z_\-\s:$]+),([a-z_\-\s:$]+)\)[\s]*isa[\s]*([a-z_-]+)/g));
  const roles = R.flatten(
    R.map((r) => {
      const [, left, right, relationshipType] = r;
      const [leftRole, leftAlias] = R.includes(':', left) ? left.trim().split(':') : [null, left];
      const [rightRole, rightAlias] = R.includes(':', right) ? right.trim().split(':') : [null, right];
      const roleForLeft =
        leftRole || (rightRole && rightRole.includes('_from') ? `${relationshipType}_to` : `${relationshipType}_from`);
      const roleForRight =
        rightRole || (leftRole && leftRole.includes('_to') ? `${relationshipType}_from` : `${relationshipType}_to`);
      const lAlias = leftAlias.trim().replace('$', '');
      const lKeyFilter = getAliasInternalIdFilter(query, lAlias);
      const rAlias = rightAlias.trim().replace('$', '');
      const rKeyFilter = getAliasInternalIdFilter(query, rAlias);
      // If one filtering key is specified, just return the duo with no roles
      if (lKeyFilter || rKeyFilter) {
        return [
          { alias: lAlias, internalIdKey: lKeyFilter },
          { alias: rAlias, internalIdKey: rKeyFilter },
        ];
      }
      return [
        { role: roleForLeft.trim(), alias: lAlias },
        { role: roleForRight.trim(), alias: rAlias },
      ];
    }, relationsVars)
  );
  return R.map((v) => {
    const associatedRole = R.find((r) => r.alias === v.alias, roles);
    return R.pipe(
      R.assoc('internalIdKey', associatedRole ? associatedRole.internalIdKey : v.internalIdKey),
      R.assoc('role', associatedRole ? associatedRole.role : undefined)
    )(v);
  }, varWithKey);
};
// endregion

// region Loader common
export const querySubTypes = async (type, includeParents = false) => {
  return executeRead(async (rTx) => {
    const query = `match $x sub ${escape(type)}; get;`;
    logger.debug(`[GRAKN - infer: false] querySubTypes`, { query });
    const iterator = await rTx.query(query);
    const answers = await iterator.collect();
    const result = await Promise.all(
      answers.map(async (answer) => {
        const subType = answer.map().get('x');
        const subTypeLabel = await subType.label();
        return {
          id: subType.id,
          label: subTypeLabel,
        };
      })
    );
    const sortByLabel = R.sortBy(R.compose(R.toLower, R.prop('label')));
    const finalResult = R.pipe(
      R.filter((n) => n.label !== type && (includeParents || !isAbstract(n.label))),
      sortByLabel,
      R.map((n) => ({ node: n }))
    )(result);
    return buildPagination(5000, 0, finalResult, 5000);
  });
};
export const queryAttributes = async (type) => {
  return executeRead(async (rTx) => {
    const query = `match $x type ${escape(type)}; get;`;
    logger.debug(`[GRAKN - infer: false] querySubTypes`, { query });
    const iterator = await rTx.query(query);
    const answer = await iterator.next();
    const typeResult = await answer.map().get('x');
    const attributesIterator = await typeResult.asRemote(rTx).attributes();
    const attributes = await attributesIterator.collect();
    const result = await Promise.all(
      attributes.map(async (attribute) => {
        const attributeLabel = await attribute.label();
        return { id: attribute.id, value: attributeLabel, type: 'attribute' };
      })
    );
    const sortByLabel = R.sortBy(R.compose(R.toLower, R.prop('value')));
    const finalResult = R.pipe(
      sortByLabel,
      R.uniqBy((n) => n.value),
      R.map((n) => ({ node: n }))
    )(result);
    return buildPagination(5000, 0, finalResult, 5000);
  });
};
export const queryAttributeValues = async (type) => {
  return executeRead(async (rTx) => {
    const query = `match $x isa ${escape(type)}; get;`;
    logger.debug(`[GRAKN - infer: false] queryAttributeValues`, { query });
    const iterator = await rTx.query(query);
    const answers = await iterator.collect();
    const result = await Promise.all(
      answers.map(async (answer) => {
        const attribute = answer.map().get('x');
        const attributeType = await attribute.type();
        const value = await attribute.value();
        const attributeTypeLabel = await attributeType.label();
        const replacedValue = typeof value === 'string' ? value.replace(/\\"/g, '"').replace(/\\\\/g, '\\') : value;
        return {
          node: {
            id: attribute.id,
            type: attributeTypeLabel,
            value: replacedValue,
          },
        };
      })
    );
    return buildPagination(5000, 0, result, 5000);
  });
};
export const attributeExists = async (attributeLabel) => {
  return executeRead(async (rTx) => {
    const checkQuery = `match $x sub ${attributeLabel}; get;`;
    logger.debug(`[GRAKN - infer: false] attributeExists`, { query: checkQuery });
    await rTx.query(checkQuery);
    return true;
  }).catch(() => false);
};
export const queryAttributeValueByGraknId = async (id) => {
  return executeRead(async (rTx) => {
    const query = `match $x id ${escape(id)}; get;`;
    logger.debug(`[GRAKN - infer: false] queryAttributeValueById`, { query });
    const iterator = await rTx.query(query);
    const answer = await iterator.next();
    const attribute = answer.map().get('x');
    const attributeType = await attribute.type();
    const value = await attribute.value();
    const attributeTypeLabel = await attributeType.label();
    const replacedValue = value.replace(/\\"/g, '"').replace(/\\\\/g, '\\');
    return {
      id: attribute.id,
      type: attributeTypeLabel,
      value: replacedValue,
    };
  });
};

const resolveInternalIdOfConcept = async (tx, conceptId, internalIdAttribute) => {
  const resolveConcept = await tx.getConcept(conceptId);
  const roleConceptRemote = await (await resolveConcept.attributes(internalIdAttribute)).collect();
  return R.head(roleConceptRemote).value();
};
/**
 * Load any grakn instance with internal grakn ID.
 * @param tx the transaction
 * @param concept the concept to get attributes from
 * @param args
 * @returns {Promise}
 */
const loadConcept = async (tx, concept, args = {}) => {
  const { internalId } = args;
  const conceptBaseType = concept.baseType;
  // const types = await conceptTypes(tx, concept);
  const remoteConceptType = await concept.type();
  const conceptType = await remoteConceptType.label();
  const internalIdAttribute = await tx.getSchemaConcept(ID_INTERNAL);
  const index = inferIndexFromConceptType(conceptType);
  // 01. Return the data in elastic if not explicitly asked in grakn
  // eslint-disable-next-line no-underscore-dangle
  if (!concept._inferred && useCache(args)) {
    // Sometimes we already know the internal id because we specify it in the query.
    const conceptInternalId = internalId || (await resolveInternalIdOfConcept(tx, concept.id, internalIdAttribute));
    const conceptFromCache = await elLoadByIds(conceptInternalId, null, [index]);
    if (!conceptFromCache) {
      /* istanbul ignore next */
      logger.info(`[ELASTIC] ${conceptInternalId} not indexed yet, loading with Grakn`);
    } else {
      // Need to associate the grakn id for result rebinding
      return R.assoc('grakn_id', concept.id, conceptFromCache);
    }
  }
  // 02. If not found continue the process.
  const attributesIterator = await concept.asRemote(tx).attributes();
  const attributes = await attributesIterator.collect();
  const attributesPromises = attributes.map(async (attribute) => {
    const attributeType = await attribute.type();
    const attributeLabel = await attributeType.label();
    return {
      dataType: await attributeType.valueType(),
      label: attributeLabel,
      value: await attribute.value(),
    };
  });
  return Promise.all(attributesPromises)
    .then((attributesData) => {
      const transform = R.pipe(
        R.map((attribute) => {
          let transformedVal = attribute.value;
          const { dataType, label } = attribute;
          if (dataType === GraknDate) {
            transformedVal = moment(attribute.value).utc().toISOString();
          } else if (dataType === GraknString) {
            transformedVal = attribute.value.replace(/\\"/g, '"').replace(/\\\\/g, '\\');
          }
          // Dict is encoded as string, so must be string transform first when parse to JSON
          if (isDictionaryAttribute(attribute.label)) {
            transformedVal = JSON.parse(transformedVal);
          }
          return { [label]: transformedVal };
        }), // Extract values
        R.chain(R.toPairs), // Convert to pairs for grouping
        R.groupBy(R.head), // Group by key
        R.map(R.pluck(1)), // Remove grouping boilerplate
        R.mapObjIndexed((num, key, obj) =>
          // eslint-disable-next-line no-nested-ternary
          Array.isArray(obj[key]) && !R.includes(key, multipleAttributes)
            ? R.head(obj[key])
            : R.head(obj[key]) && R.head(obj[key]) !== ''
            ? obj[key]
            : []
        ) // Remove extra list then contains only 1 element
      )(attributesData);
      return R.pipe(
        R.assoc('_index', index),
        R.assoc('id', transform.internal_id),
        R.assoc('grakn_id', concept.id),
        R.assoc('base_type', conceptBaseType),
        R.assoc('parent_types', transform.entity_type ? getParentTypes(transform.entity_type) : null)
      )(transform);
    })
    .then(async (entityData) => {
      if (entityData.base_type !== BASE_TYPE_RELATION) return entityData;
      const isInferredPromise = concept.isInferred();
      const rolePlayers = await concept.asRemote(tx).rolePlayersMap();
      const roleEntries = Array.from(rolePlayers.entries());
      const rolesPromises = Promise.all(
        R.map(async (roleItem) => {
          const targetRole = R.last(roleItem).values().next();
          const targetId = targetRole.value.id;
          const roleInternalId = await resolveInternalIdOfConcept(tx, targetId, internalIdAttribute);
          const remoteTargetType = await targetRole.value.type();
          const roleType = await remoteTargetType.label();
          // eslint-disable-next-line prettier/prettier
          return R.head(roleItem)
            .label()
            .then(async (roleLabel) => {
              const [, useAlias] = roleLabel.split('_');
              return {
                [useAlias]: null, // With be use lazily
                [`${useAlias}Id`]: roleInternalId,
                [`${useAlias}GraknId`]: targetId, // Only for internal usage in inference case
                [`${useAlias}Role`]: roleLabel,
                [`${useAlias}Type`]: roleType,
              };
            });
        }, roleEntries)
      );
      // Wait for all promises before building the result
      return Promise.all([isInferredPromise, rolesPromises]).then(([isInferred, roles]) => {
        return R.pipe(
          R.assoc('id', entityData.id),
          R.assoc('inferred', isInferred),
          R.assoc('entity_type', entityData.entity_type),
          R.mergeRight(R.mergeAll(roles))
        )(entityData);
      });
    })
    .then(async (relationData) => {
      // Then change the id if relation is inferred
      if (relationData.inferred) {
        const { fromGraknId, fromRole, toGraknId, toRole } = relationData;
        // Pattern need to be forge with graknId / Grakn courtesy.
        const pattern = `{ $${INFERRED_RELATION_KEY}(${fromRole}: $from, ${toRole}: $to) isa ${conceptType}; 
          $from id ${fromGraknId}; $to id ${toGraknId}; };`;
        const queryTime = now();
        const inferenceId = Buffer.from(pattern).toString('base64');
        return R.pipe(
          R.assoc('id', inferenceId),
          R.assoc(ID_INTERNAL, inferenceId),
          R.assoc('entity_type', conceptType),
          R.assoc('relationship_type', conceptType),
          R.assoc('parent_types', getParentTypes(conceptType)),
          R.assoc('created', queryTime),
          R.assoc('modified', queryTime),
          R.assoc('created_at', queryTime),
          R.assoc('updated_at', queryTime)
        )(relationData);
      }
      return relationData;
    });
};
const getConcepts = async (tx, answers, conceptQueryVars, entities, conceptOpts = {}) => {
  const { infer = false, noCache = false } = conceptOpts;
  const plainEntities = R.filter((e) => !R.isEmpty(e) && !R.isNil(e), entities);
  if (answers.length === 0) return [];
  // 02. Query concepts and rebind the data
  const queryConcepts = await Promise.all(
    R.map(async (answer) => {
      // Create a map useful for relation roles binding
      const queryVarsToConcepts = await Promise.all(
        conceptQueryVars.map(async ({ alias, role, internalIdKey }) => {
          const concept = answer.map().get(alias);
          if (!concept || concept.baseType === 'ATTRIBUTE') return undefined; // If specific attributes are used for filtering, ordering, ...
          // If internal id of the element is not directly accessible
          // And the element is part of element needed for the result, ensure the key is asked in the query.
          const conceptType = await concept.type();
          const type = await conceptType.label();
          return {
            id: concept.id,
            internalId: internalIdKey,
            data: { concept, alias, role, type },
          };
        })
      );
      // Fetch every concepts of the answer
      const conceptsIndex = R.filter((e) => e, queryVarsToConcepts);
      const requestedConcepts = R.filter((r) => R.includes(r.data.alias, entities), conceptsIndex);
      return R.map((t) => {
        const { concept, internalId } = t.data;
        return {
          internalId,
          concept,
        };
      }, requestedConcepts);
    }, answers)
  );
  // 03. Fetch every unique concepts
  const uniqConceptsLoading = R.pipe(
    R.flatten,
    R.uniqBy((e) => e.concept.id),
    R.map((l) => loadConcept(tx, l.concept, { internalId: l.internalId, noCache, infer }))
  )(queryConcepts);
  const resolvedConcepts = await Promise.all(uniqConceptsLoading);
  // 04. Create map from concepts
  const conceptCache = new Map(R.map((c) => [c.grakn_id, c], resolvedConcepts));
  // 05. Bind all row to data entities
  return answers.map((answer) => {
    const dataPerEntities = plainEntities.map((entity) => {
      const concept = answer.map().get(entity);
      const conceptData = concept && conceptCache.get(concept.id);
      return [entity, conceptData];
    });
    return R.fromPairs(dataPerEntities);
  });
};
export const find = async (query, entities, findOpts = {}) => {
  // Remove empty values from entities
  const { infer = false, paginationKey = null } = findOpts;
  return executeRead(async (rTx) => {
    const conceptQueryVars = extractQueryVars(query);
    logger.debug(`[GRAKN - infer: ${infer}] Find`, { query });
    const iterator = await rTx.query(query, { infer });
    // 01. Get every concepts to fetch (unique)
    const answers = await iterator.collect();
    const data = await getConcepts(rTx, answers, conceptQueryVars, entities, findOpts);
    if (paginationKey) {
      const edges = R.map((t) => ({ node: t[paginationKey] }), data);
      return buildPagination(0, 0, edges, edges.length);
    }
    return data;
  });
};
export const load = async (query, entities, options) => {
  const data = await find(query, entities, options);
  if (data.length > 1) {
    logger.debug('[GRAKN] Maybe you should use list instead for multiple results', { query });
  }
  return R.head(data);
};
// endregion

// region Loader list
const getSingleValue = (query, infer = false) => {
  return executeRead(async (rTx) => {
    logger.debug(`[GRAKN - infer: ${infer}] getSingleValue`, { query });
    const iterator = await rTx.query(query, { infer });
    return iterator.next();
  });
};
export const getSingleValueNumber = (query, infer = false) => {
  return getSingleValue(query, infer).then((data) => data.number());
};
export const listToEntitiesThroughRelation = (fromId, fromType, relationType, toEntityType) => {
  return find(
    `match $to isa ${toEntityType}; 
    $rel(${relationType}_from:$from, ${relationType}_to:$to) isa ${relationType};
    ${fromType ? `$from isa ${fromType};` : ''}
    $from has internal_id "${escapeString(fromId)}"; get;`,
    ['to'],
    { paginationKey: 'to' }
  );
};
export const listFromEntitiesThroughRelation = (toId, toType, relationType, fromEntityType, infer = false) => {
  return find(
    `match $from isa ${fromEntityType}; 
    $rel(${relationType}_from:$from, ${relationType}_to:$to) isa ${relationType};
    ${toType ? `$to isa ${toType};` : ''}
    $to has internal_id "${escapeString(toId)}"; get;`,
    ['from'],
    { paginationKey: 'from', infer }
  );
};
export const listElements = async (baseQuery, elementKey, first, offset, args) => {
  const { orderBy = null, orderMode = 'asc', inferred = false, noCache = false } = args;
  const countQuery = `${baseQuery} count;`;
  const paginateQuery = `offset ${offset}; limit ${first};`;
  const orderQuery = orderBy ? `sort $order ${orderMode};` : '';
  const query = `${baseQuery} ${orderQuery} ${paginateQuery}`;
  const countPromise = getSingleValueNumber(countQuery, inferred);
  const findOpts = { infer: inferred, noCache };
  const instancesPromise = find(query, [elementKey], findOpts);
  return Promise.all([instancesPromise, countPromise]).then(([instances, globalCount]) => {
    const edges = R.map((t) => ({ node: t[elementKey] }), instances);
    return buildPagination(first, offset, edges, globalCount);
  });
};
export const listEntities = async (entityTypes, searchFields, args = {}) => {
  // filters contains potential relations like, mitigates, tagged ...
  const { first = 1000, after, orderBy } = args;
  const { search, filters } = args;
  const offset = after ? cursorToOffset(after) : 0;
  const isRelationOrderBy = orderBy && R.includes('.', orderBy);
  // Define if Elastic can support this query.
  // 01-2 Check the filters
  const validFilters = R.filter((f) => f && f.values.filter((n) => n).length > 0, filters || []);
  const unSupportedRelations =
    R.filter((k) => {
      // If the relation must be forced in a specific direction, ES cant support it.
      if (k.fromRole || k.toRole) return true;
      const isRelationFilter = R.includes('.', k.key);
      if (isRelationFilter) {
        // ES only support internal_id reference
        const [, field] = k.key.split('.');
        if (field !== ID_INTERNAL) return true;
      }
      return false;
    }, validFilters).length > 0;
  // 01-3 Check the ordering
  const unsupportedOrdering = isRelationOrderBy && R.last(orderBy.split('.')) !== ID_INTERNAL;
  const supportedByCache = !unsupportedOrdering && !unSupportedRelations;
  if (useCache(args) && supportedByCache) {
    return elPaginate(ENTITIES_INDICES, R.assoc('types', entityTypes, args));
  }
  logger.debug(`[GRAKN] ListEntities on Grakn, supportedByCache: ${supportedByCache}`);

  // 02. If not go with standard Grakn
  const relationsFields = [];
  const attributesFields = [];
  const attributesFilters = [];
  // Handle order by field
  if (isRelationOrderBy) {
    const [relation, field] = orderBy.split('.');
    const curatedRelation = relation.replace(REL_INDEX_PREFIX, '');
    relationsFields.push(
      `($elem, $${curatedRelation}) isa ${curatedRelation}; $${curatedRelation} has ${field} $order;`
    );
  } else if (orderBy) {
    attributesFields.push(`$elem has ${orderBy} $order;`);
  }
  // Handle filters
  if (validFilters && validFilters.length > 0) {
    for (let index = 0; index < validFilters.length; index += 1) {
      const filterKey = validFilters[index].key;
      const filterValues = validFilters[index].values;
      const isRelationFilter = R.includes('.', filterKey);
      if (isRelationFilter) {
        const [relation, field] = filterKey.split('.');
        const curatedRelation = relation.replace(REL_INDEX_PREFIX, '');
        const sourceRole = validFilters[index].fromRole ? `${validFilters[index].fromRole}:` : '';
        const toRole = validFilters[index].toRole ? `${validFilters[index].toRole}:` : '';
        const relId = `rel_${curatedRelation}`;
        relationsFields.push(`$${relId} (${sourceRole}$elem, ${toRole}$${curatedRelation}) isa ${curatedRelation};`);
        for (let valueIndex = 0; valueIndex < filterValues.length; valueIndex += 1) {
          // Apply filter on target.
          const val = filterValues[valueIndex];
          const preparedValue = R.type(val) === 'Boolean' ? val : `"${escapeString(val)}"`;
          attributesFields.push(`$${curatedRelation} has ${field} ${preparedValue};`);
        }
      } else {
        for (let valueIndex = 0; valueIndex < filterValues.length; valueIndex += 1) {
          const val = filterValues[valueIndex];
          if (val === 'EXISTS') {
            attributesFields.push(`$elem has ${filterKey} $${filterKey}_exist;`);
          } else {
            const preparedValue = R.type(val) === 'Boolean' ? val : `"${escapeString(val)}"`;
            attributesFields.push(`$elem has ${filterKey} ${preparedValue};`);
          }
        }
      }
    }
  }
  // Handle special case of search
  if (search) {
    for (let searchIndex = 0; searchIndex < searchFields.length; searchIndex += 1) {
      const searchFieldName = searchFields[searchIndex];
      attributesFields.push(`$elem has ${searchFieldName} $${searchFieldName};`);
    }
    const searchFilter = R.pipe(
      R.map((e) => `{ $${e} contains "${escapeString(search)}"; }`),
      R.join(' or ')
    )(searchFields);
    attributesFilters.push(`${searchFilter};`);
  }
  // build the final query
  const queryAttributesFields = R.join(' ', attributesFields);
  const queryAttributesFilters = R.join(' ', attributesFilters);
  const queryRelationsFields = R.join(' ', relationsFields);
  const headType = entityTypes.length === 1 ? R.head(entityTypes) : 'Basic-Object';
  const extraTypes =
    entityTypes.length > 1
      ? R.pipe(
          R.map((e) => `{ $elem isa ${e}; }`),
          R.join(' or '),
          R.concat(__, ';')
        )(entityTypes)
      : '';
  const baseQuery = `match $elem isa ${headType}, has internal_id $elem_id; ${extraTypes} ${queryRelationsFields} 
                      ${queryAttributesFields} ${queryAttributesFilters} get;`;
  return listElements(baseQuery, 'elem', first, offset, args);
};
export const listRelations = async (relationshipType, args) => {
  const searchFields = ['name', 'description'];
  const { first = 1000, after, orderBy, relationFilter, inferred = false } = args;
  let useInference = inferred;
  const { filters = [], search, elementId, fromId, fromRole, toId, toRole, fromTypes = [], toTypes = [] } = args;
  const {
    startTimeStart,
    startTimeStop,
    stopTimeStart,
    stopTimeStop,
    firstSeenStart,
    firstSeenStop,
    lastSeenStart,
    lastSeenStop,
    confidences = [],
  } = args;
  // Use $from, $to only if fromId or toId specified.
  // Else, just ask for the relation only.
  // fromType or toType only allow if fromId or toId available
  const definedRoles = !R.isNil(fromRole) || !R.isNil(toRole);
  const askForConnections = !R.isNil(elementId) || !R.isNil(fromId) || !R.isNil(toId) || definedRoles;
  const haveTargetFilters = filters && filters.length > 0; // For now filters only contains target to filtering
  const fromTypesFilter = fromTypes && fromTypes.length > 0;
  const toTypesFilter = toTypes && toTypes.length > 0;
  if (askForConnections === false && (haveTargetFilters || fromTypesFilter || toTypesFilter || search)) {
    throw DatabaseError('Cant list relation with types filtering or search if from or to id are not specified');
  }
  const offset = after ? cursorToOffset(after) : 0;
  const isRelationOrderBy = orderBy && R.includes('.', orderBy);
  // Handle relation type(s)
  const relationToGet = relationshipType || 'stix-core-relationship';
  // 0 - Check if we can support the query by Elastic
  const unsupportedOrdering = isRelationOrderBy && R.last(orderBy.split('.')) !== ID_INTERNAL;
  // Search is not supported because its only search on the relation to.
  const supportedByCache = !search && !unsupportedOrdering && !haveTargetFilters && !inferred && !definedRoles;
  if (useCache(args) && supportedByCache) {
    const finalFilters = [];
    if (relationFilter) {
      const { relation, id, relationId } = relationFilter;
      finalFilters.push({ key: `${REL_INDEX_PREFIX}${relation}.internal_id`, values: [id] });
      if (relationId) {
        finalFilters.push({ key: `internal_id`, values: [relationId] });
      }
    }
    if (elementId) {
      finalFilters.push({ key: 'connections.internal_id', values: [elementId] });
    }
    // region from filtering
    const nestedFrom = [];
    if (fromId) {
      nestedFrom.push(
        { key: 'internal_id', values: [fromId] },
        { key: 'role', values: ['*_from'], operator: 'wildcard' }
      );
    }
    if (fromTypes && fromTypes.length > 0) {
      nestedFrom.push({ key: 'types', values: fromTypes });
    }
    if (nestedFrom.length > 0) {
      finalFilters.push({ key: 'connections', nested: nestedFrom });
    }
    // endregion
    // region to filtering
    const nestedTo = [];
    if (toId) {
      nestedTo.push({ key: 'internal_id', values: [toId] }, { key: 'role', values: ['*_to'], operator: 'wildcard' });
    }
    if (toTypes && toTypes.length > 0) {
      nestedTo.push({ key: 'types', values: toTypes });
    }
    if (nestedTo.length > 0) {
      finalFilters.push({ key: 'connections', nested: nestedTo });
    }
    // endregion
    if (startTimeStart) finalFilters.push({ key: 'start_time', values: [startTimeStart], operator: 'gt' });
    if (startTimeStop) finalFilters.push({ key: 'start_time', values: [startTimeStop], operator: 'lt' });
    if (stopTimeStart) finalFilters.push({ key: 'stop_time', values: [stopTimeStart], operator: 'gt' });
    if (stopTimeStop) finalFilters.push({ key: 'stop_time', values: [stopTimeStop], operator: 'lt' });
    if (firstSeenStart) finalFilters.push({ key: 'first_seen', values: [firstSeenStart], operator: 'gt' });
    if (firstSeenStop) finalFilters.push({ key: 'first_seen', values: [firstSeenStop], operator: 'lt' });
    if (lastSeenStart) finalFilters.push({ key: 'last_seen', values: [lastSeenStart], operator: 'gt' });
    if (lastSeenStop) finalFilters.push({ key: 'last_seen', values: [lastSeenStop], operator: 'lt' });
    if (confidences && confidences.length > 0) finalFilters.push({ key: 'confidence', values: confidences });
    const paginateArgs = R.pipe(R.assoc('types', [relationToGet]), R.assoc('filters', finalFilters))(args);
    return elPaginate(RELATIONSHIPS_INDICES, paginateArgs);
  }
  // 1- If not, use Grakn
  const queryFromTypes = fromTypesFilter
    ? R.pipe(
        R.map((e) => `{ $from isa ${e}; }`),
        R.join(' or '),
        R.concat(__, ';')
      )(fromTypes)
    : '';
  const queryToTypes = toTypesFilter
    ? R.pipe(
        R.map((e) => `{ $to isa ${e}; }`),
        R.join(' or '),
        R.concat(__, ';')
      )(toTypes)
    : '';
  // Search
  const relationsFields = [];
  const attributesFields = [];
  const attributesFilters = [];
  // Handle order by field
  if (isRelationOrderBy) {
    const [relation, field] = orderBy.split('.');
    const curatedRelation = relation.replace(REL_INDEX_PREFIX, '');
    if (curatedRelation.includes(REL_CONNECTED_SUFFIX)) {
      const finalCuratedRelation = curatedRelation.replace(REL_CONNECTED_SUFFIX, '');
      relationsFields.push(`$${finalCuratedRelation} has ${field} $order;`);
    } else {
      useInference = true;
      relationsFields.push(
        `($rel, $${curatedRelation}) isa ${curatedRelation}; $${curatedRelation} has ${field} $order;` +
          `not { ($rel, $compare) isa ${curatedRelation}; $compare has ${field} $conn-order; $conn-order > $order; };`
      );
    }
  } else if (orderBy) {
    attributesFields.push(`$rel has ${orderBy} $order;`);
  }
  // Handle every filters
  if (search) {
    for (let searchIndex = 0; searchIndex < searchFields.length; searchIndex += 1) {
      const searchFieldName = searchFields[searchIndex];
      attributesFields.push(`$to has ${searchFieldName} $${searchFieldName};`);
    }
    const searchFilter = R.pipe(
      R.map((e) => `{ $${e} contains "${escapeString(search)}"; }`),
      R.join(' or ')
    )(searchFields);
    attributesFilters.push(`${searchFilter};`);
  }
  if (elementId) attributesFilters.push(`$element has internal_id "${escapeString(elementId)}";`);
  if (fromId) attributesFilters.push(`$from has internal_id "${escapeString(fromId)}";`);
  if (toId) attributesFilters.push(`$to has internal_id "${escapeString(toId)}";`);
  if (startTimeStart || startTimeStop) {
    attributesFields.push(`$rel has start_time $fs;`);
    if (startTimeStart) attributesFilters.push(`$fs > ${prepareDate(startTimeStart)};`);
    if (startTimeStop) attributesFilters.push(`$fs < ${prepareDate(startTimeStop)};`);
  }
  if (stopTimeStart || stopTimeStop) {
    attributesFields.push(`$rel has stop_time $ls;`);
    if (stopTimeStart) attributesFilters.push(`$ls > ${prepareDate(stopTimeStart)};`);
    if (stopTimeStop) attributesFilters.push(`$ls < ${prepareDate(stopTimeStop)};`);
  }
  if (firstSeenStart || firstSeenStop) {
    attributesFields.push(`$rel has first_seen $fs;`);
    if (firstSeenStart) attributesFilters.push(`$fs > ${prepareDate(firstSeenStart)};`);
    if (firstSeenStop) attributesFilters.push(`$fs < ${prepareDate(firstSeenStop)};`);
  }
  if (lastSeenStart || lastSeenStop) {
    attributesFields.push(`$rel has last_seen $ls;`);
    if (lastSeenStart) attributesFilters.push(`$ls > ${prepareDate(lastSeenStart)};`);
    if (lastSeenStop) attributesFilters.push(`$ls < ${prepareDate(lastSeenStop)};`);
  }
  if (confidences && confidences.length > 0) {
    attributesFields.push(`$rel has confidence $confidence;`);
    // eslint-disable-next-line prettier/prettier
    attributesFilters.push(
      R.pipe(
        R.map((e) => `{ $confidence == ${e}; }`),
        R.join(' or '),
        R.concat(__, ';')
      )(confidences)
    );
  }
  const relationRef = relationFilter ? 'relationRef' : null;
  if (relationFilter) {
    // eslint-disable-next-line no-shadow
    const { relation, fromRole: fromRoleFilter, toRole: toRoleFilter, id, relationId } = relationFilter;
    const pEid = escapeString(id);
    const relationQueryPart = `$${relationRef}(${fromRoleFilter}:$rel, ${toRoleFilter}:$pointer) isa ${relation}; $pointer has internal_id "${pEid}";`;
    relationsFields.push(relationQueryPart);
    if (relationId) {
      attributesFilters.push(`$rel has internal_id "${escapeString(relationId)}";`);
    }
  }
  if (filters.length > 0) {
    // eslint-disable-next-line
    for (const f of filters) {
      if (!R.includes(REL_CONNECTED_SUFFIX, f.key)) {
        throw FunctionalError('Filters only support connected target filtering');
      }
      // eslint-disable-next-line prettier/prettier
      const filterKey = f.key.replace(REL_INDEX_PREFIX, '').replace(REL_CONNECTED_SUFFIX, '').split('.');
      const [key, val] = filterKey;
      const queryFilters = R.pipe(
        R.map((e) => `{ $${key} has ${val} ${f.operator === 'match' ? 'contains' : ''} "${escapeString(e)}"; }`),
        R.join(' or '),
        R.concat(__, ';')
      )(f.values);
      attributesFilters.push(queryFilters);
    }
  }
  // Build the query
  const queryAttributesFields = R.join(' ', attributesFields);
  const queryAttributesFilters = R.join(' ', attributesFilters);
  const queryRelationsFields = R.join(' ', relationsFields);
  let querySource;
  if (elementId) {
    querySource = `$rel($element)`;
  } else {
    querySource = askForConnections
      ? `$rel(${fromRole ? `${fromRole}:` : ''}$from, ${toRole ? `${toRole}:` : ''}$to)`
      : '$rel';
  }
  const baseQuery = `match ${querySource} isa ${relationToGet}; 
  ${queryFromTypes} ${queryToTypes} ${queryRelationsFields} ${queryAttributesFields} ${queryAttributesFilters} get;`;
  const listArgs = R.assoc('inferred', useInference, args);
  return listElements(baseQuery, 'rel', first, offset, listArgs);
};
// endregion

// region Loader element
const findElementById = async (ids, type, args = {}) => {
  const qType = type || 'thing';
  const keys = [ID_INTERNAL, ID_STANDARD, IDS_STIX];
  if (isStixDomainObjectNamed(type)) keys.push(IDS_ALIASES);
  const workingIds = Array.isArray(ids) ? ids : [ids];
  const searchIds = R.map((id) => {
    const eid = escapeString(id);
    return R.map((key) => `{ $x has ${key} "${eid}";}`, keys).join(' or ');
  }, workingIds);
  const attrIds = searchIds.join(' or ');
  const query = `match $x isa ${qType}; ${attrIds}; get;`;
  const elements = await find(query, ['x'], args);
  return R.map((t) => t.x, elements);
};
const loadElementById = async (ids, type, args = {}) => {
  const elements = await findElementById(ids, type, args);
  if (elements.length > 1) {
    throw DatabaseError('Expect only one response', { ids, type, hits: elements.length });
  }
  return R.head(elements);
};
const internalFindByIds = (ids, args = {}) => {
  const { type } = args;
  if (useCache(args)) return elFindByIds(ids, type);
  return findElementById(ids, type, args);
};
export const internalLoadById = (id, args = {}) => {
  const { type } = args;
  if (useCache(args)) return elLoadByIds(id, type);
  return loadElementById(id, type, args);
};
export const loadById = async (id, type, args = {}) => {
  if (R.isNil(type) || R.isEmpty(type)) {
    throw FunctionalError(`You need to specify a type when loading a element`);
  }
  const loadArgs = R.assoc('type', type, args);
  return internalLoadById(id, loadArgs);
};
const findElementDependencies = async (id, args = {}) => {
  let rawData;
  const { onlyMarking = false } = args;
  const relType = onlyMarking ? 'object-marking' : 'stix-relationship';
  if (useCache(args)) {
    const relations = await listRelations(relType, { fromId: id });
    const loader = (e) => {
      return loadById(e.node.toId, e.node.toType).then((d) => ({ rel: e.node, to: { standard_id: d.standard_id } }));
    };
    rawData = await Promise.all(map((e) => loader(e), relations.edges));
  } else {
    const query = `match $rel($from, $to) isa ${relType}; $from has internal_id "${escapeString(id)}"; get;`;
    rawData = await find(query, ['rel', 'to']);
  }
  const simplified = map((r) => ({ entity_type: r.rel.entity_type, target: r.to }), rawData);
  const grouped = groupBy((a) => relationTypeToInputName(a.entity_type), simplified);
  const data = {};
  const entries = Object.entries(grouped);
  for (let index = 0; index < entries.length; index += 1) {
    const [key, values] = entries[index];
    data[key] = map((v) => v.target, values);
  }
  return data;
};
const loadByIdWithRelations = async (id, type, args = {}) => {
  const typeOpts = type ? args : R.assoc('type', type, args);
  const element = await internalLoadById(id, typeOpts);
  if (!element) return null;
  const deps = await findElementDependencies(id, typeOpts);
  return R.mergeRight(element, deps);
};
export const stixElementLoader = async (id, type) => {
  const element = await loadByIdWithRelations(id, type);
  return element && buildStixData(element);
};
// endregion

// region Indexer
export const reindexAttributeValue = async (queryType, type, value) => {
  const index = inferIndexFromConceptType(queryType);
  const readQuery = `match $x isa ${queryType}, has ${escape(type)} $a, has internal_id $x_id; $a "${escapeString(
    value
  )}"; get;`;
  logger.debug(`[GRAKN - infer: false] attributeUpdate`, { query: readQuery });
  const elementIds = await executeRead(async (rTx) => {
    const iterator = await rTx.query(readQuery, { infer: false });
    const answer = await iterator.collect();
    return answer.map((n) => n.get('x_id').value());
  });
  let body;
  if (R.includes(type, multipleAttributes)) {
    body = elementIds.flatMap((id) => [{ update: { _index: index, _id: id } }, { doc: { [type]: [value] } }]);
  } else {
    body = elementIds.flatMap((id) => [{ update: { _index: index, _id: id } }, { doc: { [type]: value } }]);
  }
  if (body.length > 0) {
    await elBulk({ refresh: true, body });
  }
};
// endregion

// region Graphics
const buildAggregationQuery = (entityType, filters, options) => {
  const { operation, field, interval, startDate, endDate } = options;
  let baseQuery = `match $from isa ${entityType}; ${startDate || endDate ? `$from has ${field} $created;` : ''}`;
  if (startDate) baseQuery = `${baseQuery} $created > ${prepareDate(startDate)};`;
  if (endDate) baseQuery = `${baseQuery} $created < ${prepareDate(endDate)};`;
  const filterQuery = R.pipe(
    R.map((filterElement) => {
      const { isRelation, value, start, end, type } = filterElement;
      const eValue = `${escapeString(value)}`;
      if (isRelation) {
        const fromRole = `${type}_from`;
        const toRole = `${type}_to`;
        const dateRange =
          start && end
            ? `$rel_${type} has start_time $fs; $fs > ${prepareDate(start)}; $fs < ${prepareDate(end)};`
            : '';
        const relation = `$rel_${type}(${fromRole}:$from, ${toRole}:$${type}_to) isa ${type};`;
        return `${relation} ${dateRange} $${type}_to has internal_id "${eValue}";`;
      }
      return `$from has ${type} "${eValue}";`;
    }),
    R.join('')
  )(filters);
  const groupField = interval ? `i_${field}_${interval}` : field;
  const groupingQuery = `$from has ${groupField} $g; get; group $g; ${operation};`;
  return `${baseQuery} ${filterQuery} ${groupingQuery}`;
};
const graknTimeSeries = (query, keyRef, valueRef, inferred) => {
  return executeRead(async (rTx) => {
    logger.debug(`[GRAKN - infer: ${inferred}] timeSeries`, { query });
    const iterator = await rTx.query(query, { infer: inferred });
    const answer = await iterator.collect();
    return Promise.all(
      answer.map(async (n) => {
        const owner = await n.owner().value();
        const value = await n.answers()[0].number();
        return { [keyRef]: owner, [valueRef]: value };
      })
    );
  });
};
export const timeSeriesEntities = async (entityType, filters, options) => {
  // filters: [ { isRelation: true, type: stix_relation, value: uuid } ]
  //            { isRelation: false, type: report_class, value: string } ]
  const { startDate, endDate, operation, field, interval, noCache = false, inferred = false } = options;
  // Check if can be supported by ES
  let histogramData;
  if (!noCache && operation === 'count' && !inferred) {
    histogramData = await elHistogramCount(entityType, field, interval, startDate, endDate, filters);
  } else {
    // If not compatible, do it with grakn
    const finalQuery = buildAggregationQuery(entityType, filters, options);
    histogramData = await graknTimeSeries(finalQuery, 'date', 'value', inferred);
  }
  return fillTimeSeries(startDate, endDate, interval, histogramData);
};
export const timeSeriesRelations = async (options) => {
  // filters: [ { isRelation: true, type: stix_relation, value: uuid }
  //            { isRelation: false, type: report_class, value: string } ]
  const { startDate, endDate, operation, relationship_type: relationshipType, field, interval } = options;
  const { fromId, noCache = false, inferred = false } = options;
  // Check if can be supported by ES
  let histogramData;
  const entityType = relationshipType ? escape(relationshipType) : 'stix-relationship';
  if (!noCache && operation === 'count' && inferred === false) {
    const filters = fromId
      ? [{ isRelation: false, isNested: true, type: 'connections.internal_id', value: fromId }]
      : [];
    histogramData = await elHistogramCount(entityType, field, interval, startDate, endDate, filters);
  } else {
    const query = `match $x ${fromId ? '($from)' : ''} isa ${entityType}; ${
      fromId ? `$from has internal_id "${escapeString(fromId)}";` : ''
    }`;
    const finalQuery = `${query} $x has i_${field}_${interval} $g; get; group $g; ${operation};`;
    histogramData = await graknTimeSeries(finalQuery, 'date', 'value', inferred);
  }
  return fillTimeSeries(startDate, endDate, interval, histogramData);
};
export const distributionEntities = async (entityType, filters = [], options) => {
  // filters: { isRelation: true, type: stix_relation, start: date, end: date, value: uuid }
  const { noCache = false, inferred = false, limit = 10, order = 'desc' } = options;
  const { startDate, endDate, field, operation } = options;
  let distributionData;
  // Unsupported in cache: const { isRelation, value, from, to, start, end, type };
  if (field.includes('.')) {
    throw FunctionalError('Distribution entities doesnt support relation aggregation field');
  }
  const supportedFilters = R.filter((f) => f.start || f.end || f.from || f.to, filters).length === 0;
  if (!noCache && operation === 'count' && supportedFilters && inferred === false) {
    distributionData = await elAggregationCount(entityType, field, startDate, endDate, filters);
  } else {
    const finalQuery = buildAggregationQuery(entityType, filters, options);
    distributionData = await graknTimeSeries(finalQuery, 'label', 'value', inferred);
  }
  // Take a maximum amount of distribution depending on the ordering.
  const orderingFunction = order === 'asc' ? R.ascend : R.descend;
  if (field === ID_INTERNAL) {
    const data = R.take(limit, R.sortWith([orderingFunction(R.prop('value'))])(distributionData));
    return R.map((n) => R.assoc('entity', internalLoadById(n.label), n), data);
  }
  return R.take(limit, R.sortWith([orderingFunction(R.prop('value'))])(distributionData));
};
export const distributionRelations = async (options) => {
  const { field, operation } = options; // Mandatory fields
  const { fromId = null, limit = 50, order, noCache = false, inferred = false } = options;
  const {
    startDate,
    endDate,
    relationship_type: relationshipType,
    dateAttribute = 'start_time',
    toTypes = [],
  } = options;
  let distributionData;
  const entityType = relationshipType ? escape(relationshipType) : ABSTRACT_STIX_CORE_RELATIONSHIP;
  const finalDateAttribute = isStixMetaRelationship(entityType) ? 'created_at' : dateAttribute;
  // Using elastic can only be done if the distribution is a count on types
  if (!noCache && (field === 'entity_type' || field === 'internal_id') && operation === 'count' && inferred === false) {
    distributionData = await elAggregationRelationsCount(
      entityType,
      startDate,
      endDate,
      toTypes,
      fromId,
      field,
      finalDateAttribute
    );
  } else {
    const query = `match $rel($from, $to) isa ${entityType}; ${
      toTypes && toTypes.length > 0
        ? `${R.join(
            ' ',
            R.map((toType) => `{ $to isa ${escape(toType)}; } or`, toTypes)
          )} { $to isa ${escape(R.head(toTypes))}; };`
        : ''
    } ${fromId ? ` $from has internal_id "${escapeString(fromId)}"; ` : ''}
    ${
      startDate && endDate
        ? `$rel has ${finalDateAttribute} $fs; $fs > ${prepareDate(startDate)}; $fs < ${prepareDate(endDate)};`
        : ''
    }
      $to has ${escape(field)} $g; get; group $g; ${escape(operation)};`;
    distributionData = await graknTimeSeries(query, 'label', 'value', inferred);
  }
  // Take a maximum amount of distribution depending on the ordering.
  const orderingFunction = order === 'asc' ? R.ascend : R.descend;
  if (field === ID_INTERNAL) {
    const data = R.take(limit, R.sortWith([orderingFunction(R.prop('value'))])(distributionData));
    return R.map((n) => R.assoc('entity', internalLoadById(n.label), n), data);
  }
  return R.take(limit, R.sortWith([orderingFunction(R.prop('value'))])(distributionData));
};
export const distributionEntitiesThroughRelations = async (options) => {
  const { limit = 10, order, inferred = false } = options;
  const { relationshipType, remoteRelationshipType, toTypes, fromId, field, operation } = options;
  const queryToTypes = toTypes
    ? R.pipe(
        R.map((e) => `{ $to isa ${e}; }`),
        R.join(' or '),
        R.concat(__, ';')
      )(toTypes)
    : '';
  let query = `match $rel($from, $to) isa ${relationshipType}; ${queryToTypes}`;
  query += `$from has internal_id "${escapeString(fromId)}";`;
  query += `$rel2($to, $to2) isa ${remoteRelationshipType};`;
  query += `$to2 has ${escape(field)} $g; get; group $g; ${escape(operation)};`;
  const distributionData = await graknTimeSeries(query, 'label', 'value', inferred);
  // Take a maximum amount of distribution depending on the ordering.
  const orderingFunction = order === 'asc' ? R.ascend : R.descend;
  if (field === ID_INTERNAL) {
    const data = R.take(limit, R.sortWith([orderingFunction(R.prop('value'))])(distributionData));
    return R.map((n) => R.assoc('entity', internalLoadById(n.label), n), data);
  }
  return R.take(limit, R.sortWith([orderingFunction(R.prop('value'))])(distributionData));
};
// endregion

// region mutation common
const prepareAttribute = (key, value) => {
  if (isDictionaryAttribute(key)) return `"${escapeString(JSON.stringify(value))}"`;
  // Attribute is coming from GraphQL
  if (value instanceof Date) return prepareDate(value);
  // Attribute is coming from internal
  if (Date.parse(value) > 0 && new Date(value).toISOString() === value) return prepareDate(value);
  // TODO @Sam Delete that
  if (/^\d{4}-[01]\d-[0-3]\dT[0-2]\d:[0-5]\d:[0-5]\d\.\d+([+-][0-2]\d:[0-5]\d|Z)$/.test(value))
    return prepareDate(value);
  if (/^\d{4}-[01]\d-[0-3]\dT[0-2]\d:[0-5]\d:[0-5]\dZ$/.test(value)) return prepareDate(value);
  if (typeof value === 'string') return `"${escapeString(value)}"`;
  return escape(value);
};
const flatAttributesForObject = (data) => {
  const elements = Object.entries(data);
  return R.pipe(
    R.map((elem) => {
      const key = R.head(elem);
      const value = R.last(elem);
      if (Array.isArray(value)) {
        return R.map((iter) => ({ key, value: iter }), value);
      }
      // Some dates needs to detailed for search
      if (value && R.includes(key, statsDateAttributes)) {
        return [
          { key, value },
          { key: `i_${key}_day`, value: dayFormat(value) },
          { key: `i_${key}_month`, value: monthFormat(value) },
          { key: `i_${key}_year`, value: yearFormat(value) },
        ];
      }
      return { key, value };
    }),
    R.flatten,
    R.filter((f) => f.value !== undefined)
  )(elements);
};
const depsKeys = [
  { src: 'fromId', dst: 'from' },
  { src: 'toId', dst: 'to' },
  { src: 'createdBy' },
  { src: 'objectMarking' },
  { src: 'objectLabel' },
  { src: 'killChainPhases' },
  { src: 'externalReferences' },
  { src: 'objects' },
];
const inputResolveRefs = async (input) => {
  const deps = [];
  let expectedSize = 0;
  for (let index = 0; index < depsKeys.length; index += 1) {
    const { src, dst } = depsKeys[index];
    const destKey = dst || src;
    let id = input[src];
    if (!R.isNil(id) && !R.isEmpty(id)) {
      const isListing = Array.isArray(id);
      if (isListing) id = R.uniq(id); // We can have duplicate due to id generation (external ref for example)
      expectedSize += isListing ? id.length : 1;
      // Handle specific case of object label that can be directly the value instead of the key.
      let keyPromise;
      if (src === 'objectLabel') {
        const idLabel = (label) => {
          return isAnId(label) ? label : generateStandardId(ENTITY_TYPE_LABEL, { value: normalizeName(label) });
        };
        id = R.map((label) => idLabel(label), id);
        keyPromise = internalFindByIds(id);
      } else if (src === 'fromId' || src === 'toId') {
        keyPromise = loadByIdWithRelations(id, null, { onlyMarking: true });
      } else {
        keyPromise = isListing ? internalFindByIds(id) : internalLoadById(id);
      }
      const dataPromise = keyPromise.then((data) => ({ [destKey]: data }));
      deps.push(dataPromise);
    }
  }
  const resolved = await Promise.all(deps);
  const resolvedCount = R.sum(
    R.map((r) => {
      const [, val] = R.head(Object.entries(r));
      if (!val || val.length === 0) return 0;
      return Array.isArray(val) ? R.uniq(val).length : 1;
    }, resolved)
  );
  const patch = R.mergeAll(resolved);
  if (expectedSize !== resolvedCount) {
    throw MissingReferenceError({ input, resolved });
  }
  return R.mergeRight(input, patch);
};
// endregion

// region mutation update
const innerUpdateAttribute = async (user, instance, rawInput, wTx, options = {}) => {
  const { id } = instance;
  const { forceUpdate = false, operation = UPDATE_OPERATION_REPLACE } = options;
  const { key, value } = rawInput; // value can be multi valued
  // Format the data in regards of the operation for multiple attributes
  const isMultiple = R.includes(key, multipleAttributes);
  let finalVal;
  let finalKey = key;
  if (dictAttributes[key]) {
    throw UnsupportedError('Dictionary attribute cant be updated directly', { rawInput });
  }
  if (key.includes('.')) {
    // In case of dict attributes, patching the content is possible through first level path
    const splitKey = key.split('.');
    if (splitKey.length > 2) {
      throw UnsupportedError('Multiple path follow is not supported', { rawInput });
    }
    const [baseKey, targetKey] = splitKey;
    if (!dictAttributes[baseKey]) {
      throw UnsupportedError('Path update only available for dictionary attributes', { rawInput });
    }
    finalKey = baseKey;
    const currentJson = instance[baseKey];
    const valueToTake = R.head(value);
    const compareValue = R.isEmpty(valueToTake) || R.isNil(valueToTake) ? undefined : valueToTake;
    if (currentJson[targetKey] === compareValue) {
      return []; // No need to update the attribute
    }
    // If data is empty, remove the key
    if (R.isEmpty(valueToTake) || R.isNil(valueToTake)) {
      finalVal = [R.dissoc(targetKey, currentJson)];
    } else {
      finalVal = [R.assoc(targetKey, valueToTake, currentJson)];
    }
  } else if (isMultiple) {
    const currentValues = instance[key] || [];
    if (operation === UPDATE_OPERATION_ADD) {
      // Specific case of x_opencti_stix_ids
      if (key === IDS_STIX && !R.isNil(value)) {
        // In this case we only want to keep the last 5 fake ids
        // Fake ids come from connectors enable to generate stable ids.
        // This values are only useful to resolve creation
        finalVal = mergeStixIds(value, currentValues);
      } else {
        finalVal = R.pipe(R.append(value), R.flatten, R.uniq)(currentValues);
      }
    } else if (operation === UPDATE_OPERATION_REMOVE) {
      finalVal = R.filter((n) => !R.includes(n, value), currentValues);
    } else {
      finalVal = value;
    }
    if (!forceUpdate && R.equals(finalVal.sort(), currentValues.sort())) {
      return []; // No need to update the attribute
    }
  } else {
    finalVal = value;
    if (!forceUpdate && R.equals(instance[key], R.head(value))) {
      return []; // No need to update the attribute
    }
  }
  const input = { key: finalKey, value: finalVal };
  const updatedInputs = [input];
  // --- 01 Get the current attribute types
  const escapedKey = escape(input.key);
  const labelTypeQuery = `match $x type ${escapedKey}; get;`;
  const labelIterator = await wTx.query(labelTypeQuery);
  const labelAnswer = await labelIterator.next();
  // eslint-disable-next-line prettier/prettier
  const ansConcept = labelAnswer.map().get('x');
  const attrType = await ansConcept.asRemote(wTx).valueType();
  const typedValues = R.map((v) => {
    if (isDictionaryAttribute(input.key)) return `"${escapeString(JSON.stringify(v))}"`;
    if (attrType === GraknString) return `"${escapeString(v)}"`;
    if (attrType === GraknDate) return prepareDate(v);
    return escape(v);
  }, input.value);
  // --- Delete the old attribute reference of the entity
  const entityId = `${escapeString(id)}`;
  const deleteQuery = `match $x has internal_id "${entityId}", has ${escapedKey} $del; delete $x has ${escapedKey} $del;`;
  logger.debug(`[GRAKN - infer: false] updateAttribute - delete reference`, { query: deleteQuery });
  await wTx.query(deleteQuery);
  // --- Delete the entire attribute if its now an orphan
  // Disable waiting for grakn 2.0 - https://github.com/graknlabs/grakn/issues/5296
  // const orphanQuery = `match $x isa ${escapedKey}; not { $y has ${escapedKey} $x; }; delete $x isa ${escapedKey};`;
  // logger.debug(`[GRAKN - infer: false] updateAttribute - delete orphan`, { query: deleteQuery });
  // await wTx.query(orphanQuery);
  if (typedValues.length > 0) {
    let graknValues;
    if (typedValues.length === 1) {
      graknValues = `has ${escapedKey} ${R.head(typedValues)}`;
    } else {
      graknValues = `${R.join(
        ' ',
        R.map((gVal) => `has ${escapedKey} ${gVal},`, R.tail(typedValues))
      )} has ${escapedKey} ${R.head(typedValues)}`;
    }
    const createQuery = `match $x has internal_id "${entityId}"; insert $x ${graknValues};`;
    logger.debug(`[GRAKN - infer: false] updateAttribute - insert`, { query: createQuery });
    await wTx.query(createQuery);
  }
  // Adding dates elements
  const updateOperations = [];
  if (R.includes(key, statsDateAttributes)) {
    const dayValue = dayFormat(R.head(input.value));
    const monthValue = monthFormat(R.head(input.value));
    const yearValue = yearFormat(R.head(input.value));
    const dayInput = { key: `i_${key}_day`, value: [dayValue] };
    updatedInputs.push(dayInput);
    updateOperations.push(innerUpdateAttribute(user, instance, dayInput, wTx));
    const monthInput = { key: `i_${key}_month`, value: [monthValue] };
    updatedInputs.push(monthInput);
    updateOperations.push(innerUpdateAttribute(user, instance, monthInput, wTx));
    const yearInput = { key: `i_${key}_year`, value: [yearValue] };
    updatedInputs.push(yearInput);
    updateOperations.push(innerUpdateAttribute(user, instance, yearInput, wTx));
  }
  // Update modified / updated_at
  if (isStixDomainObject(instance.entity_type) && key !== 'modified' && key !== 'updated_at') {
    const today = now();
    const updatedAtInput = { key: 'updated_at', value: [today] };
    updatedInputs.push(updatedAtInput);
    updateOperations.push(innerUpdateAttribute(user, instance, updatedAtInput, wTx));
    const modifiedAtInput = { key: 'modified', value: [today] };
    updatedInputs.push(modifiedAtInput);
    updateOperations.push(innerUpdateAttribute(user, instance, modifiedAtInput, wTx));
  }
  // Update created
  if (instance.entity_type === ENTITY_TYPE_CONTAINER_REPORT && key === 'published') {
    const createdInput = { key: 'created', value: input.value };
    updatedInputs.push(createdInput);
    updateOperations.push(innerUpdateAttribute(user, instance, createdInput, wTx));
  }
  await Promise.all(updateOperations);
  return updatedInputs;
};

const updatedInputsToData = (inputs) => {
  const inputPairs = R.map((input) => {
    const { key, value } = input;
    const val = R.includes(key, multipleAttributes) ? value : R.head(value);
    return { [key]: val };
  }, inputs);
  return R.mergeAll(inputPairs);
};
const mergeInstanceWithInputs = (instance, inputs) => {
  const data = updatedInputsToData(inputs);
  return R.mergeRight(instance, data);
};
export const updateAttribute = async (user, id, type, inputs, options = {}) => {
  const elements = Array.isArray(inputs) ? inputs : [inputs];
  const { operation = UPDATE_OPERATION_REPLACE } = options;
  const instance = await loadByIdWithRelations(id, type, options);
  if (!instance) {
    throw FunctionalError(`Cant find element to update`, { id, type });
  }
  // --- take lock, ensure no one currently create or update this element
  let lock;
  const updatedInputs = [];
  const impactedInputs = [];
  try {
    // Try to get the lock in redis
    lock = await lockResource(instance.internal_id);
    let finalExistingEntity = null;
    await executeWrite(async (wTx) => {
      // Update all needed attributes
      for (let index = 0; index < elements.length; index += 1) {
        const input = elements[index];
        // eslint-disable-next-line no-await-in-loop
        const ins = await innerUpdateAttribute(user, instance, input, wTx, options);
        if (ins.length > 0) {
          updatedInputs.push(input);
        }
        impactedInputs.push(...ins);
        // If input impact aliases (aliases or x_opencti_aliases)
        const aliasesAttrs = [ATTRIBUTE_ALIASES, ATTRIBUTE_ALIASES_OPENCTI];
        const isAliasesImpacted = aliasesAttrs.includes(input.key) && !R.isEmpty(ins.length);
        if (isAliasesImpacted) {
          const aliasesId = generateAliasesId(input.value);
          const aliasInput = { key: IDS_ALIASES, value: aliasesId };
          // eslint-disable-next-line no-await-in-loop
          const aliasIns = await innerUpdateAttribute(user, instance, aliasInput, wTx, options);
          impactedInputs.push(...aliasIns);
        }
      }
      // If update is part of the key, update the standard_id
      const instanceType = instance.entity_type;
      const isRelation = instance.base_type === BASE_TYPE_RELATION;
      const keys = R.map((t) => t.key, impactedInputs);
      if (!isRelation && isFieldContributingToStandardId(instanceType, keys)) {
        const updatedInstance = mergeInstanceWithInputs(instance, impactedInputs);
        const standardId = generateStandardId(instanceType, updatedInstance);
        const standardInput = { key: ID_STANDARD, value: [standardId] };
<<<<<<< HEAD
        // eslint-disable-next-line no-await-in-loop
        const ins = await innerUpdateAttribute(user, instance, standardInput, wTx, options);
        // currentInstanceData = R.assoc(ID_STANDARD, standardId, currentInstanceData);
        impactedInputs.push(...ins);
      }
    });
    // region send the event to the stream
    if (updatedInputs.length > 0) {
      const data = updatedInputsToData(updatedInputs);
      await storeUpdateEvent(user, operation, instance, data);
    }
    // endregion
    // region Update elasticsearch and send logs
=======
        // check if an entity exists with this ID
        const existingEntity = await internalLoadById(standardId);
        // Return the merged entity
        if (existingEntity) {
          finalExistingEntity = await stixCoreObjectMerge(user, existingEntity.internal_id, [id]);
        } else {
          // eslint-disable-next-line no-await-in-loop
          const ins = await innerUpdateAttribute(user, instance, standardInput, wTx, options);
          // currentInstanceData = R.assoc(ID_STANDARD, standardId, currentInstanceData);
          updatedInputs.push(...ins);
        }
      }
    });
    if (finalExistingEntity) {
      return finalExistingEntity;
    }
    // Update elasticsearch and send logs
    const postOperations = [];
>>>>>>> d2527088
    const index = inferIndexFromConceptType(instance.entity_type);
    const updateAsObject = R.mergeAll(
      R.map(({ key, value }) => ({ [key]: isMultipleAttribute(key) ? value : R.head(value) }), impactedInputs)
    );
    const esData = prepareElementForIndexing(updateAsObject);
    if (!R.isEmpty(esData)) {
      await elReplace(index, instance.internal_id, { doc: esData });
    }
<<<<<<< HEAD
    // endregion
=======
    const noLogKeys = ['x_opencti_graph_data', 'updated_at', 'modified', 'i_aliases_ids'];
    const dataToLogSend = R.filter((input) => !R.includes(input.key, noLogKeys), updatedInputs);
    if (!noLog && !R.isEmpty(dataToLogSend)) {
      const baseData = {
        standard_id: instance.standard_id,
        internal_id: instance.id,
        entity_type: instance.entity_type,
        spec_version: instance.spec_version,
      };
      let from;
      let to;
      if (instance.base_type === BASE_TYPE_RELATION) {
        const fromPromise = internalLoadById(instance.fromId);
        const toPromise = internalLoadById(instance.toId);
        const [fromEntity, toEntity] = await Promise.all([fromPromise, toPromise]);
        from = fromEntity;
        to = toEntity;
      }
      // eslint-disable-next-line no-restricted-syntax
      for (const dataLog of dataToLogSend) {
        postOperations.push(sendLog(operation, user, baseData, { key: dataLog.key, value: dataLog.value, from, to }));
      }
    }
    // Wait for all
    await Promise.all(postOperations);
>>>>>>> d2527088
  } finally {
    if (lock) await lock.unlock();
  }
  // Return fully updated instance
  return mergeInstanceWithInputs(instance, impactedInputs);
};

export const patchAttribute = async (user, id, type, patch, options = {}) => {
  const inputs = R.pipe(
    R.toPairs,
    R.map((t) => {
      const val = R.last(t);
      return { key: R.head(t), value: Array.isArray(val) ? val : [val] };
    })
  )(patch);
  return updateAttribute(user, id, type, inputs, options);
};
// endregion

// region mutation relation
const upsertRelation = async (user, relationship, type, data) => {
  if (isNotEmptyField(data.stix_id)) {
    const id = relationship.internal_id;
    const patch = { x_opencti_stix_ids: [data.stix_id] };
    return patchAttribute(user, id, type, patch, { operation: UPDATE_OPERATION_ADD });
  }
  return relationship;
};
const addInnerRelation = async (user, from, to, type, opts) => {
  const targets = Array.isArray(to) ? to : [to];
  if (!to || R.isEmpty(targets)) return undefined;
  const relations = [];
  // Relations cannot be created in parallel.
  for (let i = 0; i < targets.length; i += 1) {
    const target = targets[i];
    const input = { from, to: target, relationship_type: type };
    const internalOpts = R.assoc('isInternalEvent', true, opts);
    // eslint-disable-next-line no-await-in-loop,no-use-before-define
    const rel = await createRelationRaw(user, input, internalOpts);
    relations.push(rel);
  }
  return relations;
};
const createRelationRaw = async (user, input, opts = {}) => {
  const { from, to, relationship_type: relationshipType } = input;
  const { isInternalEvent = false } = opts;
  // 03. Generate the ID
  const internalId = generateInternalId();
  const standardId = generateStandardId(relationshipType, input);
  // region 04. Check existing relationship
  const listingArgs = { fromId: from.internal_id, toId: to.internal_id };
  if (isStixCoreRelationship(relationshipType)) {
    if (!R.isNil(input.start_time)) {
      listingArgs.startTimeStart = prepareDate(moment(input.start_time).subtract(1, 'months').utc());
      listingArgs.startTimeStop = prepareDate(moment(input.start_time).add(1, 'months').utc());
    }
    if (!R.isNil(input.stop_time)) {
      listingArgs.stopTimeStart = prepareDate(moment(input.stop_time).subtract(1, 'months'));
      listingArgs.stopTimeStop = prepareDate(moment(input.stop_time).add(1, 'months'));
    }
  } else if (isStixSightingRelationship(relationshipType)) {
    if (!R.isNil(input.first_seen)) {
      listingArgs.firstSeenStart = prepareDate(moment(input.first_seen).subtract(1, 'months').utc());
      listingArgs.firstSeenStop = prepareDate(moment(input.first_seen).add(1, 'months').utc());
    }
    if (!R.isNil(input.last_seen)) {
      listingArgs.lastSeenStart = prepareDate(moment(input.last_seen).subtract(1, 'months'));
      listingArgs.lastSeenStop = prepareDate(moment(input.last_seen).add(1, 'months'));
    }
  }
  const existingRelationships = await listRelations(relationshipType, listingArgs);
  // endregion
  let existingRelationship = null;
  if (existingRelationships.edges.length > 0) {
    existingRelationship = R.head(existingRelationships.edges).node;
  }
  if (existingRelationship) {
    return upsertRelation(user, existingRelationship, relationshipType, input);
  }
  // 05. Prepare the relation to be created
  const today = now();
  let relationAttributes = {};
  // Default attributes
  // basic-relationship
  relationAttributes.internal_id = internalId;
  relationAttributes.standard_id = standardId;
  relationAttributes.entity_type = relationshipType;
  relationAttributes.created_at = today;
  relationAttributes.updated_at = today;
  // stix-relationship
  if (isStixRelationShipExceptMeta(relationshipType)) {
    relationAttributes.x_opencti_stix_ids = isNotEmptyField(input.stix_id) ? [input.stix_id] : [];
    relationAttributes.spec_version = STIX_SPEC_VERSION;
    relationAttributes.revoked = R.isNil(input.revoked) ? false : input.revoked;
    relationAttributes.confidence = R.isNil(input.confidence) ? 0 : input.confidence;
    relationAttributes.lang = R.isNil(input.lang) ? 'en' : input.lang;
    relationAttributes.created = R.isNil(input.created) ? today : input.created;
    relationAttributes.modified = R.isNil(input.modified) ? today : input.modified;
  }
  // stix-core-relationship
  if (isStixCoreRelationship(relationshipType)) {
    relationAttributes.relationship_type = relationshipType;
    relationAttributes.description = input.description ? input.description : '';
    relationAttributes.start_time = R.isNil(input.start_time) ? new Date(FROM_START) : input.start_time;
    relationAttributes.stop_time = R.isNil(input.stop_time) ? new Date(UNTIL_END) : input.stop_time;
    /* istanbul ignore if */
    if (relationAttributes.start_time > relationAttributes.stop_time) {
      throw DatabaseError('You cant create a relation with a start_time less than the stop_time', {
        from: input.fromId,
        input,
      });
    }
  }
  // stix-observable-relationship
  if (isStixCyberObservableRelationship(relationshipType)) {
    relationAttributes.relationship_type = relationshipType;
    relationAttributes.start_time = R.isNil(input.start_time) ? new Date(FROM_START) : input.start_time;
    relationAttributes.stop_time = R.isNil(input.stop_time) ? new Date(UNTIL_END) : input.stop_time;
    /* istanbul ignore if */
    if (relationAttributes.start_time > relationAttributes.stop_time) {
      throw DatabaseError('You cant create a relation with a start_time less than the stop_time', {
        from: input.fromId,
        input,
      });
    }
  }
  // stix-sighting-relationship
  if (isStixSightingRelationship(relationshipType)) {
    relationAttributes.description = R.isNil(input.description) ? '' : input.description;
    relationAttributes.attribute_count = R.isNil(input.attribute_count) ? 1 : input.attribute_count;
    relationAttributes.x_opencti_negative = R.isNil(input.x_opencti_negative) ? false : input.x_opencti_negative;
    relationAttributes.first_seen = R.isNil(input.first_seen) ? new Date(FROM_START) : input.first_seen;
    relationAttributes.last_seen = R.isNil(input.last_seen) ? new Date(UNTIL_END) : input.last_seen;
    /* istanbul ignore if */
    if (relationAttributes.first_seen > relationAttributes.last_seen) {
      throw DatabaseError('You cant create a relation with a first_seen less than the last_seen', {
        from: input.fromId,
        input,
      });
    }
  }
  // Add the additional fields for dates (day, month, year)
  const dataKeys = Object.keys(relationAttributes);
  for (let index = 0; index < dataKeys.length; index += 1) {
    // Adding dates elements
    if (R.includes(dataKeys[index], statsDateAttributes)) {
      const dayValue = dayFormat(relationAttributes[dataKeys[index]]);
      const monthValue = monthFormat(relationAttributes[dataKeys[index]]);
      const yearValue = yearFormat(relationAttributes[dataKeys[index]]);
      relationAttributes = R.pipe(
        R.assoc(`i_${dataKeys[index]}_day`, dayValue),
        R.assoc(`i_${dataKeys[index]}_month`, monthValue),
        R.assoc(`i_${dataKeys[index]}_year`, yearValue)
      )(relationAttributes);
    }
  }
  // 04. Create the relation
  const fromRole = `${relationshipType}_from`;
  const toRole = `${relationshipType}_to`;
  await executeWrite(async (wTx) => {
    // Build final query
    let query = `match $from isa ${input.fromType ? input.fromType : 'thing'}; 
      $from has internal_id "${from.internal_id}"; $to has internal_id "${to.internal_id}";
      insert $rel(${fromRole}: $from, ${toRole}: $to) isa ${relationshipType},`;
    const queryElements = flatAttributesForObject(relationAttributes);
    const nbElements = queryElements.length;
    for (let index = 0; index < nbElements; index += 1) {
      const { key, value } = queryElements[index];
      const insert = prepareAttribute(key, value);
      const separator = index + 1 === nbElements ? ';' : ',';
      query += `has ${key} ${insert}${separator} `;
    }
    logger.debug(`[GRAKN - infer: false] createRelation`, { query });
    const iterator = await wTx.query(query);
    const txRelation = await iterator.next();
    if (txRelation === null) {
      throw MissingReferenceError({ input });
    }
  });
  // 06. Prepare the final data with Grakn IDs
  const created = R.pipe(
    R.assoc('id', internalId),
    R.assoc('from', from),
    R.assoc('fromId', from.internal_id),
    R.assoc('fromRole', fromRole),
    R.assoc('fromType', from.entity_type),
    R.assoc('to', to),
    R.assoc('toId', to.internal_id),
    R.assoc('toRole', toRole),
    R.assoc('toType', to.entity_type),
    // Relation specific
    R.assoc('inferred', false),
    // Types
    R.assoc('entity_type', relationshipType),
    R.assoc('parent_types', getParentTypes(relationshipType)),
    R.assoc('base_type', BASE_TYPE_RELATION)
  )(relationAttributes);
  const postOperations = [];
  // 07. Index the relation and the modification in the base entity
  postOperations.push(elIndexElements([created]));
  // Complete with eventual relations (will eventually update the index)
  if (isStixCoreRelationship(relationshipType)) {
    postOperations.push(
      addInnerRelation(user, created, input.createdBy, RELATION_CREATED_BY, opts),
      addInnerRelation(user, created, input.objectMarking, RELATION_OBJECT_MARKING, opts),
      addInnerRelation(user, created, input.killChainPhases, RELATION_KILL_CHAIN_PHASE, opts)
    );
  }
  await Promise.all(postOperations);
  // Send the event if everything fine
  if (isInternalEvent === false) {
    if (input.relationship_type === RELATION_OBJECT_MARKING) {
      // We need to full reload the from entity to redispatch it.
      const updatedFrom = await loadByIdWithRelations(from.id, from.entity_type, opts);
      await storeCreateEvent(user, updatedFrom, updatedFrom);
    } else {
      await storeCreateEvent(user, created, input);
    }
  }
  // 09. Return result if no need to reverse the relations from and to
  return created;
};
export const createRelation = async (user, input, opts = {}) => {
  let lock;
  const { fromId, toId, relationship_type: relationshipType } = input;
  if (fromId === toId) {
    /* istanbul ignore next */
    throw UnsupportedError(`You cant create a relation with the same source and target`, {
      from: input.fromId,
      relationshipType,
    });
  }
  // We need to check existing dependencies
  const resolvedInput = await inputResolveRefs(input);
  const { from, to } = resolvedInput;
  // Build lock ids
  const lockFrom = `${from.standard_id}_${relationshipType}_${to.standard_id}`;
  const lockTo = `${to.standard_id}_${relationshipType}_${from.standard_id}`;
  const lockIds = [lockFrom, lockTo];
  if (isNotEmptyField(resolvedInput.stix_id)) {
    lockIds.push(resolvedInput.stix_id);
  }
  try {
    // Try to get the lock in redis
    lock = await lockResource(lockIds);
    // noinspection UnnecessaryLocalVariableJS
    const creation = await createRelationRaw(user, resolvedInput, opts);
    // Return created element after waiting for it.
    return creation;
  } catch (err) {
    if (err.name === TYPE_DUPLICATE_ENTRY) {
      logger.warn(err.message, { input, ...err.data });
      const existingRelationship = loadById(err.data.id, input.relationship_type);
      return upsertRelation(user, existingRelationship, input.relationship_type, input);
    }
    if (err.name === TYPE_LOCK_ERROR) {
      throw DatabaseError('Operation still in progress (redis lock)', { lockIds });
    }
    throw err;
  } finally {
    if (lock) await lock.unlock();
  }
};
/* istanbul ignore next */
export const createRelations = async (user, inputs, opts = {}) => {
  const createdRelations = [];
  // Relations cannot be created in parallel. (Concurrent indexing on same key)
  // Could be improve by grouping and indexing in one shot.
  for (let i = 0; i < inputs.length; i += 1) {
    // eslint-disable-next-line no-await-in-loop
    const relation = await createRelation(user, inputs[i], opts);
    createdRelations.push(relation);
  }
  return createdRelations;
};
// endregion

// region mutation entity
const upsertEntity = async (user, entity, type, data) => {
  let updatedEntity = entity;
  const id = entity.internal_id;
  // Upsert the stix ids
  if (isNotEmptyField(data.stix_id)) {
    const patch = { x_opencti_stix_ids: [data.stix_id] };
    updatedEntity = patchAttribute(user, id, type, patch, { operation: UPDATE_OPERATION_ADD });
  }
  // Upsert the aliases
  if (isStixDomainObjectNamed(type)) {
    const { name } = data;
    const key = resolveAliasesField(type);
    const aliases = [...(data[ATTRIBUTE_ALIASES] || []), ...(data[ATTRIBUTE_ALIASES_OPENCTI] || [])];
    if (normalizeName(entity.name) !== normalizeName(name)) aliases.push(name);
    const patch = { [key]: aliases };
    updatedEntity = patchAttribute(user, id, type, patch, { operation: UPDATE_OPERATION_ADD });
  }
  return updatedEntity;
};
const createRawEntity = async (user, standardId, participantIds, input, type, opts = {}) => {
  // Generate the internal id if needed
  const internalId = input.internal_id || generateInternalId();
  // Check if the entity exists
  const existingEntity = await loadById(participantIds, type);
  if (existingEntity) {
    return upsertEntity(user, existingEntity, type, input);
  }
  // Complete with identifiers
  const today = now();
  // Default attributes
  let data = R.pipe(
    R.assoc(ID_INTERNAL, internalId),
    R.assoc(ID_STANDARD, standardId),
    R.assoc('entity_type', type),
    R.dissoc('update'),
    R.dissoc('createdBy'),
    R.dissoc('objectMarking'),
    R.dissoc('objectLabel'),
    R.dissoc('killChainPhases'),
    R.dissoc('externalReferences'),
    R.dissoc('objects')
  )(input);
  // Some internal objects have dates
  if (isDatedInternalObject(type)) {
    data = R.pipe(R.assoc('created_at', today), R.assoc('updated_at', today))(data);
  }
  // Stix-Object
  if (isStixObject(type)) {
    data = R.pipe(
      R.assoc(IDS_STIX, isNotEmptyField(input.stix_id) ? [input.stix_id] : []),
      R.dissoc('stix_id'),
      R.assoc('spec_version', STIX_SPEC_VERSION),
      R.assoc('created_at', today),
      R.assoc('updated_at', today)
    )(data);
  }
  // Stix-Meta-Object
  if (isStixMetaObject(type)) {
    data = R.pipe(
      R.assoc('created', R.isNil(input.created) ? today : input.created),
      R.assoc('modified', R.isNil(input.modified) ? today : input.modified)
    )(data);
  }
  // STIX-Core-Object
  // -- STIX-Domain-Object
  if (isStixDomainObject(type)) {
    data = R.pipe(
      R.assoc('revoked', R.isNil(data.revoked) ? false : data.revoked),
      R.assoc('confidence', R.isNil(data.confidence) ? 0 : data.confidence),
      R.assoc('lang', R.isNil(data.lang) ? 'en' : data.lang),
      R.assoc('created', R.isNil(input.created) ? today : input.created),
      R.assoc('modified', R.isNil(input.modified) ? today : input.modified)
    )(data);
  }
  // -- Named
  if (isStixDomainObjectNamed(type)) {
    const aliases = [...(data[ATTRIBUTE_ALIASES] || []), ...(data[ATTRIBUTE_ALIASES_OPENCTI] || [])];
    data = R.assoc(IDS_ALIASES, generateAliasesId(aliases), data);
  }
  // Add the additional fields for dates (day, month, year)
  const dataKeys = Object.keys(data);
  for (let index = 0; index < dataKeys.length; index += 1) {
    // Adding dates elements
    if (R.includes(dataKeys[index], statsDateAttributes)) {
      const dayValue = dayFormat(data[dataKeys[index]]);
      const monthValue = monthFormat(data[dataKeys[index]]);
      const yearValue = yearFormat(data[dataKeys[index]]);
      data = R.pipe(
        R.assoc(`i_${dataKeys[index]}_day`, dayValue),
        R.assoc(`i_${dataKeys[index]}_month`, monthValue),
        R.assoc(`i_${dataKeys[index]}_year`, yearValue)
      )(data);
    }
  }
  // Generate fields for query and build the query
  const queryElements = flatAttributesForObject(data);
  const nbElements = queryElements.length;
  let query = `insert $entity isa ${type}, `;
  for (let index = 0; index < nbElements; index += 1) {
    const { key, value } = queryElements[index];
    const insert = prepareAttribute(key, value);
    const separator = index + 1 === nbElements ? ';' : ',';
    if (!R.isNil(insert) && insert.length !== 0) {
      query += `has ${key} ${insert}${separator} `;
    }
  }
  // Create the input
  await executeWrite(async (wTx) => {
    logger.debug(`[GRAKN - infer: false] createEntity`, { query });
    await wTx.query(query);
  });
  // Transaction succeed, complete the result to send it back
  const created = R.pipe(
    R.assoc('id', internalId),
    R.assoc('base_type', BASE_TYPE_ENTITY),
    R.assoc('parent_types', getParentTypes(type))
  )(data);
  // Transaction succeed, index the result
  try {
    await elIndexElements([created]);
  } catch (err) {
    throw DatabaseError('Cannot index input', { error: err, data: created });
  }
  const postOperations = [];
  // Complete with eventual relations (will eventually update the index)
  if (isStixCoreObject(type)) {
    postOperations.push(
      addInnerRelation(user, created, input.createdBy, RELATION_CREATED_BY, opts),
      addInnerRelation(user, created, input.objectMarking, RELATION_OBJECT_MARKING, opts),
      addInnerRelation(user, created, input.objectLabel, RELATION_OBJECT_LABEL, opts),
      addInnerRelation(user, created, input.killChainPhases, RELATION_KILL_CHAIN_PHASE, opts),
      addInnerRelation(user, created, input.externalReferences, RELATION_EXTERNAL_REFERENCE, opts),
      addInnerRelation(user, created, input.objects, RELATION_OBJECT, opts)
    );
  }
  await Promise.all(postOperations);
  // Send the event if everything fine
  await storeCreateEvent(user, created, input);
  // Simply return the data
  return created;
};
export const createEntity = async (user, input, type, opts = {}) => {
  let lock;
  // We need to check existing dependencies
  const resolvedInput = await inputResolveRefs(input);
  // Generate all the possibles ids
  // For marking def, we need to force the standard_id
  const standardId = input.standard_id || generateStandardId(type, resolvedInput);
  const participantIds = [standardId];
  if (isStixDomainObjectNamed(type)) {
    const aliases = [resolvedInput.name, ...(resolvedInput.aliases || []), ...(resolvedInput.x_opencti_aliases || [])];
    participantIds.push(...generateAliasesId(aliases));
  }
  if (isNotEmptyField(resolvedInput.stix_id)) {
    participantIds.push(resolvedInput.stix_id);
  }
  // Create the element
  try {
    // Try to get the lock in redis
    lock = await lockResource(participantIds);
    // noinspection UnnecessaryLocalVariableJS
    const creation = await createRawEntity(user, standardId, participantIds, resolvedInput, type, opts);
    // Return created element after waiting for it.
    return creation;
  } catch (err) {
    if (err.name === TYPE_DUPLICATE_ENTRY) {
      logger.warn(err.message, { input, ...err.data });
      const existingEntityRefreshed = await loadById(err.data.id, type);
      return upsertEntity(user, existingEntityRefreshed, type, resolvedInput);
    }
    if (err.name === TYPE_LOCK_ERROR) {
      throw DatabaseError('Operation still in progress (redis lock)', { participantIds });
    }
    throw err;
  } finally {
    if (lock) await lock.unlock();
  }
};
// endregion

// region mutation deletion
const getElementsRelated = async (targetId, elements = [], options = {}) => {
  const eid = escapeString(targetId);
  const read = `match $from has internal_id "${eid}"; $rel($from, $to) isa ${ABSTRACT_BASIC_RELATIONSHIP}; get;`;
  const connectedRelations = await find(read, ['rel'], options);
  const connectedRelationsIds = R.map((r) => {
    const { id, entity_type: entityType } = r.rel;
    return { id, type: entityType, relDependency: true };
  }, connectedRelations);
  elements.push(...connectedRelationsIds);
  await Promise.all(connectedRelationsIds.map(({ id }) => getElementsRelated(id, elements, options)));
  return elements;
};
const deleteElementById = async (user, element, isRelation, options = {}) => {
  // 00. Load everything we need to remove
  const dependencies = [{ id: element.id, type: element.entity_type, relDependency: isRelation }];
  await getElementsRelated(element.id, dependencies, options);
  // 01. Delete dependencies.
  // Remove all dep in reverse order to handle correctly relations
  for (let i = dependencies.length - 1; i >= 0; i -= 1) {
    const { id, type, relDependency } = dependencies[i];
    // eslint-disable-next-line no-await-in-loop
    await executeWrite(async (wTx) => {
      const query = `match $x has internal_id "${id}"; delete $x isa ${type};`;
      logger.debug(`[GRAKN - infer: false] delete element ${id}`, { query });
      await wTx.query(query, { infer: false });
    }).then(async () => {
      // Update elastic index.
      // 01. If element is a relation, modify the impacted from and to.
      if (relDependency) {
        await elRemoveRelationConnection(id);
      }
      // 02. Remove the element itself from the index
      await elDeleteInstanceIds([id]);
    });
  }
  // Send the event if everything fine
  await storeDeleteEvent(user, element);
};
export const deleteEntityById = async (user, entityId, type, options = {}) => {
  if (R.isNil(type)) {
    /* istanbul ignore next */
    throw FunctionalError(`You need to specify a type when deleting an entity`);
  }
  // Check consistency
  const entity = await loadByIdWithRelations(entityId, type, options);
  if (entity === null) {
    throw DatabaseError(`Cant find entity to delete ${entityId}`);
  }
  // Delete entity and all dependencies
  await deleteElementById(user, entity, false, options);
  return entityId;
};
export const deleteRelationById = async (user, relationId, type, options = {}) => {
  if (R.isNil(type)) {
    /* istanbul ignore next */
    throw FunctionalError(`You need to specify a type when deleting a relation`);
  }
  const rel = await loadByIdWithRelations(relationId, type, options);
  if (rel === null) throw DatabaseError(`Cant find relation to delete ${relationId}`);
  const [from, to] = await Promise.all([loadByIdWithRelations(rel.fromId), loadByIdWithRelations(rel.toId)]);
  const relation = R.mergeRight(rel, { from, to });
  await deleteElementById(user, relation, true, options);
  return relationId;
};
export const deleteRelationsByFromAndTo = async (user, fromId, toId, relationshipType, scopeType, opts = {}) => {
  /* istanbul ignore if */
  if (R.isNil(scopeType)) {
    throw FunctionalError(`You need to specify a scope type when deleting a relation with from and to`);
  }
  const fromThing = await internalLoadById(fromId);
  const toThing = await internalLoadById(toId);
  const read = `match $from has internal_id "${fromThing.internal_id}"; 
    $to has internal_id "${toThing.internal_id}"; 
    $rel($from, $to) isa ${relationshipType}; get;`;
  const relationsToDelete = await find(read, ['rel']);
  for (let i = 0; i < relationsToDelete.length; i += 1) {
    const r = relationsToDelete[i];
    // eslint-disable-next-line no-await-in-loop
    await deleteRelationById(user, r.rel.id, r.rel.entity_type, opts);
  }
};
export const deleteAttributeById = async (id) => {
  return executeWrite(async (wTx) => {
    const query = `match $x id ${escape(id)}; delete $x isa thing;`;
    logger.debug(`[GRAKN - infer: false] deleteAttributeById`, { query });
    await wTx.query(query, { infer: false });
    return id;
  });
};
// endregion

// region inferences
/**
 * Load any grakn relation with base64 id containing the query pattern.
 * @param id
 * @returns {Promise}
 */
export const getRelationInferredById = async (id) => {
  return executeRead(async (rTx) => {
    const decodedQuery = Buffer.from(id, 'base64').toString('ascii');
    const query = `match ${decodedQuery} get;`;
    logger.debug(`[GRAKN - infer: true] getRelationInferredById`, { query });
    const answerIterator = await rTx.query(query, { infer: true, explain: true });
    const answerConceptMap = await answerIterator.next();
    const vars = extractQueryVars(query);
    const concepts = await getConcepts(rTx, [answerConceptMap], vars, [INFERRED_RELATION_KEY], { noCache: true });
    const relation = R.head(concepts).rel;
    const explanation = await answerConceptMap.explanation();
    const explanationAnswers = explanation.getAnswers();
    const inferences = [];
    // eslint-disable-next-line no-restricted-syntax
    for (const explanationAnswer of explanationAnswers) {
      const explanationMap = explanationAnswer.map();
      const explanationKeys = Array.from(explanationMap.keys());
      const queryVars = R.map((v) => ({ alias: v }), explanationKeys);
      const explanationRelationKey = R.last(R.filter((n) => n.includes(INFERRED_RELATION_KEY), explanationKeys));
      // eslint-disable-next-line no-await-in-loop
      const explanationConcepts = await getConcepts(rTx, [explanationAnswer], queryVars, [explanationRelationKey]);
      inferences.push({ node: R.head(explanationConcepts)[explanationRelationKey] });
    }
    return R.pipe(R.assoc('inferences', { edges: inferences }))(relation);
  });
};
// endregion<|MERGE_RESOLUTION|>--- conflicted
+++ resolved
@@ -1546,21 +1546,6 @@
         const updatedInstance = mergeInstanceWithInputs(instance, impactedInputs);
         const standardId = generateStandardId(instanceType, updatedInstance);
         const standardInput = { key: ID_STANDARD, value: [standardId] };
-<<<<<<< HEAD
-        // eslint-disable-next-line no-await-in-loop
-        const ins = await innerUpdateAttribute(user, instance, standardInput, wTx, options);
-        // currentInstanceData = R.assoc(ID_STANDARD, standardId, currentInstanceData);
-        impactedInputs.push(...ins);
-      }
-    });
-    // region send the event to the stream
-    if (updatedInputs.length > 0) {
-      const data = updatedInputsToData(updatedInputs);
-      await storeUpdateEvent(user, operation, instance, data);
-    }
-    // endregion
-    // region Update elasticsearch and send logs
-=======
         // check if an entity exists with this ID
         const existingEntity = await internalLoadById(standardId);
         // Return the merged entity
@@ -1570,16 +1555,20 @@
           // eslint-disable-next-line no-await-in-loop
           const ins = await innerUpdateAttribute(user, instance, standardInput, wTx, options);
           // currentInstanceData = R.assoc(ID_STANDARD, standardId, currentInstanceData);
-          updatedInputs.push(...ins);
+          impactedInputs.push(...ins);
         }
       }
     });
     if (finalExistingEntity) {
       return finalExistingEntity;
     }
-    // Update elasticsearch and send logs
-    const postOperations = [];
->>>>>>> d2527088
+    // region send the event to the stream
+    if (updatedInputs.length > 0) {
+      const data = updatedInputsToData(updatedInputs);
+      await storeUpdateEvent(user, operation, instance, data);
+    }
+    // endregion
+    // region Update elasticsearch and send logs
     const index = inferIndexFromConceptType(instance.entity_type);
     const updateAsObject = R.mergeAll(
       R.map(({ key, value }) => ({ [key]: isMultipleAttribute(key) ? value : R.head(value) }), impactedInputs)
@@ -1588,35 +1577,7 @@
     if (!R.isEmpty(esData)) {
       await elReplace(index, instance.internal_id, { doc: esData });
     }
-<<<<<<< HEAD
     // endregion
-=======
-    const noLogKeys = ['x_opencti_graph_data', 'updated_at', 'modified', 'i_aliases_ids'];
-    const dataToLogSend = R.filter((input) => !R.includes(input.key, noLogKeys), updatedInputs);
-    if (!noLog && !R.isEmpty(dataToLogSend)) {
-      const baseData = {
-        standard_id: instance.standard_id,
-        internal_id: instance.id,
-        entity_type: instance.entity_type,
-        spec_version: instance.spec_version,
-      };
-      let from;
-      let to;
-      if (instance.base_type === BASE_TYPE_RELATION) {
-        const fromPromise = internalLoadById(instance.fromId);
-        const toPromise = internalLoadById(instance.toId);
-        const [fromEntity, toEntity] = await Promise.all([fromPromise, toPromise]);
-        from = fromEntity;
-        to = toEntity;
-      }
-      // eslint-disable-next-line no-restricted-syntax
-      for (const dataLog of dataToLogSend) {
-        postOperations.push(sendLog(operation, user, baseData, { key: dataLog.key, value: dataLog.value, from, to }));
-      }
-    }
-    // Wait for all
-    await Promise.all(postOperations);
->>>>>>> d2527088
   } finally {
     if (lock) await lock.unlock();
   }
