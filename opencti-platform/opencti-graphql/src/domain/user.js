<<<<<<< HEAD
import { assoc, head, isNil, pathOr, pipe, map, dissoc, append, flatten, filter } from 'ramda';
=======
import { assoc, head, isNil, pathOr, pipe, map, dissoc, append, flatten } from 'ramda';
>>>>>>> d2ad6351
import uuid from 'uuid/v4';
import moment from 'moment';
import bcrypt from 'bcryptjs';
import uuidv5 from 'uuid/v5';
import { clearAccessCache, delUserContext, getAccessCache, notify, storeAccessCache } from '../database/redis';
import { AuthenticationFailure, ForbiddenAccess } from '../config/errors';
import conf, {
  BUS_TOPICS,
  logger,
  OPENCTI_DEFAULT_DURATION,
  OPENCTI_ISSUER,
  OPENCTI_TOKEN,
  OPENCTI_WEB_TOKEN
} from '../config/conf';
import {
  createEntity,
  createRelation,
  deleteEntityById,
  escapeString,
  executeWrite,
  find,
  listEntities,
  load,
  loadEntityById,
  loadEntityByStixId,
  loadWithConnectedRelations,
  now,
  TYPE_OPENCTI_INTERNAL,
  TYPE_STIX_DOMAIN_ENTITY,
  updateAttribute
} from '../database/grakn';
import { stixDomainEntityDelete } from './stixDomainEntity';

// region utils
export const generateOpenCTIWebToken = (tokenValue = uuid()) => ({
  uuid: tokenValue,
  name: OPENCTI_WEB_TOKEN,
  created: now(),
  issuer: OPENCTI_ISSUER,
  revoked: false,
  duration: OPENCTI_DEFAULT_DURATION // 99 years per default
});
export const setAuthenticationCookie = (token, res) => {
  const creation = moment(token.created);
  const maxDuration = moment.duration(token.duration);
  const expires = creation.add(maxDuration).toDate();
  if (res) {
    res.cookie('opencti_token', token.uuid, {
      httpOnly: true,
      expires,
      secure: conf.get('app:cookie_secure')
    });
  }
};
// endregion

export const OPENCTI_ADMIN_UUID = '88ec0c6a-13ce-5e39-b486-354fe4a7084f';
export const SYSTEM_USER = { name: 'system' };
export const ROLE_DEFAULT = 'Default';
export const ROLE_ADMINISTRATOR = 'Administrator';

export const findById = async (userId, args) => {
  if (userId.match(/[a-z-]+--[\w-]{36}/g)) {
    return loadEntityByStixId(userId);
  }
  return loadEntityById(userId, args);
};
export const findAll = args => {
  return listEntities(['User'], ['user_email', 'firstname', 'lastname'], args);
};
export const token = (userId, args, context) => {
  if (userId !== context.user.id) {
    throw new ForbiddenAccess();
  }
  return loadWithConnectedRelations(
    `match $x isa Token;
    $rel(authorization:$x, client:$client) isa authorize;
    $client has internal_id_key "${escapeString(userId)}"; get; offset 0; limit 1;`,
    'x',
    'rel'
  ).then(result => result.node.uuid);
};

export const getTokenId = async userId => {
  return loadWithConnectedRelations(
    `match $x isa Token;
    $rel(authorization:$x, client:$client) isa authorize;
    $client has internal_id_key "${escapeString(userId)}"; get; offset 0; limit 1;`,
    'x',
    'rel'
  ).then(result => pathOr(null, ['node', 'id'], result));
};
export const getRoles = async userId => {
  const data = await find(
    `match $client isa User, has internal_id_key "${escapeString(userId)}";
            (client: $client, position: $role) isa user_role; 
            get;`,
    ['role']
  );
  return map(r => r.role, data);
};
export const getCapabilities = async userId => {
  const data = await find(
    `match $client isa User, has internal_id_key "${escapeString(userId)}";
            (client: $client, position: $role) isa user_role; 
            (position: $role, capability: $capability) isa role_capability; 
            get;`,
    ['capability']
  );
  return map(r => r.capability, data);
};
export const getRoleCapabilities = async roleId => {
  const data = await find(
    `match $role isa Role, has internal_id_key "${escapeString(roleId)}";
            (position: $role, capability: $capability) isa role_capability; 
            get;`,
    ['capability']
  );
  return map(r => r.capability, data);
};
<<<<<<< HEAD

export const findRoles = args => {
  return listEntities(['Role'], ['name'], args);
};
export const findCapabilities = args => {
  const finalArgs = assoc('orderBy', 'ordering', args);
  return listEntities(['Capability'], ['description'], finalArgs);
};

=======

export const findRoles = args => {
  return listEntities(['Role'], ['name'], args);
};
export const findCapabilities = args => {
  const finalArgs = assoc('orderBy', 'ordering', args);
  return listEntities(['Capability'], ['description'], finalArgs);
};

>>>>>>> d2ad6351
export const removeRole = async (userId, roleName) => {
  await executeWrite(async wTx => {
    const query = `match $rel(client: $from, position: $to) isa user_role; 
            $from has internal_id_key "${escapeString(userId)}"; 
            $to has name "${escapeString(roleName)}"; 
            delete $rel;`;
    await wTx.tx.query(query, { infer: false });
  });
  return findById(userId);
};
export const roleRemoveCapability = async (roleId, capabilityName) => {
  await executeWrite(async wTx => {
    const query = `match $rel(position: $from, capability: $to) isa role_capability; 
            $from has internal_id_key "${escapeString(roleId)}"; 
            $to has name $name; { $name contains "${escapeString(capabilityName)}";}; 
            delete $rel;`;
    await wTx.tx.query(query, { infer: false });
  });
  return loadEntityById(roleId);
};
export const addPerson = async (user, newUser) => {
  const created = await createEntity(newUser, 'User', { modelType: TYPE_STIX_DOMAIN_ENTITY, stixIdType: 'identity' });
  return notify(BUS_TOPICS.StixDomainEntity.ADDED_TOPIC, created, user);
};
export const assignRoleToUser = (userId, roleName) => {
  return createRelation(userId, {
    fromRole: 'client',
    toId: uuidv5(roleName, uuidv5.DNS),
    toRole: 'position',
    through: 'user_role'
  });
};
export const addUser = async (user, newUser, newToken = generateOpenCTIWebToken()) => {
  let userRoles = newUser.roles || []; // Expected roles name
  // Assign default roles to user
  const defaultRoles = await findRoles({ filters: [{ key: 'default_assignation', values: [true] }] });
  if (defaultRoles && defaultRoles.edges.length > 0) {
    userRoles = pipe(
      map(n => n.node.name),
      append(userRoles),
      flatten
    )(defaultRoles.edges);
  }
  const userToCreate = pipe(
    assoc('password', bcrypt.hashSync(newUser.password ? newUser.password.toString() : uuid())),
    assoc('language', newUser.language ? newUser.language : 'auto'),
    assoc('external', newUser.external ? newUser.external : false),
    dissoc('roles')
  )(newUser);
  const userOptions = { modelType: TYPE_STIX_DOMAIN_ENTITY, stixIdType: 'identity' };
  const userCreated = await createEntity(userToCreate, 'User', userOptions);
  // Create token and link it to the user
  const tokenOptions = { modelType: TYPE_OPENCTI_INTERNAL, indexable: false };
  const defaultToken = await createEntity(newToken, 'Token', tokenOptions);
  const input = { fromRole: 'client', toId: defaultToken.id, toRole: 'authorization', through: 'authorize' };
  await createRelation(userCreated.id, input, { indexable: false });
  // Link to the roles
  await Promise.all(map(role => assignRoleToUser(userCreated.id, role), userRoles));
  return notify(BUS_TOPICS.StixDomainEntity.ADDED_TOPIC, userCreated, user);
};

// User related
export const userEditField = (user, userId, input) => {
  const { key } = input;
  const value = key === 'password' ? [bcrypt.hashSync(head(input.value).toString(), 10)] : input.value;
  const finalInput = { key, value };
  return executeWrite(wTx => {
    return updateAttribute(userId, finalInput, wTx);
  }).then(async () => {
    const userToEdit = await loadEntityById(userId);
    return notify(BUS_TOPICS.StixDomainEntity.EDIT_TOPIC, userToEdit, user);
  });
};
export const meEditField = (user, userId, input) => {
  return userEditField(user, userId, input);
};
export const userDelete = async userId => {
  const tokenId = await getTokenId(userId);
  if (tokenId) {
    await deleteEntityById(tokenId);
  }
  return stixDomainEntityDelete(userId);
};

export const loginFromProvider = async (email, name) => {
  const result = await load(
    `match $client isa User, has user_email "${escapeString(email)}"; (authorization:$token, client:$client); get;`,
    ['client', 'token']
  );
  if (isNil(result)) {
    const newUser = { name, user_email: email, external: true };
    return addUser(SYSTEM_USER, newUser).then(() => loginFromProvider(email, name));
  }
  // update the name
  const inputName = { key: 'name', value: [name] };
  await userEditField(SYSTEM_USER, result.client.id, inputName);
  const inputExternal = { key: 'external', value: [true] };
  await userEditField(SYSTEM_USER, result.client.id, inputExternal);
  await clearAccessCache(result.token.id);
  return result.token;
};
export const login = async (email, password) => {
  const result = await load(
    `match $client isa User, has user_email "${escapeString(email)}";
     (authorization:$token, client:$client) isa authorize; get;`,
    ['client', 'token']
  );
  if (isNil(result)) throw new AuthenticationFailure();
  const dbPassword = result.client.password;
  const match = bcrypt.compareSync(password, dbPassword);
  if (!match) throw new AuthenticationFailure();
  await clearAccessCache(result.token.uuid);
  return result.token;
};
export const logout = async (user, res) => {
  res.clearCookie(OPENCTI_TOKEN);
  await clearAccessCache(user.token.uuid);
  await delUserContext(user);
  return user.id;
};

// Token related
export const userRenewToken = async (userId, newToken = generateOpenCTIWebToken()) => {
  // 01. Get current token
  const currentToken = await getTokenId(userId);
  // 02. Remove the token
  if (currentToken) {
    await deleteEntityById(currentToken);
  }
  // 03. Create a new one
  const defaultToken = await createEntity(newToken, 'Token', { modelType: TYPE_OPENCTI_INTERNAL, indexable: false });
  // 04. Associate new token to user.
  const input = { fromRole: 'client', toId: defaultToken.id, toRole: 'authorization', through: 'authorize' };
  await createRelation(userId, input, { indexable: false });
  return loadEntityById(userId);
};
export const findByTokenUUID = async tokenValue => {
  // This method is call every time a user to a platform action
  let user = await getAccessCache(tokenValue);
  if (!user) {
<<<<<<< HEAD
    const data = await find(
      `match $token isa Token, has uuid "${escapeString(tokenValue)}", has revoked false;
            (authorization:$token, client:$client) isa authorize;
            { (client: $client, position: $role) isa user_role; (position: $role, capability: $capability) isa role_capability; } or { not { (client: $client, position: $role) isa user_role; }; };
            get;`,
      ['client', 'token', 'role', 'capability'],
      { infer: true }
=======
    const data = await load(
      `match $token isa Token, has uuid "${escapeString(tokenValue)}", has revoked false;
            (authorization:$token, client:$client) isa authorize; get;`,
      ['token', 'client']
>>>>>>> d2ad6351
    );
    // eslint-disable-next-line no-shadow
    const { client, token } = data;
    if (!client) return undefined;
    logger.debug(`Setting cache access for ${tokenValue}`);
<<<<<<< HEAD
    if (isNil(data) || data.length === 0) return undefined;
    const roles = filter(
      dataRole => dataRole,
      map(r => r.role, data)
    );
    const capabilities = filter(
      dataCapa => dataCapa,
      map(r => r.capability, data)
    );
    const first = head(data);
    user = pipe(
      // Assign
      assoc('token', first.token),
      assoc('roles', roles),
      assoc('capabilities', capabilities)
    )(first.client);
=======
    const capabilities = await getCapabilities(client.id);
    user = pipe(assoc('token', token), assoc('capabilities', capabilities))(client);
>>>>>>> d2ad6351
    await storeAccessCache(tokenValue, user);
  }
  const { created } = user.token;
  const maxDuration = moment.duration(user.token.duration);
  const currentDuration = moment.duration(moment().diff(created));
  if (currentDuration > maxDuration) return undefined;
  return user;
};

// Authentication process
export const authentication = async tokenUUID => {
  if (!tokenUUID) return undefined;
  try {
    return await findByTokenUUID(tokenUUID);
  } catch (err) {
    logger.error(`[OPENCTI] Authentication error ${tokenUUID} > `, err);
    return undefined;
  }
};

// The static admin account internal ID
/**
 * Create or update the default administrator account.
 * @param email the admin email
 * @param password the admin password
 * @param tokenValue the admin default token
 * @returns {*}
 */
export const initAdmin = async (email, password, tokenValue) => {
  const admin = await findById(OPENCTI_ADMIN_UUID, { noCache: true });
  const tokenAdmin = generateOpenCTIWebToken(tokenValue);
  if (admin) {
    // Update admin fields
    await executeWrite(async wTx => {
      await updateAttribute(admin.id, { key: 'user_email', value: [email] }, wTx);
      await updateAttribute(admin.id, { key: 'password', value: [bcrypt.hashSync(password, 10)] }, wTx);
      await updateAttribute(admin.id, { key: 'external', value: [true] }, wTx);
    });
    // Renew the token
    await userRenewToken(admin.id, tokenAdmin);
  } else {
    const userToCreate = {
      internal_id_key: OPENCTI_ADMIN_UUID,
      stix_id_key: `identity--${OPENCTI_ADMIN_UUID}`,
      user_email: email.toLowerCase(),
      name: 'admin',
      firstname: 'Admin',
      lastname: 'OpenCTI',
      description: 'Principal admin account',
      password,
      roles: [ROLE_ADMINISTRATOR]
    };
    await addUser(SYSTEM_USER, userToCreate, tokenAdmin);
  }
};<|MERGE_RESOLUTION|>--- conflicted
+++ resolved
@@ -1,8 +1,4 @@
-<<<<<<< HEAD
-import { assoc, head, isNil, pathOr, pipe, map, dissoc, append, flatten, filter } from 'ramda';
-=======
 import { assoc, head, isNil, pathOr, pipe, map, dissoc, append, flatten } from 'ramda';
->>>>>>> d2ad6351
 import uuid from 'uuid/v4';
 import moment from 'moment';
 import bcrypt from 'bcryptjs';
@@ -123,7 +119,6 @@
   );
   return map(r => r.capability, data);
 };
-<<<<<<< HEAD
 
 export const findRoles = args => {
   return listEntities(['Role'], ['name'], args);
@@ -133,17 +128,6 @@
   return listEntities(['Capability'], ['description'], finalArgs);
 };
 
-=======
-
-export const findRoles = args => {
-  return listEntities(['Role'], ['name'], args);
-};
-export const findCapabilities = args => {
-  const finalArgs = assoc('orderBy', 'ordering', args);
-  return listEntities(['Capability'], ['description'], finalArgs);
-};
-
->>>>>>> d2ad6351
 export const removeRole = async (userId, roleName) => {
   await executeWrite(async wTx => {
     const query = `match $rel(client: $from, position: $to) isa user_role; 
@@ -284,46 +268,17 @@
   // This method is call every time a user to a platform action
   let user = await getAccessCache(tokenValue);
   if (!user) {
-<<<<<<< HEAD
-    const data = await find(
-      `match $token isa Token, has uuid "${escapeString(tokenValue)}", has revoked false;
-            (authorization:$token, client:$client) isa authorize;
-            { (client: $client, position: $role) isa user_role; (position: $role, capability: $capability) isa role_capability; } or { not { (client: $client, position: $role) isa user_role; }; };
-            get;`,
-      ['client', 'token', 'role', 'capability'],
-      { infer: true }
-=======
     const data = await load(
       `match $token isa Token, has uuid "${escapeString(tokenValue)}", has revoked false;
             (authorization:$token, client:$client) isa authorize; get;`,
       ['token', 'client']
->>>>>>> d2ad6351
     );
     // eslint-disable-next-line no-shadow
     const { client, token } = data;
     if (!client) return undefined;
     logger.debug(`Setting cache access for ${tokenValue}`);
-<<<<<<< HEAD
-    if (isNil(data) || data.length === 0) return undefined;
-    const roles = filter(
-      dataRole => dataRole,
-      map(r => r.role, data)
-    );
-    const capabilities = filter(
-      dataCapa => dataCapa,
-      map(r => r.capability, data)
-    );
-    const first = head(data);
-    user = pipe(
-      // Assign
-      assoc('token', first.token),
-      assoc('roles', roles),
-      assoc('capabilities', capabilities)
-    )(first.client);
-=======
     const capabilities = await getCapabilities(client.id);
     user = pipe(assoc('token', token), assoc('capabilities', capabilities))(client);
->>>>>>> d2ad6351
     await storeAccessCache(tokenValue, user);
   }
   const { created } = user.token;
