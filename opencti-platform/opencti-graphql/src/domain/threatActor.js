--- conflicted
+++ resolved
@@ -1,12 +1,7 @@
 import { assoc } from 'ramda';
 import { createEntity, listEntities, loadEntityById, TYPE_STIX_DOMAIN_ENTITY } from '../database/grakn';
 import { BUS_TOPICS } from '../config/conf';
-<<<<<<< HEAD
-import { paginate as elPaginate } from '../database/elasticSearch';
-import { linkCreatedByRef, linkMarkingDef, linkTags } from './stixEntity';
-=======
 import { notify } from '../database/redis';
->>>>>>> ccbb83c5
 
 export const findById = threatActorId => {
   return loadEntityById(threatActorId);
@@ -17,68 +12,6 @@
 };
 
 export const addThreatActor = async (user, threatActor) => {
-<<<<<<< HEAD
-  const actorId = await executeWrite(async wTx => {
-    const internalId = threatActor.internal_id_key
-      ? escapeString(threatActor.internal_id_key)
-      : uuid();
-    const stixId = threatActor.stix_id_key
-      ? escapeString(threatActor.stix_id_key)
-      : `threat-actor--${uuid()}`;
-    const threatActorIterator = await wTx.tx
-      .query(`insert $threatActor isa Threat-Actor,
-    has internal_id_key "${internalId}",
-    has entity_type "threat-actor",
-    has stix_id_key "${stixId}",
-    has stix_label "",
-    ${
-      threatActor.alias
-        ? `${join(
-            ' ',
-            map(
-              val => `has alias "${escapeString(val)}",`,
-              tail(threatActor.alias)
-            )
-          )} has alias "${escapeString(head(threatActor.alias))}",`
-        : 'has alias "",'
-    }
-    has name "${escapeString(threatActor.name)}", 
-    has description "${escapeString(threatActor.description)}",
-    has goal "${escapeString(threatActor.goal)}",
-    has sophistication "${escapeString(threatActor.sophistication)}",
-    has resource_level "${escapeString(threatActor.resource_level)}",
-    has primary_motivation "${escapeString(threatActor.primary_motivation)}",
-    has secondary_motivation "${escapeString(
-      threatActor.secondary_motivation
-    )}",
-    has personal_motivation "${escapeString(threatActor.personal_motivation)}",
-    has created ${
-      threatActor.created ? prepareDate(threatActor.created) : graknNow()
-    },
-    has modified ${
-      threatActor.modified ? prepareDate(threatActor.modified) : graknNow()
-    },
-    has revoked false,
-    has created_at ${graknNow()},
-    has created_at_day "${dayFormat(graknNow())}",
-    has created_at_month "${monthFormat(graknNow())}",
-    has created_at_year "${yearFormat(graknNow())}",        
-    has updated_at ${graknNow()};
-  `);
-    const txThreatActor = await threatActorIterator.next();
-    const createId = await txThreatActor.map().get('threatActor').id;
-
-    // Create associated relations
-    await linkCreatedByRef(wTx, createId, threatActor.createdByRef);
-    await linkMarkingDef(wTx, createId, threatActor.markingDefinitions);
-    await linkTags(wTx, createId, threatActor.tags);
-    return internalId;
-  });
-  return getById(actorId).then(created => {
-    return notify(BUS_TOPICS.StixDomainEntity.ADDED_TOPIC, created, user);
-  });
-=======
   const created = await createEntity(threatActor, 'Threat-Actor', { modelType: TYPE_STIX_DOMAIN_ENTITY });
   return notify(BUS_TOPICS.StixDomainEntity.ADDED_TOPIC, created, user);
->>>>>>> ccbb83c5
 };