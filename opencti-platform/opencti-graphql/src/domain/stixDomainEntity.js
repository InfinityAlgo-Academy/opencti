import { assoc, dissoc, map } from 'ramda';
import { BUS_TOPICS } from '../config/conf';
import { delEditContext, notify, setEditContext } from '../database/redis';
import {
  createEntity,
  createRelation,
  createRelations,
  deleteEntityById,
  deleteRelationById,
  escape,
  escapeString,
  executeWrite,
  listEntities,
  loadEntityById,
  loadEntityByStixId,
  timeSeries,
  updateAttribute
} from '../database/grakn';
<<<<<<< HEAD
import {
  countEntities,
  deleteEntity,
  paginate as elPaginate
} from '../database/elasticSearch';
import { findById as findMarkingDefintionById } from './markingDefinition';
=======
import { elCount } from '../database/elasticSearch';
>>>>>>> 1907c37a

import { generateFileExportName, upload } from '../database/minio';
import { connectorsForExport } from './connector';
import { createWork, workToExportFile } from './work';
import { pushToConnector } from '../database/rabbitmq';

export const findAll = args => {
  const noTypes = !args.types || args.types.length === 0;
  const finalArgs = assoc('types', noTypes ? ['Stix-Domain-Entity'] : args.types, args);
  return listEntities(['name', 'alias'], finalArgs);
};
export const findById = (id, isStixId) => {
  return isStixId ? loadEntityByStixId(id) : loadEntityById(id);
};

// region time series
export const reportsTimeSeries = (stixDomainEntityId, args) => {
  return timeSeries(
    `match $x isa Report; 
    $rel(knowledge_aggregation:$x, so:$so) isa object_refs; 
    $so has internal_id_key "${escapeString(stixDomainEntityId)}"`,
    args
  );
};
export const stixDomainEntitiesTimeSeries = args => {
  return timeSeries(`match $x isa ${args.type ? escape(args.type) : 'Stix-Domain-Entity'}`, args);
};

<<<<<<< HEAD
const askJobExports = async (
  entity,
  format,
  exportType,
  maxMarkingDefinition
) => {
=======
export const stixDomainEntitiesNumber = args => ({
  count: elCount('stix_domain_entities', args),
  total: elCount('stix_domain_entities', dissoc('endDate', args))
});
// endregion

const askJobExports = async (entity, format, exportType) => {
>>>>>>> 1907c37a
  const connectors = await connectorsForExport(format, true);
  // Create job for every connectors
  const maxMarkingDefinitionEntity =
    maxMarkingDefinition && maxMarkingDefinition.length > 0
      ? await findMarkingDefintionById(maxMarkingDefinition)
      : null;
  const workList = await Promise.all(
    map(connector => {
      const fileName = generateFileExportName(format, connector, exportType, entity);
      return createWork(connector, entity.id, fileName).then(({ work, job }) => ({
        connector,
<<<<<<< HEAD
        exportType,
        maxMarkingDefinitionEntity,
        entity
      );
      return createWork(connector, entity.id, fileName).then(
        ({ work, job }) => ({
          connector,
          job,
          work
        })
      );
=======
        job,
        work
      }));
>>>>>>> 1907c37a
    }, connectors)
  );
  // Send message to all correct connectors queues
  await Promise.all(
    map(data => {
      const { connector, job, work } = data;
      const message = {
        work_id: work.internal_id_key, // work(id)
        job_id: job.internal_id_key, // job(id)
        max_marking_definition:
          maxMarkingDefinition && maxMarkingDefinition.length > 0
            ? maxMarkingDefinition
            : null, // markingDefinition(id)
        export_type: exportType, // simple or full
        entity_type: entity.entity_type, // report, threat, ...
        entity_id: entity.id, // report(id), thread(id), ...
        file_name: work.work_file // Base path for the upload
      };
      return pushToConnector(connector, message);
    }, workList)
  );
  return workList;
};
export const stixDomainEntityImportPush = (user, entityId, file) => {
  return upload(user, 'import', file, entityId);
};
<<<<<<< HEAD

/**
 * Create export element waiting for completion
 * @param domainEntityId
 * @param format
 * @param exportType > stix2-bundle-full | stix2-bundle-simple
 * @returns {*}
 */
export const stixDomainEntityExportAsk = async (
  domainEntityId,
  format,
  exportType,
  maxMarkingDefinition
) => {
  const entity = await getById(domainEntityId);
  const workList = await askJobExports(
    entity,
    format,
    exportType,
    maxMarkingDefinition
  );
=======
export const stixDomainEntityExportAsk = async (domainEntityId, format, exportType) => {
  const entity = await loadEntityById(domainEntityId);
  const workList = await askJobExports(entity, format, exportType);
>>>>>>> 1907c37a
  // Return the work list to do
  return map(w => workToExportFile(w.work), workList);
};

// region mutation
export const stixDomainEntityExportPush = async (user, entityId, file) => {
  // Upload the document in minio
  await upload(user, 'export', file, entityId);
  return true;
};
export const addStixDomainEntity = async (user, stixDomainEntity) => {
  const innerType = stixDomainEntity.type;
  const domainToCreate = dissoc('type', stixDomainEntity);
  const created = await createEntity(domainToCreate, innerType);
  return notify(BUS_TOPICS.StixDomainEntity.ADDED_TOPIC, created, user);
};
export const stixDomainEntityDelete = async stixDomainEntityId => {
  return deleteEntityById(stixDomainEntityId);
};
export const stixDomainEntityAddRelation = async (user, stixDomainEntityId, input) => {
  const data = await createRelation(stixDomainEntityId, input);
  return notify(BUS_TOPICS.StixDomainEntity.EDIT_TOPIC, data, user);
};
export const stixDomainEntityAddRelations = async (user, stixDomainEntityId, input) => {
  const finalInput = map(
    n => ({
      toId: n,
      fromRole: input.fromRole,
      toRole: input.toRole,
      through: input.through
    }),
    input.toIds
  );
  await createRelations(stixDomainEntityId, finalInput);
  return loadEntityById(stixDomainEntityId).then(stixDomainEntity =>
    notify(BUS_TOPICS.Workspace.EDIT_TOPIC, stixDomainEntity, user)
  );
};
export const stixDomainEntityDeleteRelation = async (user, stixDomainEntityId, relationId) => {
  await deleteRelationById(relationId);
  const data = await loadEntityById(stixDomainEntityId);
  return notify(BUS_TOPICS.StixDomainEntity.EDIT_TOPIC, data, user);
};
export const stixDomainEntityEditField = async (user, stixDomainEntityId, input) => {
  return executeWrite(wTx => {
    return updateAttribute(stixDomainEntityId, input, wTx);
  }).then(async () => {
    const stixDomain = await loadEntityById(stixDomainEntityId);
    return notify(BUS_TOPICS.StixDomainEntity.EDIT_TOPIC, stixDomain, user);
  });
};
// endregion

// region context
export const stixDomainEntityCleanContext = (user, stixDomainEntityId) => {
  delEditContext(user, stixDomainEntityId);
  return loadEntityById(stixDomainEntityId).then(stixDomainEntity =>
    notify(BUS_TOPICS.StixDomainEntity.EDIT_TOPIC, stixDomainEntity, user)
  );
};
export const stixDomainEntityEditContext = (user, stixDomainEntityId, input) => {
  setEditContext(user, stixDomainEntityId, input);
  return loadEntityById(stixDomainEntityId).then(stixDomainEntity =>
    notify(BUS_TOPICS.StixDomainEntity.EDIT_TOPIC, stixDomainEntity, user)
  );
};
// endregion<|MERGE_RESOLUTION|>--- conflicted
+++ resolved
@@ -16,17 +16,7 @@
   timeSeries,
   updateAttribute
 } from '../database/grakn';
-<<<<<<< HEAD
-import {
-  countEntities,
-  deleteEntity,
-  paginate as elPaginate
-} from '../database/elasticSearch';
-import { findById as findMarkingDefintionById } from './markingDefinition';
-=======
 import { elCount } from '../database/elasticSearch';
->>>>>>> 1907c37a
-
 import { generateFileExportName, upload } from '../database/minio';
 import { connectorsForExport } from './connector';
 import { createWork, workToExportFile } from './work';
@@ -54,50 +44,22 @@
   return timeSeries(`match $x isa ${args.type ? escape(args.type) : 'Stix-Domain-Entity'}`, args);
 };
 
-<<<<<<< HEAD
-const askJobExports = async (
-  entity,
-  format,
-  exportType,
-  maxMarkingDefinition
-) => {
-=======
 export const stixDomainEntitiesNumber = args => ({
   count: elCount('stix_domain_entities', args),
   total: elCount('stix_domain_entities', dissoc('endDate', args))
 });
 // endregion
-
-const askJobExports = async (entity, format, exportType) => {
->>>>>>> 1907c37a
+const askJobExports = async (entity, format, exportType, maxMarkingDefinition) => {
   const connectors = await connectorsForExport(format, true);
   // Create job for every connectors
-  const maxMarkingDefinitionEntity =
-    maxMarkingDefinition && maxMarkingDefinition.length > 0
-      ? await findMarkingDefintionById(maxMarkingDefinition)
-      : null;
   const workList = await Promise.all(
     map(connector => {
       const fileName = generateFileExportName(format, connector, exportType, entity);
       return createWork(connector, entity.id, fileName).then(({ work, job }) => ({
         connector,
-<<<<<<< HEAD
-        exportType,
-        maxMarkingDefinitionEntity,
-        entity
-      );
-      return createWork(connector, entity.id, fileName).then(
-        ({ work, job }) => ({
-          connector,
-          job,
-          work
-        })
-      );
-=======
         job,
         work
       }));
->>>>>>> 1907c37a
     }, connectors)
   );
   // Send message to all correct connectors queues
@@ -107,10 +69,7 @@
       const message = {
         work_id: work.internal_id_key, // work(id)
         job_id: job.internal_id_key, // job(id)
-        max_marking_definition:
-          maxMarkingDefinition && maxMarkingDefinition.length > 0
-            ? maxMarkingDefinition
-            : null, // markingDefinition(id)
+        max_marking_definition: maxMarkingDefinition && maxMarkingDefinition.length > 0 ? maxMarkingDefinition : null, // markingDefinition(id)
         export_type: exportType, // simple or full
         entity_type: entity.entity_type, // report, threat, ...
         entity_id: entity.id, // report(id), thread(id), ...
@@ -124,33 +83,18 @@
 export const stixDomainEntityImportPush = (user, entityId, file) => {
   return upload(user, 'import', file, entityId);
 };
-<<<<<<< HEAD
 
 /**
  * Create export element waiting for completion
  * @param domainEntityId
  * @param format
  * @param exportType > stix2-bundle-full | stix2-bundle-simple
+ * @param maxMarkingDefinition > maxMarkingDefinitionEntity
  * @returns {*}
  */
-export const stixDomainEntityExportAsk = async (
-  domainEntityId,
-  format,
-  exportType,
-  maxMarkingDefinition
-) => {
-  const entity = await getById(domainEntityId);
-  const workList = await askJobExports(
-    entity,
-    format,
-    exportType,
-    maxMarkingDefinition
-  );
-=======
-export const stixDomainEntityExportAsk = async (domainEntityId, format, exportType) => {
+export const stixDomainEntityExportAsk = async (domainEntityId, format, exportType, maxMarkingDefinition) => {
   const entity = await loadEntityById(domainEntityId);
-  const workList = await askJobExports(entity, format, exportType);
->>>>>>> 1907c37a
+  const workList = await askJobExports(entity, format, exportType, maxMarkingDefinition);
   // Return the work list to do
   return map(w => workToExportFile(w.work), workList);
 };
