--- conflicted
+++ resolved
@@ -67,33 +67,6 @@
     'rel'
   );
 
-<<<<<<< HEAD
-=======
-export const markingDefinitions = (workspaceId, args) =>
-  paginate(
-    `match $marking isa Marking-Definition; 
-    $rel(marking:$marking, so:$workspace) isa object_marking_refs; 
-    $workspace has internal_id_key "${escapeString(workspaceId)}"`,
-    args,
-    false,
-    null,
-    false,
-    false
-  );
-
-export const tags = (workspaceId, args) =>
-  paginate(
-    `match $tag isa Tag; 
-    $rel(tagging:$tag, so:$workspace) isa tagged; 
-    $workspace has internal_id_key "${escapeString(workspaceId)}"`,
-    args,
-    false,
-    null,
-    false,
-    false
-  );
-
->>>>>>> 483e9a27
 export const objectRefs = (workspaceId, args) =>
   paginate(
     `match $so isa Stix-Domain-Entity; 
