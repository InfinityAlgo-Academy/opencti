import { assoc } from 'ramda';
import {
  createEntity,
  escapeString,
  findWithConnectedRelations,
  listEntities,
  loadEntityById
} from '../database/grakn';
import { BUS_TOPICS } from '../config/conf';
<<<<<<< HEAD
import { paginate as elPaginate } from '../database/elasticSearch';
import {
  linkCreatedByRef,
  linkKillChains,
  linkMarkingDef,
  linkTags
} from './stixEntity';
=======
import { notify } from '../database/redis';
import { buildPagination } from '../database/utils';
>>>>>>> ccbb83c5

export const findById = courseOfActionId => {
  return loadEntityById(courseOfActionId);
};
export const findAll = args => {
  const typedArgs = assoc('types', ['Course-Of-Action'], args);
  return listEntities(['name', 'alias'], typedArgs);
};

export const addCourseOfAction = async (user, courseOfAction) => {
  const created = await createEntity(courseOfAction, 'Course-Of-Action');
  return notify(BUS_TOPICS.StixDomainEntity.ADDED_TOPIC, created, user);
};

<<<<<<< HEAD
    // Create associated relations
    await linkCreatedByRef(wTx, createdId, courseOfAction.createdByRef);
    await linkMarkingDef(wTx, createdId, courseOfAction.markingDefinitions);
    await linkKillChains(wTx, createdId, courseOfAction.killChainPhases);
    await linkTags(wTx, createdId, courseOfAction.tags);
    return internalId;
  });
  return getById(courseId).then(created => {
    return notify(BUS_TOPICS.StixDomainEntity.ADDED_TOPIC, created, user);
  });
=======
export const attackPatterns = async courseOfActionId => {
  return findWithConnectedRelations(
    `match $to isa Attack-Pattern; $rel(problem:$to, mitigation:$from) isa mitigates;
    $from has internal_id_key "${escapeString(courseOfActionId)}"; get;`,
    'to',
    'rel'
  ).then(data => buildPagination(0, 0, data, data.length));
>>>>>>> ccbb83c5
};<|MERGE_RESOLUTION|>--- conflicted
+++ resolved
@@ -7,18 +7,8 @@
   loadEntityById
 } from '../database/grakn';
 import { BUS_TOPICS } from '../config/conf';
-<<<<<<< HEAD
-import { paginate as elPaginate } from '../database/elasticSearch';
-import {
-  linkCreatedByRef,
-  linkKillChains,
-  linkMarkingDef,
-  linkTags
-} from './stixEntity';
-=======
 import { notify } from '../database/redis';
 import { buildPagination } from '../database/utils';
->>>>>>> ccbb83c5
 
 export const findById = courseOfActionId => {
   return loadEntityById(courseOfActionId);
@@ -33,18 +23,6 @@
   return notify(BUS_TOPICS.StixDomainEntity.ADDED_TOPIC, created, user);
 };
 
-<<<<<<< HEAD
-    // Create associated relations
-    await linkCreatedByRef(wTx, createdId, courseOfAction.createdByRef);
-    await linkMarkingDef(wTx, createdId, courseOfAction.markingDefinitions);
-    await linkKillChains(wTx, createdId, courseOfAction.killChainPhases);
-    await linkTags(wTx, createdId, courseOfAction.tags);
-    return internalId;
-  });
-  return getById(courseId).then(created => {
-    return notify(BUS_TOPICS.StixDomainEntity.ADDED_TOPIC, created, user);
-  });
-=======
 export const attackPatterns = async courseOfActionId => {
   return findWithConnectedRelations(
     `match $to isa Attack-Pattern; $rel(problem:$to, mitigation:$from) isa mitigates;
@@ -52,5 +30,4 @@
     'to',
     'rel'
   ).then(data => buildPagination(0, 0, data, data.length));
->>>>>>> ccbb83c5
 };