<<<<<<< HEAD
import { assoc, head, join, map, tail } from 'ramda';
import uuid from 'uuid/v4';
import {
  dayFormat,
  escapeString,
  executeWrite,
  getById,
  graknNow,
  monthFormat,
  notify,
  paginate,
  prepareDate,
  yearFormat
} from '../database/grakn';
import { BUS_TOPICS, logger } from '../config/conf';
import { paginate as elPaginate } from '../database/elasticSearch';
import {
  linkCreatedByRef,
  linkKillChains,
  linkMarkingDef,
  linkTags
} from './stixEntity';
=======
import { assoc } from 'ramda';
import { createEntity, escapeString, findWithConnectedRelations, listEntities, loadEntityById } from '../database/grakn';
import { BUS_TOPICS } from '../config/conf';
import { notify } from '../database/redis';
import { buildPagination } from '../database/utils';
>>>>>>> ccbb83c5

export const findById = attackPatternId => {
  return loadEntityById(attackPatternId);
};
export const findAll = args => {
  const typedArgs = assoc('types', ['Attack-Pattern'], args);
  return listEntities(['name', 'alias'], typedArgs);
};

export const addAttackPattern = async (user, attackPattern) => {
  const created = await createEntity(attackPattern, 'Attack-Pattern');
  return notify(BUS_TOPICS.StixDomainEntity.ADDED_TOPIC, created, user);
};

<<<<<<< HEAD
    // Create associated relations
    await linkCreatedByRef(wTx, attackPatternId, attackPattern.createdByRef);
    await linkMarkingDef(
      wTx,
      attackPatternId,
      attackPattern.markingDefinitions
    );
    await linkKillChains(wTx, attackPatternId, attackPattern.killChainPhases);
    await linkTags(wTx, attackPatternId, attackPattern.tags);
    return internalId;
  });
  return getById(patternId).then(created => {
    return notify(BUS_TOPICS.StixDomainEntity.ADDED_TOPIC, created, user);
  });
=======
export const coursesOfAction = async attackPatternId => {
  return findWithConnectedRelations(
    `match $to isa Course-Of-Action; $rel(mitigation:$to, problem:$from) isa mitigates;
   $from has internal_id_key "${escapeString(attackPatternId)}"; get;`,
    'to',
    'rel'
  ).then(data => buildPagination(0, 0, data, data.length));
>>>>>>> ccbb83c5
};<|MERGE_RESOLUTION|>--- conflicted
+++ resolved
@@ -1,33 +1,8 @@
-<<<<<<< HEAD
-import { assoc, head, join, map, tail } from 'ramda';
-import uuid from 'uuid/v4';
-import {
-  dayFormat,
-  escapeString,
-  executeWrite,
-  getById,
-  graknNow,
-  monthFormat,
-  notify,
-  paginate,
-  prepareDate,
-  yearFormat
-} from '../database/grakn';
-import { BUS_TOPICS, logger } from '../config/conf';
-import { paginate as elPaginate } from '../database/elasticSearch';
-import {
-  linkCreatedByRef,
-  linkKillChains,
-  linkMarkingDef,
-  linkTags
-} from './stixEntity';
-=======
 import { assoc } from 'ramda';
 import { createEntity, escapeString, findWithConnectedRelations, listEntities, loadEntityById } from '../database/grakn';
 import { BUS_TOPICS } from '../config/conf';
 import { notify } from '../database/redis';
 import { buildPagination } from '../database/utils';
->>>>>>> ccbb83c5
 
 export const findById = attackPatternId => {
   return loadEntityById(attackPatternId);
@@ -42,22 +17,6 @@
   return notify(BUS_TOPICS.StixDomainEntity.ADDED_TOPIC, created, user);
 };
 
-<<<<<<< HEAD
-    // Create associated relations
-    await linkCreatedByRef(wTx, attackPatternId, attackPattern.createdByRef);
-    await linkMarkingDef(
-      wTx,
-      attackPatternId,
-      attackPattern.markingDefinitions
-    );
-    await linkKillChains(wTx, attackPatternId, attackPattern.killChainPhases);
-    await linkTags(wTx, attackPatternId, attackPattern.tags);
-    return internalId;
-  });
-  return getById(patternId).then(created => {
-    return notify(BUS_TOPICS.StixDomainEntity.ADDED_TOPIC, created, user);
-  });
-=======
 export const coursesOfAction = async attackPatternId => {
   return findWithConnectedRelations(
     `match $to isa Course-Of-Action; $rel(mitigation:$to, problem:$from) isa mitigates;
@@ -65,5 +24,4 @@
     'to',
     'rel'
   ).then(data => buildPagination(0, 0, data, data.length));
->>>>>>> ccbb83c5
 };