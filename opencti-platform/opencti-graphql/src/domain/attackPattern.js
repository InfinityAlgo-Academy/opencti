--- conflicted
+++ resolved
@@ -51,17 +51,10 @@
   const query = `insert $attackPattern isa Attack-Pattern,
     has internal_id_key "${internalId}",
     has entity_type "attack-pattern",
-<<<<<<< HEAD
-    has stix_id "${
-      attackPattern.stix_id
-        ? escapeString(attackPattern.stix_id)
-        : `attack-pattern--${uuid()}`
-=======
     has stix_id_key "${
       attackPattern.stix_id_key
         ? escapeString(attackPattern.stix_id_key)
-        : `attack-patern--${uuid()}`
->>>>>>> 483e9a27
+        : `attack-pattern--${uuid()}`
     }",
     has stix_label "",
     has alias "",
