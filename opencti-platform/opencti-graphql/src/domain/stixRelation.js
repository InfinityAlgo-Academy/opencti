--- conflicted
+++ resolved
@@ -111,13 +111,8 @@
             )
           )} { $x isa ${escape(head(args.resolveRelationToTypes))}; };`
         : ''
-<<<<<<< HEAD
-    } $from has internal_id "${escapeString(args.fromId)}";
+    } $from has internal_id_key "${escapeString(args.fromId)}";
     get;`,
-=======
-    } $from has internal_id_key "${escapeString(args.fromId)}";
-    get $x;`,
->>>>>>> 483e9a27
     'x',
     null,
     true
@@ -250,11 +245,7 @@
             )
           )} { $x isa ${escape(head(args.resolveRelationToTypes))}; };`
         : ''
-<<<<<<< HEAD
-    } $from has internal_id "${escapeString(args.fromId)}"; get;`,
-=======
-    } $from has internal_id_key "${escapeString(args.fromId)}"; get $x;`,
->>>>>>> 483e9a27
+    } $from has internal_id_key "${escapeString(args.fromId)}"; get;`,
     'x',
     null,
     true
@@ -392,11 +383,7 @@
             )
           )} { $x isa ${escape(head(args.resolveRelationToTypes))}; };`
         : ''
-<<<<<<< HEAD
-    } $from has internal_id "${escapeString(args.fromId)}"; get;`,
-=======
-    } $from has internal_id_key "${escapeString(args.fromId)}"; get $x;`,
->>>>>>> 483e9a27
+    } $from has internal_id_key "${escapeString(args.fromId)}"; get;`,
     'x',
     null,
     true
@@ -521,25 +508,15 @@
     $date < ${prepareDate(args.endDate)};`
         : ''
     }
-<<<<<<< HEAD
-    ${args.fromId ? `$y has internal_id "${escapeString(args.fromId)}";` : ''}
+    ${args.fromId ? `$y has internal_id_key "${escapeString(args.fromId)}";` : ''}
     get;
-=======
-    ${args.fromId ? `$y has internal_id_key "${escapeString(args.fromId)}";` : ''}
-    get $x;
->>>>>>> 483e9a27
     count;`,
     args.inferred ? args.inferred : false
   ),
   total: getSingleValueNumber(
     `match $x($y, $z) isa ${args.type ? escape(args.type) : 'stix_relation'};
-<<<<<<< HEAD
-    ${args.fromId ? `$y has internal_id "${escapeString(args.fromId)}";` : ''}
+    ${args.fromId ? `$y has internal_id_key "${escapeString(args.fromId)}";` : ''}
     get;
-=======
-    ${args.fromId ? `$y has internal_id_key "${escapeString(args.fromId)}";` : ''}
-    get $x;
->>>>>>> 483e9a27
     count;`,
     args.inferred ? args.inferred : false
   )
@@ -547,43 +524,9 @@
 
 export const findById = stixRelationId => getRelationById(stixRelationId);
 
-<<<<<<< HEAD
 export const findByIdInferred = stixRelationId => {
   return getRelationInferredById(stixRelationId);
 };
-=======
-export const markingDefinitions = (stixRelationId, args) =>
-  paginate(
-    `match $marking isa Marking-Definition; 
-    $rel(marking:$marking, so:$stixRelation) isa object_marking_refs; 
-    $stixRelation has internal_id_key "${escapeString(stixRelationId)}"`,
-    args,
-    false,
-    null,
-    false,
-    false
-  );
-
-export const tags = (stixRelationId, args) =>
-  paginate(
-    `match $tag isa Tag; 
-    $rel(tagging:$tag, so:$stixRelation) isa tagged; 
-    $stixRelation has internal_id_key "${escapeString(stixRelationId)}"`,
-    args,
-    false,
-    null,
-    false,
-    false
-  );
-
-export const reports = (stixRelationId, args) =>
-  paginate(
-    `match $report isa Report; 
-    $rel(knowledge_aggregation:$report, so:$stixRelation) isa object_refs; 
-    $stixRelation has internal_id_key "${escapeString(stixRelationId)}"`,
-    args
-  );
->>>>>>> 483e9a27
 
 export const addStixRelation = async (user, stixRelation) => {
   const wTx = await takeWriteTx();
@@ -671,8 +614,10 @@
     const createLocation = location =>
       wTx.tx.query(
         `match $from id ${createdStixRelationId};
-        $to has internal_id "${escapeString(location)}";
-        insert $rel(localized: $from, location: $to) isa localization, has internal_id "${uuid()}", has stix_id "relationship--${uuid()}", has relationship_type 'localization', has first_seen ${graknNow()}, has last_seen ${graknNow()}, has weight 3;`
+        $to has internal_id_key "${escapeString(location)}";
+        insert $rel(localized: $from, location: $to) isa localization, has internal_id_key "${uuid()}", 
+        has stix_id_key "relationship--${uuid()}", has relationship_type 'localization', 
+        has first_seen ${graknNow()}, has last_seen ${graknNow()}, has weight 3;`
       );
     const locationsPromises = map(createLocation, stixRelation.locations);
     await Promise.all(locationsPromises);
