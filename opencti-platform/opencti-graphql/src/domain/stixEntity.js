--- conflicted
+++ resolved
@@ -55,29 +55,6 @@
     'rel'
   ).then(data => buildPagination(0, 0, data, data.length));
 };
-<<<<<<< HEAD
-
-export const linkTags = async (wTx, fromId, tagsList) => {
-  if (tagsList) {
-    const createTagLink = tag => {
-      return wTx.tx.query(
-        `match $from id ${fromId};
-        $to has internal_id_key "${escapeString(tag)}";
-        insert (so: $from, tagging: $to) isa tagged, has internal_id_key "${uuid()}";`
-      );
-    };
-    await Promise.all(map(createTagLink, tagsList));
-  }
-};
-
-export const reports = (stixEntityId, args) => {
-  return paginate(
-    `match $r isa Report; 
-    $rel(knowledge_aggregation:$r, so:$x) isa object_refs; 
-    $x has internal_id_key "${escapeString(stixEntityId)}"`,
-    args
-  );
-=======
 export const externalReferences = async stixDomainEntityId => {
   return findWithConnectedRelations(
     `match $to isa External-Reference; $rel(external_reference:$to, so:$from) isa external_references;
@@ -85,7 +62,6 @@
     'to',
     'rel'
   ).then(data => buildPagination(0, 0, data, data.length));
->>>>>>> ccbb83c5
 };
 
 export const stixRelations = (stixEntityId, args) => {
