--- conflicted
+++ resolved
@@ -158,32 +158,30 @@
   return notify(BUS_TOPICS[ABSTRACT_STIX_DOMAIN_OBJECT].ADDED_TOPIC, created, user);
 };
 
-<<<<<<< HEAD
-export const batchObservables = (user, indicatorIds) => {
-  return batchListThroughGetTo(user, indicatorIds, RELATION_BASED_ON, ABSTRACT_STIX_CYBER_OBSERVABLE);
-=======
 // region series
-export const indicatorsTimeSeries = (args) => {
+export const indicatorsTimeSeries = (user, args) => {
   const { indicatorClass } = args;
   const filters = indicatorClass ? [{ isRelation: false, type: 'pattern_type', value: args.pattern_type }] : [];
-  return timeSeriesEntities(ENTITY_TYPE_INDICATOR, filters, args);
-};
-
-export const indicatorsNumber = (args) => ({
-  count: elCount(READ_INDEX_STIX_DOMAIN_OBJECTS, assoc('types', [ENTITY_TYPE_INDICATOR], args)),
+  return timeSeriesEntities(user, ENTITY_TYPE_INDICATOR, filters, args);
+};
+
+export const indicatorsNumber = (user, args) => ({
+  count: elCount(user, READ_INDEX_STIX_DOMAIN_OBJECTS, assoc('types', [ENTITY_TYPE_INDICATOR], args)),
   total: elCount(
+    user,
     READ_INDEX_STIX_DOMAIN_OBJECTS,
     pipe(assoc('types', [ENTITY_TYPE_INDICATOR]), dissoc('endDate'))(args)
   ),
 });
 
-export const indicatorsTimeSeriesByEntity = (args) => {
+export const indicatorsTimeSeriesByEntity = (user, args) => {
   const filters = [{ isRelation: true, type: RELATION_INDICATES, value: args.objectId }];
-  return timeSeriesEntities(ENTITY_TYPE_INDICATOR, filters, args);
-};
-
-export const indicatorsNumberByEntity = (args) => ({
+  return timeSeriesEntities(user, ENTITY_TYPE_INDICATOR, filters, args);
+};
+
+export const indicatorsNumberByEntity = (user, args) => ({
   count: elCount(
+    user,
     READ_INDEX_STIX_DOMAIN_OBJECTS,
     pipe(
       assoc('isMetaRelationship', true),
@@ -193,6 +191,7 @@
     )(args)
   ),
   total: elCount(
+    user,
     READ_INDEX_STIX_DOMAIN_OBJECTS,
     pipe(
       assoc('isMetaRelationship', true),
@@ -204,14 +203,13 @@
   ),
 });
 
-export const indicatorsDistributionByEntity = async (args) => {
+export const indicatorsDistributionByEntity = async (user, args) => {
   const { objectId } = args;
   const filters = [{ isRelation: true, type: RELATION_INDICATES, value: objectId }];
-  return distributionEntities(ENTITY_TYPE_INDICATOR, filters, args);
+  return distributionEntities(user, ENTITY_TYPE_INDICATOR, filters, args);
 };
 // endregion
 
-export const batchObservables = (indicatorIds) => {
-  return batchListThroughGetTo(indicatorIds, RELATION_BASED_ON, ABSTRACT_STIX_CYBER_OBSERVABLE);
->>>>>>> 6231fb13
+export const batchObservables = (user, indicatorIds) => {
+  return batchListThroughGetTo(user, indicatorIds, RELATION_BASED_ON, ABSTRACT_STIX_CYBER_OBSERVABLE);
 };