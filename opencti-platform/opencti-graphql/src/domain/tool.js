--- conflicted
+++ resolved
@@ -1,17 +1,7 @@
 import { assoc } from 'ramda';
 import { createEntity, listEntities, loadEntityById, TYPE_STIX_DOMAIN_ENTITY } from '../database/grakn';
 import { BUS_TOPICS } from '../config/conf';
-<<<<<<< HEAD
-import { paginate as elPaginate } from '../database/elasticSearch';
-import {
-  linkCreatedByRef,
-  linkKillChains,
-  linkMarkingDef,
-  linkTags
-} from './stixEntity';
-=======
 import { notify } from '../database/redis';
->>>>>>> ccbb83c5
 
 export const findById = toolId => loadEntityById(toolId);
 export const findAll = args => {
@@ -20,52 +10,6 @@
 };
 
 export const addTool = async (user, tool) => {
-<<<<<<< HEAD
-  const toolId = await executeWrite(async wTx => {
-    const internalId = tool.internal_id_key
-      ? escapeString(tool.internal_id_key)
-      : uuid();
-    const toolIterator = await wTx.tx.query(`insert $tool isa Tool,
-    has internal_id_key "${internalId}",
-    has entity_type "tool",
-    has stix_id_key "${
-      tool.stix_id_key ? escapeString(tool.stix_id_key) : `tool--${uuid()}`
-    }",
-    has stix_label "",
-    ${
-      tool.alias
-        ? `${join(
-            ' ',
-            map(val => `has alias "${escapeString(val)}",`, tail(tool.alias))
-          )} has alias "${escapeString(head(tool.alias))}",`
-        : 'has alias "",'
-    }
-    has name "${escapeString(tool.name)}",
-    has description "${escapeString(tool.description)}",
-    has created ${tool.created ? prepareDate(tool.created) : graknNow()},
-    has modified ${tool.modified ? prepareDate(tool.modified) : graknNow()},
-    has revoked false,
-    has created_at ${graknNow()},
-    has created_at_day "${dayFormat(graknNow())}",
-    has created_at_month "${monthFormat(graknNow())}",
-    has created_at_year "${yearFormat(graknNow())}",      
-    has updated_at ${graknNow()};
-  `);
-    const createTool = await toolIterator.next();
-    const createdToolId = await createTool.map().get('tool').id;
-
-    // Create associated relations
-    await linkCreatedByRef(wTx, createdToolId, tool.createdByRef);
-    await linkMarkingDef(wTx, createdToolId, tool.markingDefinitions);
-    await linkKillChains(wTx, createdToolId, tool.killChainPhases);
-    await linkTags(wTx, createdToolId, tool.tags);
-    return internalId;
-  });
-  return getById(toolId).then(created => {
-    return notify(BUS_TOPICS.StixDomainEntity.ADDED_TOPIC, created, user);
-  });
-=======
   const created = await createEntity(tool, 'Tool', TYPE_STIX_DOMAIN_ENTITY);
   return notify(BUS_TOPICS.StixDomainEntity.ADDED_TOPIC, created, user);
->>>>>>> ccbb83c5
 };