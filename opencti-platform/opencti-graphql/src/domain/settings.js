--- conflicted
+++ resolved
@@ -10,17 +10,8 @@
   updateAttribute
 } from '../database/grakn';
 import { BUS_TOPICS } from '../config/conf';
-<<<<<<< HEAD
-import {
-  delEditContext,
-  getRedisVersion,
-  setEditContext
-} from '../database/redis';
-import { getElasticVersion } from '../database/elasticSearch';
-=======
 import { delEditContext, getRedisVersion, notify, setEditContext } from '../database/redis';
 import { elVersion } from '../database/elasticSearch';
->>>>>>> 6e841e39
 import { getRabbitMQVersion } from '../database/rabbitmq';
 import { getMinIOVersion } from '../database/minio';
 import { version } from '../../package.json';
