/* eslint-disable no-underscore-dangle,no-param-reassign */
import { SchemaDirectiveVisitor } from 'graphql-tools';
import { includes, map, filter } from 'ramda';
import { defaultFieldResolver } from 'graphql';
import { AuthRequired, ForbiddenAccess } from '../config/errors';
import { OPENCTI_ADMIN_UUID } from '../domain/user';

const BYPASS = 'BYPASS';
export const AUTH_DIRECTIVE = 'auth';

// Auth code get from https://www.apollographql.com/docs/graphql-tools/schema-directives.html
// Use object mutation and not conform with eslint but it works pretty well.
class AuthDirective extends SchemaDirectiveVisitor {
  visitObject(type) {
    this.ensureFieldsWrapped(type);
    // noinspection JSUndefinedPropertyAssignment
    type._requiredCapabilities = this.args.for;
    type._requiredAll = this.args.and;
  }

  visitFieldDefinition(field, details) {
    this.ensureFieldsWrapped(details.objectType);
    field._requiredCapabilities = this.args.for;
    field._requiredAll = this.args.and;
  }

  authenticationControl(func, args, objectType, field) {
    // Get the required Role from the field first, falling back
    // to the objectType if no Role is required by the field:
    const requiredCapabilities = field._requiredCapabilities || objectType._requiredCapabilities || [];
    const requiredAll = field._requiredAll || objectType._requiredAll || false;
    // If a role is required
    const context = args[2];
    const { user } = context;
    if (!user) throw new AuthRequired(); // User must be authenticated.
<<<<<<< HEAD
    const capabilities = pipe(
      map(c => c.name.split('_')),
      flatten()
    )(user.capabilities || []);
=======
    // Start checking capabilities
    if (requiredCapabilities.length === 0) return func.apply(this, args);
    // Compute user capabilities
    const userCapabilities = map(c => c.name, user.capabilities);
>>>>>>> 09773cd5
    // Accept everything if bypass capability or the system user (protection).
    const shouldBypass = userCapabilities.includes(BYPASS) || user.id === OPENCTI_ADMIN_UUID;
    if (shouldBypass) return func.apply(this, args);
    // Check the user capabilities
    const matchingCapabilities = filter(r => includes(r, userCapabilities), requiredCapabilities);
    if (matchingCapabilities.length === 0) throw new ForbiddenAccess();
    if (requiredAll && matchingCapabilities.length !== requiredCapabilities.length) throw new ForbiddenAccess();
    return func.apply(this, args);
  }

  ensureFieldsWrapped(objectType) {
    const $this = this;
    if (objectType._authFieldsWrapped) return;
    objectType._authFieldsWrapped = true;
    const fields = objectType.getFields();
    Object.keys(fields).forEach(fieldName => {
      const field = fields[fieldName];
      const { directives } = field.astNode;
      const directiveNames = map(d => d.name.value, directives);
      const { resolve = defaultFieldResolver, subscribe } = field;
      field.resolve = (...args) =>
        includes(AUTH_DIRECTIVE, directiveNames)
          ? $this.authenticationControl(resolve, args, objectType, field)
          : resolve.apply($this, args);
      if (subscribe) {
        field.subscribe = (...args) => $this.authenticationControl(subscribe, args, objectType, field);
      }
    });
  }
}

export default AuthDirective;<|MERGE_RESOLUTION|>--- conflicted
+++ resolved
@@ -33,17 +33,10 @@
     const context = args[2];
     const { user } = context;
     if (!user) throw new AuthRequired(); // User must be authenticated.
-<<<<<<< HEAD
-    const capabilities = pipe(
-      map(c => c.name.split('_')),
-      flatten()
-    )(user.capabilities || []);
-=======
     // Start checking capabilities
     if (requiredCapabilities.length === 0) return func.apply(this, args);
     // Compute user capabilities
     const userCapabilities = map(c => c.name, user.capabilities);
->>>>>>> 09773cd5
     // Accept everything if bypass capability or the system user (protection).
     const shouldBypass = userCapabilities.includes(BYPASS) || user.id === OPENCTI_ADMIN_UUID;
     if (shouldBypass) return func.apply(this, args);
