import { ApolloServer } from 'apollo-server-express';
import { formatError as apolloFormatError } from 'apollo-errors';
import { GraphQLError } from 'graphql';
import { dissocPath } from 'ramda';
import createSchema from './schema';
import conf, { DEV_MODE } from '../config/conf';
import { authenticateUserFromRequest, userWithOrigin } from '../domain/user';
import { UnknownError, ValidationError } from '../config/errors';
import loggerPlugin from './loggerPlugin';
import httpResponsePlugin from './httpResponsePlugin';
import { applicationSession } from '../database/session';
<<<<<<< HEAD
// Keycloak
import { expandToken } from '../service/keycloak';
// import configureKeycloak from './keycloak-config.js';
// import cors from "cors";
// import { KeycloakContext, KeycloakTypeDefs, KeycloakSchemaDirectives } from 'keycloak-connect-graphql';

// mocks
import mocks from './mocks.js' ;
=======
>>>>>>> 593bcf83

const buildContext = (user, req, res) => {
  // const kauth = new KeycloakContext({ req }, keycloak);
  // const dbName = req.headers['x-cyio-client'];
  const workId = req.headers['opencti-work-id'];
  if (user) {
    return { req, res, user: userWithOrigin(req, user), workId };
  }
  return { req, res, user, workId };
};

// perform the standard keycloak-connect middleware setup on our app
// const { keycloak } = configureKeycloak(app, graphqlPath)  // Same ApolloServer initialization as before, plus the drain plugin.

const createApolloServer = () => {
  const cdnUrl = conf.get('app:playground_cdn_url');
  return new ApolloServer({
    schema: createSchema(),
    introspection: true,
    mocks,
    mockEntireSchema: false,
    playground: {
      cdnUrl,
      settings: {
        'request.credentials': 'same-origin',
      },
    },
    async context({ req, res, connection }) {
      // For websocket connection.
      if (connection) {
        return { req, res, user: connection.context.user };
      }
      // Get user session from request
      const user = await authenticateUserFromRequest(req);
      return buildContext(user, req, res);
    },
    tracing: DEV_MODE,
    plugins: [loggerPlugin, httpResponsePlugin],
    formatError: (error) => {
      let e = apolloFormatError(error);
      if (e instanceof GraphQLError) {
        const errorCode = e.extensions.exception.code;
        if (errorCode === 'ERR_GRAPHQL_CONSTRAINT_VALIDATION') {
          const { fieldName } = e.extensions.exception;
          const ConstraintError = ValidationError(fieldName);
          e = apolloFormatError(ConstraintError);
        } else {
          e = apolloFormatError(UnknownError(errorCode));
        }
      }
      // Remove the exception stack in production.
      return DEV_MODE ? e : dissocPath(['extensions', 'exception'], e);
    },
    subscriptions: {
      keepAlive: 10000,
      // https://www.apollographql.com/docs/apollo-server/features/subscriptions.html
      onConnect: async (connectionParams, webSocket) => {
        const wsSession = await new Promise((resolve) => {
          // use same session parser as normal gql queries
          const { session } = applicationSession();
          session(webSocket.upgradeReq, {}, () => {
            if (webSocket.upgradeReq.session) {
              resolve(webSocket.upgradeReq.session);
            }
            return false;
          });
        });
        // We have a good session. attach to context
        if (wsSession.user) {
          return { user: wsSession.user };
        }
        // throwing error rejects the connection
        return { user: null };
      },
    },
  });
};

export default createApolloServer;<|MERGE_RESOLUTION|>--- conflicted
+++ resolved
@@ -9,7 +9,7 @@
 import loggerPlugin from './loggerPlugin';
 import httpResponsePlugin from './httpResponsePlugin';
 import { applicationSession } from '../database/session';
-<<<<<<< HEAD
+
 // Keycloak
 import { expandToken } from '../service/keycloak';
 // import configureKeycloak from './keycloak-config.js';
@@ -18,8 +18,7 @@
 
 // mocks
 import mocks from './mocks.js' ;
-=======
->>>>>>> 593bcf83
+
 
 const buildContext = (user, req, res) => {
   // const kauth = new KeycloakContext({ req }, keycloak);
