import { ApolloServer } from 'apollo-server-express';
import { formatError as apolloFormatError } from 'apollo-errors';
import {execute, GraphQLError, subscribe} from 'graphql';
import { dissocPath } from 'ramda';
import {SubscriptionServer} from 'subscriptions-transport-ws';
import createSchema from './schema';
import conf, {basePath, DEV_MODE} from '../config/conf';
import { authenticateUserFromRequest, userWithOrigin } from '../domain/user';
import { UnknownError, ValidationError } from '../config/errors';
import loggerPlugin from './loggerPlugin';
import httpResponsePlugin from './httpResponsePlugin';
import {createPrometheusExporterPlugin} from "@bmatei/apollo-prometheus-exporter";
import {checkSystemDependencies} from "../initialization";
import {getSettings} from "../domain/settings";
import { applicationSession } from '../database/session';
import StardogKB from '../datasources/stardog.js';
import Artemis from '../datasources/artemis.js';
import mockList from './mocks.js' ;
import nconf from "nconf";
import querySelectMap from "../cyio/schema/querySelectMap";
import {
  applyKeycloakContext,
  authDirectiveTransformer,
  getKeycloak,
  permissionDirectiveTransformer,
  roleDirectiveTransformer
} from "../service/keycloak";
import {
  ApolloServerPluginLandingPageDisabled,
  ApolloServerPluginLandingPageGraphQLPlayground
} from "apollo-server-core";

const onHealthCheck = () => checkSystemDependencies().then(() => getSettings());

const buildContext = (user, req, res) => {
  const workId = req.headers['opencti-work-id'];
  const clientId = req.headers['x-cyio-client'];
  const token = req.headers['authorization'];
  const context = {clientId, req, res, workId, token};

  //Stardog database
  if(clientId !== undefined){
    context.dbName = `db${clientId}`;
  }
  //Keycloak configuration
  applyKeycloakContext(context, req);
  //OpenCTI user info
  if (user) {
    context.user = userWithOrigin(req, user);
  }
  return context
};

// perform the standard keycloak-connect middleware setup on our app
// const { keycloak } = configureKeycloak(app, graphqlPath)  // Same ApolloServer initialization as before, plus the drain plugin.

// check to see if mocks are disbled
let mocks;
if (process.env.MOCKS === '0') {
  mocks = false;
}
else {
  mocks = mockList;
}

let plugins = [
  loggerPlugin,
  httpResponsePlugin,
  process.env.NODE_ENV === 'production'
    ? ApolloServerPluginLandingPageDisabled()
    : ApolloServerPluginLandingPageGraphQLPlayground({
      cdnUrl: conf.get('app:playground_cdn_url'),
      settings: {
        'request.credentials': 'same-origin',
      }}
    ),
  {
     requestDidStart: async () => {
      return {
        async executionDidStart() {
          return {
            willResolveField: ({source, args, context, info}) =>{
              context.selectMap = querySelectMap(info)
            }
          }
        }
      }
    }
  }
];

const createApolloServer = async (app, httpServer) => {
  if(process.env.GRAPHQL_METRICS_ENABLED === '1') plugins.push(createPrometheusExporterPlugin({app}))
  const requestSizeLimit = nconf.get('app:max_payload_body_size') || '10mb';
<<<<<<< HEAD
  const allowedOrigins = nconf.get('app:cors:origins') || [];
  const cdnUrl = conf.get('app:playground_cdn_url');
=======
>>>>>>> 86e56f8c

  let schema = createSchema()
  schema = authDirectiveTransformer(schema, "kcAuth")
  schema = permissionDirectiveTransformer(schema)
  schema = roleDirectiveTransformer(schema)

  let subscriptionServer;
  plugins.push({
    async serverWillStart() {
      return {
        async drainServer() {
          subscriptionServer.close();
        }
      };
    }
  });

  const server = new ApolloServer({
    schema,
    introspection: true,
    mocks,
    preserveResolvers: true,
    dataSources: () => ({
      Stardog: new StardogKB( ),
      Artemis: new Artemis( ),
    }),
    async context({ req, res, connection }) {
      // For websocket connection.
      if (connection) {
        return { req, res, user: connection.context.user };
      }

      // Get user session from request
      const user = await authenticateUserFromRequest(req);
      return buildContext(user, req, res);
    },
    plugins,
    formatError: (error) => {
      let e = apolloFormatError(error);
      if (e instanceof GraphQLError) {
        const errorCode = e.extensions.exception.code;
        if (errorCode === 'ERR_GRAPHQL_CONSTRAINT_VALIDATION') {
          const { fieldName } = e.extensions.exception;
          const ConstraintError = ValidationError(fieldName);
          e = apolloFormatError(ConstraintError);
        } else {
          e = apolloFormatError(UnknownError(errorCode));
        }
      }
      // Remove the exception stack in production.
      return DEV_MODE ? e : dissocPath(['extensions', 'exception'], e);
    },
  });

  subscriptionServer = SubscriptionServer.create({
    schema,
    execute,
    subscribe,
    validationRules: server.requestOptions.validationRules,
    onConnect: async (connectionParams, webSocket) => {
      const wsSession = await new Promise((resolve) => {
        // use same session parser as normal gql queries
        const { session } = applicationSession();
        session(webSocket.upgradeReq, {}, () => {
          if (webSocket.upgradeReq.session) {
            resolve(webSocket.upgradeReq.session);
          }
          return false;
        });
      });
      // We have a good session. attach to context
      if (wsSession.user) {
        return { user: wsSession.user };
      }
      // throwing error rejects the connection
      return { user: null };
    },
  },{
    server: httpServer,
    path: server.graphqlPath
  })

  await server.start();

  server.applyMiddleware({
    app,
    cors: {
      origin: allowedOrigins,
      credentials: true
    },
    bodyParserConfig: {
      limit: requestSizeLimit,
    },
    onHealthCheck,
      path: `${basePath}/graphql`,
  })
};

export default createApolloServer;<|MERGE_RESOLUTION|>--- conflicted
+++ resolved
@@ -92,11 +92,8 @@
 const createApolloServer = async (app, httpServer) => {
   if(process.env.GRAPHQL_METRICS_ENABLED === '1') plugins.push(createPrometheusExporterPlugin({app}))
   const requestSizeLimit = nconf.get('app:max_payload_body_size') || '10mb';
-<<<<<<< HEAD
   const allowedOrigins = nconf.get('app:cors:origins') || [];
   const cdnUrl = conf.get('app:playground_cdn_url');
-=======
->>>>>>> 86e56f8c
 
   let schema = createSchema()
   schema = authDirectiveTransformer(schema, "kcAuth")
@@ -123,6 +120,12 @@
       Stardog: new StardogKB( ),
       Artemis: new Artemis( ),
     }),
+    playground: {
+      cdnUrl,
+      settings: {
+        'request.credentials': 'same-origin',
+      },
+    },
     async context({ req, res, connection }) {
       // For websocket connection.
       if (connection) {
@@ -133,6 +136,7 @@
       const user = await authenticateUserFromRequest(req);
       return buildContext(user, req, res);
     },
+    tracing: false,
     plugins,
     formatError: (error) => {
       let e = apolloFormatError(error);
