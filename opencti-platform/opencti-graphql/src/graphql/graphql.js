--- conflicted
+++ resolved
@@ -1,8 +1,7 @@
 import { ApolloServer } from 'apollo-server-express';
 import { formatError as apolloFormatError } from 'apollo-errors';
-import {execute, GraphQLError, subscribe} from 'graphql';
+import { GraphQLError } from 'graphql';
 import { dissocPath } from 'ramda';
-import {SubscriptionServer} from 'subscriptions-transport-ws';
 import createSchema from './schema';
 import conf, {basePath, DEV_MODE} from '../config/conf';
 import { authenticateUserFromRequest, userWithOrigin } from '../domain/user';
@@ -24,10 +23,6 @@
   permissionDirectiveTransformer,
   roleDirectiveTransformer
 } from "../service/keycloak";
-import {
-  ApolloServerPluginLandingPageDisabled,
-  ApolloServerPluginLandingPageGraphQLPlayground
-} from "apollo-server-core";
 
 const onHealthCheck = () => checkSystemDependencies().then(() => getSettings());
 
@@ -57,18 +52,10 @@
 let plugins = [
   loggerPlugin,
   httpResponsePlugin,
-  process.env.NODE_ENV === 'production'
-    ? ApolloServerPluginLandingPageDisabled()
-    : ApolloServerPluginLandingPageGraphQLPlayground({
-      cdnUrl: conf.get('app:playground_cdn_url'),
-      settings: {
-        'request.credentials': 'same-origin',
-      }}
-    ),
   {
-     requestDidStart: async () => {
+     requestDidStart: () => {
       return {
-        async executionDidStart() {
+        executionDidStart: () => {
           return {
             willResolveField: ({source, args, context, info}) =>{
               context.selectMap = querySelectMap(info)
@@ -80,10 +67,10 @@
   }
 ];
 
-const createApolloServer = async (app, httpServer) => {
+const createApolloServer = (app) => {
   if(process.env.GRAPHQL_METRICS_ENABLED === '1') plugins.push(createPrometheusExporterPlugin({app}))
   const requestSizeLimit = nconf.get('app:max_payload_body_size') || '10mb';
-  const allowedOrigins = nconf.get('app:cors:origins') || [];
+
   const cdnUrl = conf.get('app:playground_cdn_url');
 
   let schema = createSchema()
@@ -91,27 +78,11 @@
   schema = permissionDirectiveTransformer(schema)
   schema = roleDirectiveTransformer(schema)
 
-  let subscriptionServer;
-  plugins.push({
-    async serverWillStart() {
-      return {
-        async drainServer() {
-          subscriptionServer.close();
-        }
-      };
-    }
-  });
-
   const server = new ApolloServer({
     schema,
     introspection: true,
-<<<<<<< HEAD
-    mocks,
-    preserveResolvers: true,
-=======
     mocks: false,
     mockEntireSchema: false,
->>>>>>> 7c39ea8e
     dataSources: () => ({
       Stardog: new StardogKB( ),
       Artemis: new Artemis( ),
@@ -149,50 +120,39 @@
       // Remove the exception stack in production.
       return DEV_MODE ? e : dissocPath(['extensions', 'exception'], e);
     },
+    subscriptions: {
+      keepAlive: 10000,
+      // https://www.apollographql.com/docs/apollo-server/features/subscriptions.html
+      onConnect: async (connectionParams, webSocket) => {
+        const wsSession = await new Promise((resolve) => {
+          // use same session parser as normal gql queries
+          const { session } = applicationSession();
+          session(webSocket.upgradeReq, {}, () => {
+            if (webSocket.upgradeReq.session) {
+              resolve(webSocket.upgradeReq.session);
+            }
+            return false;
+          });
+        });
+        // We have a good session. attach to context
+        if (wsSession.user) {
+          return { user: wsSession.user };
+        }
+        // throwing error rejects the connection
+        return { user: null };
+      },
+    },
   });
-
-  subscriptionServer = SubscriptionServer.create({
-    schema,
-    execute,
-    subscribe,
-    validationRules: server.requestOptions.validationRules,
-    onConnect: async (connectionParams, webSocket) => {
-      const wsSession = await new Promise((resolve) => {
-        // use same session parser as normal gql queries
-        const { session } = applicationSession();
-        session(webSocket.upgradeReq, {}, () => {
-          if (webSocket.upgradeReq.session) {
-            resolve(webSocket.upgradeReq.session);
-          }
-          return false;
-        });
-      });
-      // We have a good session. attach to context
-      if (wsSession.user) {
-        return { user: wsSession.user };
-      }
-      // throwing error rejects the connection
-      return { user: null };
-    },
-  },{
-    server: httpServer,
-    path: server.graphqlPath
-  })
-
-  await server.start();
-
   server.applyMiddleware({
     app,
-    cors: {
-      origin: allowedOrigins,
-      credentials: true
-    },
+    cors: true,
     bodyParserConfig: {
       limit: requestSizeLimit,
     },
     onHealthCheck,
       path: `${basePath}/graphql`,
   })
+  return server;
 };
 
 export default createApolloServer;