import * as R from 'ramda';
import * as bodyParser from 'body-parser';
<<<<<<< HEAD
import { basePath, logger } from '../config/conf';
import { authenticateUser, computeAvailableMarkings, STREAMAPI, SYSTEM_USER } from '../domain/user';
import { createStreamProcessor, getStreamRange } from '../database/redis';
import { ENTITY_TYPE_LABEL, ENTITY_TYPE_MARKING_DEFINITION } from '../schema/stixMetaObject';
import { generateInternalId, generateStandardId, normalizeName } from '../schema/identifier';
=======
import { basePath, logApp } from '../config/conf';
import { authenticateUser, STREAMAPI } from '../domain/user';
import { getStreamRange, createStreamProcessor } from '../database/redis';
import { ENTITY_TYPE_MARKING_DEFINITION } from '../schema/stixMetaObject';
import { generateInternalId } from '../schema/identifier';
>>>>>>> 2286ba7d
import { BYPASS } from '../schema/general';
import { findById } from '../domain/stream';
import { EVENT_TYPE_UPDATE } from '../database/rabbitmq';
import { internalLoadById, stixLoadById } from '../database/middleware';
import { convertFiltersToQueryOptions } from '../domain/taxii';
import { elList } from '../database/elasticSearch';
import { READ_DATA_INDICES } from '../database/utils';
import { stixDataConverter } from '../database/stix';

let heartbeat;
const KEEP_ALIVE_INTERVAL_MS = 20000;
const broadcastClients = {};

const MARKING_FILTER = 'markedBy';
const LABEL_FILTER = 'labelledBy';
const CREATOR_FILTER = 'createdBy';
const TYPE_FILTER = 'entity_type';
const isEventMatchFilters = (event, filters) => {
  // User is granted but we still need to apply filters if needed
  const filterEntries = Object.entries(filters);
  if (filterEntries.length > 0) {
    return true;
  }
  for (let index = 0; index < filterEntries.length; index += 1) {
    const [type, values] = filterEntries[index];
    // --- Directly accessible in the event
    // Markings filtering
    if (type === MARKING_FILTER) {
      // event must have one of this marking
      const markingIds = values.map((v) => v.standard_id);
      const found = event.markings.length === 0 || event.markings.some((r) => markingIds.includes(r));
      if (!found) return false;
    }
    // --- Depending of the data
    // Entity type filtering
    const { data } = event;
    if (type === TYPE_FILTER) {
      const found = values.map((v) => v.id.toLowerCase()).includes(data.type);
      if (!found) return false;
    }
    // Creator filtering
    if (type === CREATOR_FILTER) {
      let dataCreator = data.created_by_ref;
      if (event.type === EVENT_TYPE_UPDATE) {
        dataCreator = data.x_data_update.add?.created_by_ref || data.x_data_update.remove?.created_by_ref;
      }
      const found = values.map((v) => v.id).includes(dataCreator);
      if (!found) return false;
    }
    // Labels filtering
    if (type === LABEL_FILTER) {
      const dataLabels = [];
      if (event.type === EVENT_TYPE_UPDATE) {
        dataLabels.push(...(data.x_data_update.add?.labels || []));
        dataLabels.push(...(data.x_data_update.remove?.labels || []));
      } else {
        dataLabels.push(...(data.labels || []));
      }
      const labelsIds = dataLabels.map((l) => generateStandardId(ENTITY_TYPE_LABEL, { value: normalizeName(l) }));
      const found = values.map((v) => v.id).some((r) => labelsIds.includes(r));
      if (!found) return false;
    }
  }
  return true;
};

const createBroadcastClient = (client) => {
  const broadcastClient = {
    client,
    isLiveClient: () => client.isLiveStream,
    sendEvent: (eventId, topic, event, filters = {}) => {
      const { data } = event;
      const clientMarkings = R.map((m) => m.standard_id, client.allowed_marking);
      const isMarkingObject = data.type === ENTITY_TYPE_MARKING_DEFINITION.toLowerCase();
      const isUserHaveAccess = event.markings.length === 0 || event.markings.every((m) => clientMarkings.includes(m));
      const isBypass = R.find((s) => s.name === BYPASS, client.capabilities || []) !== undefined;
      // Granted if:
      // - Event concern directly a marking definition
      // - Event has no specified markings
      // - User have all event markings
      // - User have the bypass capabilities
      const isGrantedForData = isMarkingObject || isUserHaveAccess;
      if (isBypass) {
        // If use have bypass, always push the event
        client.sendEvent(eventId, topic, event);
      } else if (isGrantedForData && isEventMatchFilters(event, filters)) {
        // Else if user granted and data is not filtered
        client.sendEvent(eventId, topic, event);
      }
      return true;
    },
    sendHeartbeat: () => {
      client.sendEvent(undefined, 'heartbeat', new Date());
    },
    sendConnected: (streamInfo) => {
      client.sendEvent(undefined, 'connected', streamInfo);
      broadcastClient.sendHeartbeat();
    },
  };
  return broadcastClient;
};

const createHeartbeatProcessor = () => {
  // Setup the heart beat
  heartbeat = setInterval(() => {
    const now = Date.now() / 1000;
    // Close expired sessions
    Object.values(broadcastClients)
      .filter((c) => now >= c.client.expirationTime)
      .forEach((c) => c.client.close());
    // Send heartbeat to alive sessions
    Object.values(broadcastClients)
      // Filter is required as the close is asynchronous
      .filter((c) => now < c.client.expirationTime)
      .forEach((c) => c.sendHeartbeat());
  }, KEEP_ALIVE_INTERVAL_MS);
};

export const initBroadcaster = () => {
  return createStreamProcessor(async (eventId, topic, data) => {
    let eventData = data;
    const now = Date.now() / 1000;
    // Determine if element need to be resolved
    const isLiveClientListening = broadcastClients.filter((b) => b.isLiveClient()).length > 0;
    if (isLiveClientListening) {
      // Live client need a resolved element
      // We can load with system user, element will be post filtered
      const instance = await stixLoadById(SYSTEM_USER, data.internal_id);
      eventData = { ...instance, ...data };
    }
    Object.values(broadcastClients)
      // Filter is required as the close is asynchronous
      .filter((c) => now < c.client.expirationTime)
      .forEach((c) => c.sendEvent(eventId, topic, eventData));
  });
};

export const broadcast = (event, data) => {
  Object.values(broadcastClients).forEach((broadcastClient) => {
    broadcastClient.sendEvent(event, data);
  });
};

const authenticate = async (req, res, next) => {
  const auth = await authenticateUser(req);
  const capabilityControl = (s) => s.name === BYPASS || s.name === STREAMAPI;
  const isUserGranted = auth && R.find(capabilityControl, auth.capabilities || []) !== undefined;
  if (isUserGranted) {
    req.userId = auth.id;
    req.capabilities = auth.capabilities;
    req.allowed_marking = auth.allowed_marking;
    req.expirationTime = new Date(2100, 10, 10); // auth.token.expirationTime;
    next();
  } else {
    res.status(401).json({ status: 'unauthorized' });
  }
};

/*
const streamHistoryHandler = async (req, res) => {
  const { userId, body } = req;
  const { from = '-', size = 200, connectionId } = body;
  const connectedClient = broadcastClients[connectionId];
  // Check if connection exist and the client is correctly related
  if (!connectedClient || connectedClient.client.userId !== userId) {
    res.status(401).json({ status: 'This stream connection does not exist' });
  } else {
    try {
      const rangeProcessor = (eventId, topic, data) =>
        connectedClient.sendEvent(eventId, topic, R.assoc('catchup', true, data));
      const streamRangeResult = await getStreamRange(from, size, rangeProcessor);
      res.json(streamRangeResult);
    } catch (e) {
      res.status(401).json({ status: e.message });
    }
  }
};
 */

const standardIdResolver = async (key, filters) => {
  // noinspection UnnecessaryLocalVariableJS
  const elements = await Promise.all(
    filters[key].map(async (f) => {
      const standardId = await internalLoadById(SYSTEM_USER, f.id).then((e) => e.standard_id);
      return { id: standardId, value: f.value };
    })
  );
  return elements;
};
const analyseFilters = async (req, filters = {}) => {
  const buildFilters = {};
  // If marking filters, we need to compute all possible markings
  if (filters[MARKING_FILTER]) {
    const all = req.session.user.all_marking;
    buildFilters[MARKING_FILTER] = computeAvailableMarkings(filters[MARKING_FILTER], all);
  }
  // If label filters, we need to resolve the standard ids
  if (filters[LABEL_FILTER]) {
    buildFilters[MARKING_FILTER] = await standardIdResolver(LABEL_FILTER, filters);
  }
  // If creator filters, we need to resolve the standard ids
  if (filters[CREATOR_FILTER]) {
    buildFilters[CREATOR_FILTER] = await standardIdResolver(CREATOR_FILTER, filters);
  }
  return buildFilters;
};

const createSeeMiddleware = (broadcaster) => {
  createHeartbeatProcessor();
  const createSseChannel = (req, res) => {
    const channel = {
      id: generateInternalId(),
      user: req.session.user,
      userId: req.userId,
      expirationTime: req.expirationTime,
      allowed_marking: req.allowed_marking,
      capabilities: req.capabilities,
      sendEvent: (eventId, topic, data) => {
        if (req.finished) {
          logger.warn('[STREAM] Write on an already terminated response', { id: channel.userId });
          return;
        }
        let message = '';
        if (eventId) {
          message += `id: ${eventId}\n`;
        }
        if (topic) {
          message += `event: ${topic}\n`;
        }
        message += 'data: ';
        message += JSON.stringify(data);
        message += '\n\n';
        res.write(message);
        res.flush();
      },
      close: () => {
        channel.expirationTime = 0;
        try {
          res.end();
        } catch (e) {
          logger.error('[STREAM] Failing to close client', { clientId: channel.userId, error: e });
        }
      },
    };
    return { channel, client: createBroadcastClient(channel) };
  };
  const streamHandler = async (req, res) => {
    const startFrom = req.query.from ? req.query.from : '0-0';
    const { channel, client } = createSseChannel(req, res);
    const processor = createStreamProcessor(async (eventId, topic, data) => {
      client.sendEvent(eventId, topic, data);
    }, startFrom);
    req.on('close', () => processor.shutdown());
    res.writeHead(200, {
      Connection: 'keep-alive',
      'Content-Type': 'text/event-stream; charset=utf-8',
      'Access-Control-Allow-Origin': '*',
      'Cache-Control': 'no-cache, no-transform', // no-transform is required for dev proxy
    });
    const broadcasterInfo = await processor.info();
    channel.sendConnected({ ...broadcasterInfo, connectionId: client.id });
    await processor.start();
  };
  const filteredStreamHandler = async (req, res) => {
    const { id } = req.params;
    const startFrom = req.query.from;
    const connectionTime = new Date().getTime();
    const collection = await findById(req.session.user, id);
    const streamFilters = JSON.parse(collection.filters);
    const filters = await analyseFilters(req, streamFilters);
    const { channel, client } = createSseChannel(req, res);
    const processor = createStreamProcessor(async (eventId, topic, data) => {
      const [time] = eventId.split('-');
      const isLiveEvent = parseFloat(time) >= connectionTime;
      console.log(`${eventId} - ${isLiveEvent}`);
      client.sendEvent(eventId, topic, data, filters);
    }, startFrom || connectionTime);
    const broadcasterInfo = await processor.info();
    channel.sendConnected({ ...broadcasterInfo, connectionId: client.id });
    // If empty start date, stream all results corresponding to the filters
    if (R.isEmpty(startFrom)) {
      const queryOptions = convertFiltersToQueryOptions(streamFilters);
      const callback = async (elements) => {
        for (let index = 0; index < elements.length; index += 1) {
          const { internal_id: elemId } = elements[index];
          const instance = await stixLoadById(req.session.user, elemId);
          const data = stixDataConverter(instance, { diffMode: false });
          channel.sendEvent(instance.id, 'init', { data });
        }
      };
      queryOptions.minSource = true;
      queryOptions.callback = callback;
      await elList(req.session.user, READ_DATA_INDICES, queryOptions);
    }
    // After start to stream the live.
    await processor.start();
  };
  /*
  const eventsHandler = async (req, res) => {
    const { id } = req.params;
    // Could specified a collection
    const isLiveStream = !R.isEmpty(id) && !R.isNil(id);
    let streamFilters = {};
    let clientFilters = {};
    if (isLiveStream) {
      const collection = await findById(req.session.user, id);
      streamFilters = JSON.parse(collection.filters);
      clientFilters = await analyseFilters(req, streamFilters);
    }
    // Create client
    const client = {
      id: generateInternalId(),
      isLiveStream,
      filters: clientFilters,
      user: req.session.user,
      userId: req.userId,
      expirationTime: req.expirationTime,
      allowed_marking: req.allowed_marking,
      capabilities: req.capabilities,
      sendEvent: (eventId, topic, data) => {
        if (req.finished) {
          logApp.warn('[STREAM] Write on an already terminated response', { id: client.userId });
          return;
        }
        let message = '';
        if (eventId) {
          message += `id: ${eventId}\n`;
        }
        if (topic) {
          message += `event: ${topic}\n`;
        }
        message += 'data: ';
        message += JSON.stringify(data);
        message += '\n\n';
        res.write(message);
        res.flush();
      },
      close: () => {
        client.expirationTime = 0;
        try {
          res.end();
        } catch (e) {
          logApp.error('[STREAM] Failing to close client', { clientId: client.userId, error: e });
        }
      },
    };
    req.on('close', () => {
      if (client === broadcastClients[client.id]?.client) {
        delete broadcastClients[client.id];
      }
    });
    res.writeHead(200, {
      Connection: 'keep-alive',
      'Content-Type': 'text/event-stream; charset=utf-8',
      'Access-Control-Allow-Origin': '*',
      'Cache-Control': 'no-cache, no-transform', // no-transform is required for dev proxy
    });
    // Create the new connection
    const broadcastClient = createBroadcastClient(client);
    const clients = Object.entries(broadcastClients).length;
    const broadcasterInfo = await broadcaster.info();
    broadcastClient.sendConnected({ ...broadcasterInfo, connectionId: client.id, clients });
<<<<<<< HEAD
    logger.debug(`[STREAM] Clients connection ${req.userId} (${clients})`);
    // If live stream, need to send the initial data
    if (!R.isEmpty(streamFilters)) {
      const queryOptions = convertFiltersToQueryOptions(streamFilters, null);
      const callback = async (elements) => {
        for (let index = 0; index < elements.length; index += 1) {
          const { internal_id: elemId } = elements[index];
          const instance = await stixLoadById(req.session.user, elemId);
          const data = stixDataConverter(instance, { diffMode: false });
          client.sendEvent(null, 'catchup', { data });
        }
      };
      queryOptions.minSource = true;
      queryOptions.callback = callback;
      await elList(req.session.user, READ_DATA_INDICES, queryOptions);
    }
    // Register the new client
    broadcastClients[client.id] = broadcastClient;
=======
    logApp.debug(`[STREAM] Clients connection ${req.userId} (${clients})`);
>>>>>>> 2286ba7d
  };
  */
  return {
    shutdown: () => {
      clearInterval(heartbeat);
      Object.values(broadcastClients).forEach((c) => c.client.close());
      broadcaster.shutdown();
    },
    applyMiddleware: ({ app }) => {
      app.use(`${basePath}/stream`, authenticate);
      app.get(`${basePath}/stream`, streamHandler);
      app.get(`${basePath}/stream/:id`, filteredStreamHandler);
      // app.use(`${basePath}/stream/history`, bodyParser.json());
      // app.post(`${basePath}/stream/history`, streamHistoryHandler);
    },
  };
};

export default createSeeMiddleware;<|MERGE_RESOLUTION|>--- conflicted
+++ resolved
@@ -1,18 +1,9 @@
 import * as R from 'ramda';
-import * as bodyParser from 'body-parser';
-<<<<<<< HEAD
-import { basePath, logger } from '../config/conf';
+import { basePath, logApp } from '../config/conf';
 import { authenticateUser, computeAvailableMarkings, STREAMAPI, SYSTEM_USER } from '../domain/user';
-import { createStreamProcessor, getStreamRange } from '../database/redis';
+import { createStreamProcessor } from '../database/redis';
 import { ENTITY_TYPE_LABEL, ENTITY_TYPE_MARKING_DEFINITION } from '../schema/stixMetaObject';
 import { generateInternalId, generateStandardId, normalizeName } from '../schema/identifier';
-=======
-import { basePath, logApp } from '../config/conf';
-import { authenticateUser, STREAMAPI } from '../domain/user';
-import { getStreamRange, createStreamProcessor } from '../database/redis';
-import { ENTITY_TYPE_MARKING_DEFINITION } from '../schema/stixMetaObject';
-import { generateInternalId } from '../schema/identifier';
->>>>>>> 2286ba7d
 import { BYPASS } from '../schema/general';
 import { findById } from '../domain/stream';
 import { EVENT_TYPE_UPDATE } from '../database/rabbitmq';
@@ -232,7 +223,7 @@
       capabilities: req.capabilities,
       sendEvent: (eventId, topic, data) => {
         if (req.finished) {
-          logger.warn('[STREAM] Write on an already terminated response', { id: channel.userId });
+          logApp.warn('[STREAM] Write on an already terminated response', { id: channel.userId });
           return;
         }
         let message = '';
@@ -253,7 +244,7 @@
         try {
           res.end();
         } catch (e) {
-          logger.error('[STREAM] Failing to close client', { clientId: channel.userId, error: e });
+          logApp.error('[STREAM] Failing to close client', { clientId: channel.userId, error: e });
         }
       },
     };
@@ -375,8 +366,7 @@
     const clients = Object.entries(broadcastClients).length;
     const broadcasterInfo = await broadcaster.info();
     broadcastClient.sendConnected({ ...broadcasterInfo, connectionId: client.id, clients });
-<<<<<<< HEAD
-    logger.debug(`[STREAM] Clients connection ${req.userId} (${clients})`);
+    logApp.debug(`[STREAM] Clients connection ${req.userId} (${clients})`);
     // If live stream, need to send the initial data
     if (!R.isEmpty(streamFilters)) {
       const queryOptions = convertFiltersToQueryOptions(streamFilters, null);
@@ -394,9 +384,6 @@
     }
     // Register the new client
     broadcastClients[client.id] = broadcastClient;
-=======
-    logApp.debug(`[STREAM] Clients connection ${req.userId} (${clients})`);
->>>>>>> 2286ba7d
   };
   */
   return {
