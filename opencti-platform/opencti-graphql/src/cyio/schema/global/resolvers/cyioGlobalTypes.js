import { UserInputError } from 'apollo-server-express';
import { globalSingularizeSchema as singularizeSchema } from '../global-mappings.js';
import { compareValues, filterValues, CyioError } from '../../utils.js';
import { objectMap } from '../global-utils.js';
import {
  getReducer,
  selectAddressQuery,
  selectAllAddresses,
  selectAllPhoneNumbers,
  selectPhoneNumberQuery,
} from './sparql-query.js';

const cyioGlobalTypeResolvers = {
  Query: {
    civicAddresses: async (_, args, { dbName, dataSources, selectMap }) => {
      const sparqlQuery = selectAllAddresses(selectMap.getNode('node'), args);
      let response;
      try {
        response = await dataSources.Stardog.queryAll({
          dbName,
          sparqlQuery,
          queryId: 'Select Address List',
          singularizeSchema,
        });
      } catch (e) {
        console.log(e);
        throw e;
      }

      if (response === undefined) return null;
      if (Array.isArray(response) && response.length > 0) {
        const edges = [];
        const reducer = getReducer('ADDRESS');
        let filterCount;
        let resultCount;
        let limit;
        let offset;
        let limitSize;
        let offsetSize;
        limitSize = limit = args.first === undefined ? response.length : args.first;
        offsetSize = offset = args.offset === undefined ? 0 : args.offset;
        filterCount = 0;
        let addrList;
        if (args.orderedBy !== undefined) {
          addrList = response.sort(compareValues(args.orderedBy, args.orderMode));
        } else {
          addrList = response;
        }

        if (offset > addrList.length) return null;

        // for each Role in the result set
        for (const addr of addrList) {
          // skip down past the offset
          if (offset) {
            offset--;
            continue;
          }

          if (addr.id === undefined || addr.id == null) {
            console.log(`[CYIO] CONSTRAINT-VIOLATION: (${dbName}) ${addr.iri} missing field 'id'; skipping`);
            continue;
          }

          // filter out non-matching entries if a filter is to be applied
          if ('filters' in args && args.filters != null && args.filters.length > 0) {
            if (!filterValues(addr, args.filters, args.filterMode)) {
              continue;
            }
            filterCount++;
          }

          // if haven't reached limit to be returned
          if (limit) {
            const edge = {
              cursor: addr.iri,
              node: reducer(addr),
            };
            edges.push(edge);
            limit--;
          }
        }
        // check if there is data to be returned
        if (edges.length === 0) return null;
        let hasNextPage = false;
        let hasPreviousPage = false;
        resultCount = addrList.length;
        if (edges.length < resultCount) {
          if (edges.length === limitSize && filterCount <= limitSize) {
            hasNextPage = true;
            if (offsetSize > 0) hasPreviousPage = true;
          }
          if (edges.length <= limitSize) {
            if (filterCount !== edges.length) hasNextPage = true;
            if (filterCount > 0 && offsetSize > 0) hasPreviousPage = true;
          }
        }
        return {
          pageInfo: {
            startCursor: edges[0].cursor,
            endCursor: edges[edges.length - 1].cursor,
            hasNextPage,
            hasPreviousPage,
            globalCount: resultCount,
          },
          edges,
        };
      }
      // Handle reporting Stardog Error
      if (typeof response === 'object' && 'body' in response) {
        throw new UserInputError(response.statusText, {
          error_details: response.body.message ? response.body.message : response.body,
          error_code: response.body.code ? response.body.code : 'N/A',
        });
      } else {
        return null;
      }
    },
    civicAddress: async (_, { id }, { dbName, dataSources, selectMap }) => {
      const sparqlQuery = selectAddressQuery(id, selectMap.getNode('civicAddress'));
      let response;
      try {
        response = await dataSources.Stardog.queryById({
          dbName,
          sparqlQuery,
          queryId: 'Select OSCAL Civic Address',
          singularizeSchema,
        });
      } catch (e) {
        console.log(e);
        throw e;
      }

      if (response === undefined) return null;
      if (Array.isArray(response) && response.length > 0) {
        const reducer = getReducer('ADDRESS');
        return reducer(response[0]);
      }
      // Handle reporting Stardog Error
      if (typeof response === 'object' && 'body' in response) {
        throw new UserInputError(response.statusText, {
          error_details: response.body.message ? response.body.message : response.body,
          error_code: response.body.code ? response.body.code : 'N/A',
        });
      } else {
        return null;
      }
    },
    telephoneNumbers: async (_, args, { dbName, dataSources, selectMap }) => {
      const sparqlQuery = selectAllPhoneNumbers(selectMap.getNode('node'), args);
      let response;
      try {
        response = await dataSources.Stardog.queryAll({
          dbName,
          sparqlQuery,
          queryId: 'Select Telephone Number List',
          singularizeSchema,
        });
      } catch (e) {
        console.log(e);
        throw e;
      }

      if (response === undefined) return null;
      if (Array.isArray(response) && response.length > 0) {
        const edges = [];
        const reducer = getReducer('PHONE-NUMBER');
        let filterCount;
        let resultCount;
        let limit;
        let offset;
        let limitSize;
        let offsetSize;
        limitSize = limit = args.first === undefined ? response.length : args.first;
        offsetSize = offset = args.offset === undefined ? 0 : args.offset;
        filterCount = 0;
        let phoneList;
        if (args.orderedBy !== undefined) {
          phoneList = response.sort(compareValues(args.orderedBy, args.orderMode));
        } else {
          phoneList = response;
        }

        if (offset > phoneList.length) return null;

        // for each Role in the result set
        for (const phoneNumber of phoneList) {
          // skip down past the offset
          if (offset) {
            offset--;
            continue;
          }

          if (phoneNumber.id === undefined || phoneNumber.id == null) {
            console.log(`[CYIO] CONSTRAINT-VIOLATION: (${dbName}) ${phoneNumber.iri} missing field 'id'; skipping`);
            continue;
          }

          // filter out non-matching entries if a filter is to be applied
          if ('filters' in args && args.filters != null && args.filters.length > 0) {
            if (!filterValues(phoneNumber, args.filters, args.filterMode)) {
              continue;
            }
            filterCount++;
          }

          // if haven't reached limit to be returned
          if (limit) {
            const edge = {
              cursor: phoneNumber.iri,
              node: reducer(phoneNumber),
            };
            edges.push(edge);
            limit--;
          }
        }
        // check if there is data to be returned
        if (edges.length === 0) return null;
        let hasNextPage = false;
        let hasPreviousPage = false;
        resultCount = phoneList.length;
        if (edges.length < resultCount) {
          if (edges.length === limitSize && filterCount <= limitSize) {
            hasNextPage = true;
            if (offsetSize > 0) hasPreviousPage = true;
          }
          if (edges.length <= limitSize) {
            if (filterCount !== edges.length) hasNextPage = true;
            if (filterCount > 0 && offsetSize > 0) hasPreviousPage = true;
          }
        }
        return {
          pageInfo: {
            startCursor: edges[0].cursor,
            endCursor: edges[edges.length - 1].cursor,
            hasNextPage,
            hasPreviousPage,
            globalCount: resultCount,
          },
          edges,
        };
      }
      // Handle reporting Stardog Error
      if (typeof response === 'object' && 'body' in response) {
        throw new UserInputError(response.statusText, {
          error_details: response.body.message ? response.body.message : response.body,
          error_code: response.body.code ? response.body.code : 'N/A',
        });
      } else {
        return null;
      }
    },
    telephoneNumber: async (_, { id }, { dbName, dataSources, selectMap }) => {
      const sparqlQuery = selectPhoneNumberQuery(id, selectMap.getNode('telephoneNumber'));
      let response;
      try {
        response = await dataSources.Stardog.queryById({
          dbName,
          sparqlQuery,
          queryId: 'Select OSCAL Telephone Number',
          singularizeSchema,
        });
      } catch (e) {
        console.log(e);
        throw e;
      }

      if (response === undefined) return null;
      if (Array.isArray(response) && response.length > 0) {
        const reducer = getReducer('PHONE-NUMBER');
        return reducer(response[0]);
      }
      // Handle reporting Stardog Error
      if (typeof response === 'object' && 'body' in response) {
        throw new UserInputError(response.statusText, {
          error_details: response.body.message ? response.body.message : response.body,
          error_code: response.body.code ? response.body.code : 'N/A',
        });
      } else {
        return null;
      }
    },
  },
  Mutation: {
    addReference: async (_, { input }, { dbName, dataSources }) => {
      // if the types are not supplied, just return false - this will be removed when the field are required
      if (input.from_type === undefined || input.to_type === undefined)
        throw new CyioError(`Source and target types must be supplied`);

      // Validate source (from) and target (to) are valid types
      if (!objectMap.hasOwnProperty(input.from_type)) {
        let found = false;
        for (const [key, value] of Object.entries(objectMap)) {
          // check for alternate key
          if (value.alternateKey != undefined && input.from_type == value.alternateKey) {
            input.from_type = key;
            found = true;
            break;
          }
          // check if the GraphQL type name was supplied
          if (input.from_type == value.graphQLType) {
            input.from_type = key;
            found = true;
            break;
          }
        }
        if (!found) throw new CyioError(`Unknown source type '${input.from_type}'`);
      }
      if (!objectMap.hasOwnProperty(input.to_type)) {
        let found = false;
        for (const [key, value] of Object.entries(objectMap)) {
          // check for alternate key
          if (value.alternateKey != undefined && input.to_type == value.alternateKey) {
            input.to_type = key;
            found = true;
            break;
          }
          // check if the GraphQL type name was supplied
          if (input.to_type == value.graphQLType) {
            input.to_type = key;
            found = true;
            break;
          }
        }
        if (!found) throw new CyioError(`Unknown source type '${input.to_type}'`);
      }

      // Validate field is defined on the source (from)
      const { predicateMap } = objectMap[input.from_type];
      if (!predicateMap.hasOwnProperty(input.field_name))
        throw new CyioError(`Field '${input.field_name}' is not defined for the source entity.`);
      const { predicate } = predicateMap[input.field_name];

      // construct the IRIs for source (from) and target (to)
      let { from_type } = input;
      while (objectMap[from_type].parent !== undefined) {
        from_type = objectMap[from_type].parent;
      }
      let { to_type } = input;
      while (objectMap[to_type].parent !== undefined) {
        to_type = objectMap[to_type].parent;
      }
      const sourceIri = `<${objectMap[from_type].iriTemplate}-${input.from_id}>`;
      const targetIri = `<${objectMap[to_type].iriTemplate}-${input.to_id}>`;

      const query = `
      INSERT DATA {
        GRAPH ${sourceIri} {
          ${sourceIri} ${predicate} ${targetIri} .
        }
      }
      `;
      let response;
      try {
        response = await dataSources.Stardog.create({
          dbName,
          sparqlQuery: query,
          queryId: 'Create reference',
        });
      } catch (e) {
        console.log(e);
        throw e;
      }

      if (response === undefined) return false;
      return true;
    },
    removeReference: async (_, { input }, { dbName, dataSources }) => {
      // if the types are not supplied, just return false - this will be removed when the field are required
      if (input.from_type === undefined || input.to_type === undefined)
        throw new CyioError(`Source and target types must be supplied`);

      // Validate source (from) and target (to) are valid types
      if (!objectMap.hasOwnProperty(input.from_type)) {
        let found = false;
        for (const [key, value] of Object.entries(objectMap)) {
          // check for alternate key
          if (value.alternateKey != undefined && input.from_type == value.alternateKey) {
            input.from_type = key;
            found = true;
            break;
          }
          // check if the GraphQL type name was supplied
          if (input.from_type == value.graphQLType) {
            input.from_type = key;
            found = true;
            break;
          }
        }
        if (!found) throw new CyioError(`Unknown source type '${input.from_type}'`);
      }
      if (!objectMap.hasOwnProperty(input.to_type)) {
        let found = false;
        for (const [key, value] of Object.entries(objectMap)) {
          // check for alternate key
          if (value.alternateKey != undefined && input.to_type == value.alternateKey) {
            input.from_type = key;
            found = true;
            break;
          }
          // check if the GraphQL type name was supplied
          if (input.to_type == value.graphQLType) {
            input.to_type = key;
            found = true;
            break;
          }
        }
        if (!found) throw new CyioError(`Unknown source type '${input.to_type}'`);
      }

      // Validate field value is defined on the source (from)
      const { predicateMap } = objectMap[input.from_type];
      if (!predicateMap.hasOwnProperty(input.field_name))
        throw new CyioError(`Field '${input.field_name}' is not defined for the source entity.`);
      const { predicate } = predicateMap[input.field_name];

      // construct the IRIs for source (from) and target (to)
      let { from_type } = input;
      while (objectMap[from_type].parent !== undefined) {
        from_type = objectMap[from_type].parent;
      }
      let { to_type } = input;
      while (objectMap[to_type].parent !== undefined) {
        to_type = objectMap[to_type].parent;
      }
      const sourceIri = `<${objectMap[from_type].iriTemplate}-${input.from_id}>`;
      const targetIri = `<${objectMap[to_type].iriTemplate}-${input.to_id}>`;

      const query = `
      DELETE DATA {
        GRAPH ${sourceIri} {
          ${sourceIri} ${predicate} ${targetIri} .
        }
      }
      `;
      let response;
      try {
        response = await dataSources.Stardog.delete({
          dbName,
          sparqlQuery: query,
          queryId: 'Remove reference',
        });
      } catch (e) {
        console.log(e);
        throw e;
      }

      if (response === undefined) return false;
      return true;
    },
  },
  // Map enum GraphQL values to data model required values
  OperationalStatus: {
    under_development: 'under-development',
    under_major_modification: 'under-major-modifications',
  },
  CyioLocationType: {
    geo_location: 'geo-location',
    civic_address: 'civic-address',
  },
  RegionName: {
    africa: 'africa',
    eastern_africa: 'eastern-africa',
    middle_africa: 'middle-africa',
    northern_africa: 'northern-africa',
    southern_africa: 'southern-africa',
    western_africa: 'western-africa',
    americas: 'americas',
    caribbean: 'caribbean',
    central_america: 'central-america',
    latin_america_caribbean: 'latin-america-caribbean',
    northern_america: 'northern-america',
    south_america: 'south-america',
    asia: 'asia',
    central_asia: 'central-asia',
    eastern_asia: 'eastern-asia',
    southern_asia: 'southern-asia',
    south_eastern_asia: 'south-eastern-asia',
    western_asia: 'western-asia',
    europe: 'europe',
    eastern_europe: 'eastern-europe',
    northern_europe: 'northern-europe',
    southern_europe: 'southern-europe',
    western_europe: 'western-europe',
    oceania: 'oceania',
    antarctica: 'antarctica',
    australia_new_zealand: 'australia-new-zealand',
    melanesia: 'melanesia',
    micronesia: 'micronesia',
    polynesia: 'polynesia',
  },
<<<<<<< HEAD
}
=======
};
>>>>>>> add026fb

export default cyioGlobalTypeResolvers;<|MERGE_RESOLUTION|>--- conflicted
+++ resolved
@@ -489,10 +489,6 @@
     micronesia: 'micronesia',
     polynesia: 'polynesia',
   },
-<<<<<<< HEAD
 }
-=======
-};
->>>>>>> add026fb
 
 export default cyioGlobalTypeResolvers;