--- conflicted
+++ resolved
@@ -222,7 +222,6 @@
     vendor_dependency: true,
     vulnerability_id: true,
     // dynamic risk data
-<<<<<<< HEAD
     "cvssV2Base_score": true,
     "cvssV2Temporal_score": true,
     "cvssV3Base_score": true,
@@ -233,18 +232,6 @@
     "occurrences": true,
     "justification": true,
   }
-=======
-    cvssV2Base_score: true,
-    cvssV2Temporal_score: true,
-    cvssV3Base_score: true,
-    cvssV3Temporal_score: true,
-    remediation_lifecycle_values: true,
-    remediation_type_values: true,
-    remediation_timestamp_values: true,
-    occurrences: true,
-    justification: true,
-  },
->>>>>>> add026fb
 };
 
 export const riskTypeMapping = {
