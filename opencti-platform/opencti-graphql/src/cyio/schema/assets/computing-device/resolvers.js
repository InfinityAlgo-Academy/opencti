import { assetSingularizeSchema as singularizeSchema } from '../asset-mappings.js';
import { getSparqlQuery, getReducer } from './sparql-query.js';
import { getSparqlQuery as getSoftwareQuery, 
         getReducer as getSoftwareReducer } from '../software/sparql-query.js';

const computingDeviceResolvers = {
  Query: {
    computingDeviceAssetList: async ( _, args, context, info  ) => { 
      var sparqlQuery = getSparqlQuery('COMPUTING-DEVICE', );
      var reducer = getReducer('COMPUTING-DEVICE');
      const response = await context.dataSources.Stardog.queryAll( 
        context.dbName, 
        sparqlQuery,
        singularizeSchema,
        args.first,       // limit
        args.offset,      // offset
        args.filter       // filter
      )
      if (Array.isArray(response) && response.length > 0) {
        // build array of edges
        const edges = [];
        for (let asset of response) {
          let edge = {
            cursor: asset.iri,
            node: reducer( asset ),
          }
          edges.push( edge )
        }
        return {
          pageInfo: {
            startCursor: response[0].iri,
            endCursor: response[response.length -1 ].iri,
            hasNextPage: false,
            hasPreviousPage: false,
            globalCount: response.length,
          },
          edges: edges,
        }
      } else {
        return [];
      }
    },
    computingDeviceAsset: async ( _, args, context, info ) => {
      var sparqlQuery = getSparqlQuery('COMPUTING-DEVICE', args.id);
      var reducer = getReducer('COMPUTING-DEVICE');
      const response = await context.dataSources.Stardog.queryById( 
        context.dbName, 
        sparqlQuery, 
        singularizeSchema 
      )
      // console.log( response[0] );
      return( reducer( response[0]) );
    },
  },
  Mutation: {
    createComputingDeviceAsset: ( parent, args, context, info ) => {
    },
    deleteComputingDeviceAsset: ( parent, args, context, info ) => {
    },
    editComputingDeviceAsset: ( parent, args, context, info ) => {
    },
  },
  // Map enum GraphQL values to data model required values

<<<<<<< HEAD
function computingDeviceAssetReducer( asset ) {
  return {
    id: asset.id,
    ...(asset.created && {created: asset.created}),
    ...(asset.modified && {modified: asset.modified}),
    ...(asset.labels && {labels: asset.labels}),
    ...(asset.name && { name: asset.name} ),
    ...(asset.description && { description: asset.description}),
    ...(asset.asset_id && { asset_id: asset.asset_id}),
    ...(asset.asset_type && {asset_type: asset.asset_type}),
    ...(asset.asset_tag && {asset_tag: asset.asset_tag}) ,
    ...(asset.serial_number && {serial_number: asset.serial_number}),
    ...(asset.vendor_name && {vendor_name: asset.vendor_name}),
    ...(asset.version && {version: asset.version}),
    ...(asset.release_date && {release_date: asset.release_date}),
    ...(asset.function && {function: asset.function}),
    ...(asset.cpe_identifier && {cpe_identifier: asset.cpe_identifier}),
    ...(asset.installation_id && {installation_id: asset.installation_id}),
    ...(asset.model && {model: asset.model}),
    ...(asset.motherboard_id && {motherboard_id: asset.motherboard_id}),
    ...(asset.bios_id && {bios_id: asset.bios_id}),
    ...(asset.network_id && {network_id: asset.network_id}),
    ...(asset.vlan_id && {vlan_id: asset.vlan_id}),
    ...(asset.default_gateway && {default_gateway: asset.default_gateway}),
    ...(asset.fqdn && {fqdn: asset.fqdn}),
    ...(asset.hostname && {hostname: asset.hostname}),
    ...(asset.netbios_name && {netbios_name: asset.netbios_name}),
    ...(asset.uri && {uri: asset.uri}),
    ...(asset.baseline_configuration_name && {baseline_configuration_name: asset.baseline_configuration_name}),
    ...(asset.is_publicly_accessible && {is_publicly_accessible: asset.is_publicly_accessible}),
    ...(asset.is_scanned && {is_scanned: asset.is_scanned}),
    ...(asset.is_virtual && {is_virtual: asset.is_virtual}),
    // Hints
    ...(asset.iri && {parent_iri: asset.iri}),
    ...(asset.locations && {locations_iri: asset.locations}),
    ...(asset.external_references && {ext_ref_iri: asset.external_references}),
    ...(asset.notes && {notes_iri: asset.notes}),
    ...(asset.installed_hardware && {installed_hw_iri: asset.installed_hardware}),
    ...(asset.installed_operating_system && {installed_os_iri: asset.installed_operating_system}),
    ...(asset.installed_software && {installed_sw_iri: asset.installed_software}),
    ...(asset.ip_address && {ip_addr_iri: asset.ip_address}),
    ...(asset.mac_address && {mac_addr_iri: asset.mac_address}),
    ...(asset.ports && {ports_iri: asset.ports}),
    ...(asset.connected_to_network && {conn_network_iri: asset.connected_to_network}),
=======
  // field-level query
  ComputingDeviceAsset: {
    // installed_hardware: async ( parent, args, context, ) => {
    //   let iriArray = parent.installed_hw_iri;
    // },
    installed_software: async ( parent, args, context, ) => {
      let iriArray = parent.installed_sw_iri;
      var reducer = getSoftwareReducer('SOFTWARE-IRI');
      if (Array.isArray(iriArray) && iriArray.length > 0) {
        const results = [];
        for (let item of iriArray) {
          // check if this is an IPv4 object
          if (!item.includes('Software')) {
            continue;
          }

          // query for the IP address based on its IRI
          var sparqlQuery = getSoftwareQuery('SOFTWARE-IRI', item);
          const response = await context.dataSources.Stardog.queryById( 
            context.dbName, 
            sparqlQuery, 
            singularizeSchema 
          )
          if (response && response.length > 0) {
            // console.log( response[0] );
            results.push(reducer( response[0] ))
          }
        }

      return results;
      } else {
        return [];
      }
    },
    installed_operating_system: async ( parent, args, context, ) => {
      var iri = parent.installed_os_iri
      if (Array.isArray( iri ) ) {
        console.log(`[DATA-ERROR] value does not comply with spec: ${parent.installed_os_iri}`);
        if (iri.length > 0) {
          iri = parent.installed_os_iri[0]
        }
      } else {
        iri = parent.installed_os_iri;
      }
      var sparqlQuery = getSoftwareQuery('OS-IRI', iri);
      var reducer = getSoftwareReducer('OS-IRI');
      const response = await context.dataSources.Stardog.queryById( 
        context.dbName, 
        sparqlQuery, 
        singularizeSchema 
      )
      if (response && response.length > 0) {
        // console.log( response[0] );
        let results = reducer(response[0])
        return results
      }
    },
    ipv4_address: async ( parent, args, context, ) => {
      let iriArray = parent.ip_addr_iri;
      var reducer = getReducer('IPV4-ADDR');
      if (Array.isArray(iriArray) && iriArray.length > 0) {
        const results = [];
        for (let ipAddr of iriArray) {
          // check if this is an IPv4 object
          if (!ipAddr.includes('IpV4Address')) {
            continue;
          }

          // query for the IP address based on its IRI
          var sparqlQuery = getSparqlQuery('IPV4-ADDR', ipAddr);
          const response = await context.dataSources.Stardog.queryById( 
            context.dbName, 
            sparqlQuery, 
            singularizeSchema 
          )
          if (response && response.length > 0) {
            // console.log( response[0] );
            results.push(reducer( response[0] ))
          }
        }

      return results;
      } else {
        return [];
      }
    },
    ipv6_address: async ( parent, args, context, ) => {
      let iriArray = parent.ip_addr_iri;
      var reducer = getReducer('IPV6-ADDR');
      if (Array.isArray(iriArray) && iriArray.length > 0) {
        const results = [];
        for (let ipAddr of iriArray) {
          // check if this is an IPv6 object
          if (!ipAddr.includes('IpV6Address')) {
            continue;
          }

          // query for the IP address based on its IRI
          var sparqlQuery = getSparqlQuery('IPV6-ADDR', ipAddr);
          const response = await context.dataSources.Stardog.queryById( 
            context.dbName, 
            sparqlQuery, 
            singularizeSchema 
          )
          if (response.length > 0 ) {
            // console.log( response[0] );
            results.push(reducer( response[0] ))
          }
        }

        return results;
        } else {
          return [];
        }
    },
    mac_address: async ( parent, args, context,) => {
      let iriArray = parent.mac_addr_iri;
      var reducer = getReducer('MAC-ADDR');
      if (Array.isArray(iriArray) && iriArray.length > 0) {
        const results = [];
        const value_array = [];
        for (let addr of iriArray) {
          // check if this is an MAC address object
          if (!addr.includes('MACAddress')) {
            continue;
          }

          // query for the MAC address based on its IRI
          var sparqlQuery = getSparqlQuery('MAC-ADDR', addr);
          const response = await context.dataSources.Stardog.queryById( 
            context.dbName, 
            sparqlQuery, 
            singularizeSchema 
          )
          if (response.length > 0) {
            // console.log( response[0] );
            results.push(reducer( response[0] ) )      // TODO: revent back when data is returned as objects, not strings
            // Support for returning MAC address as a string, not a node
            value_array.push( reducer(response[0]).mac_address_value )
          }
        }

        // console.log(`value array: ${value_array}`)
        return value_array
        // return results;      TODO:  revert back when data is returned as objects, not strings
        } else {
          return [];
        }
    },
    ports: async ( parent, args, context, ) => {
      let iriArray = parent.ip_addr_iri;
      var reducer = getReducer('PORT-INFO');
      if (Array.isArray(iriArray) && iriArray.length > 0) {
        const results = [];
        for (let ipAddr of iriArray) {
          // check if this is an IPv4 object
          if (!ipAddr.includes('Port')) {
            continue;
          }

          // query for the IP address based on its IRI
          var sparqlQuery = getSparqlQuery('PORT-INFO', ipAddr);
          const response = await context.dataSources.Stardog.queryById( 
            context.dbName, 
            sparqlQuery, 
            singularizeSchema 
          )
          if (response && response.length > 0) {
            // console.log( response[0] );
            results.push(reducer( response[0] ))
          }
        }

      return results;
      } else {
        return [];
      }
    },
>>>>>>> 75dab768
  }
};


export default computingDeviceResolvers;<|MERGE_RESOLUTION|>--- conflicted
+++ resolved
@@ -62,52 +62,6 @@
   },
   // Map enum GraphQL values to data model required values
 
-<<<<<<< HEAD
-function computingDeviceAssetReducer( asset ) {
-  return {
-    id: asset.id,
-    ...(asset.created && {created: asset.created}),
-    ...(asset.modified && {modified: asset.modified}),
-    ...(asset.labels && {labels: asset.labels}),
-    ...(asset.name && { name: asset.name} ),
-    ...(asset.description && { description: asset.description}),
-    ...(asset.asset_id && { asset_id: asset.asset_id}),
-    ...(asset.asset_type && {asset_type: asset.asset_type}),
-    ...(asset.asset_tag && {asset_tag: asset.asset_tag}) ,
-    ...(asset.serial_number && {serial_number: asset.serial_number}),
-    ...(asset.vendor_name && {vendor_name: asset.vendor_name}),
-    ...(asset.version && {version: asset.version}),
-    ...(asset.release_date && {release_date: asset.release_date}),
-    ...(asset.function && {function: asset.function}),
-    ...(asset.cpe_identifier && {cpe_identifier: asset.cpe_identifier}),
-    ...(asset.installation_id && {installation_id: asset.installation_id}),
-    ...(asset.model && {model: asset.model}),
-    ...(asset.motherboard_id && {motherboard_id: asset.motherboard_id}),
-    ...(asset.bios_id && {bios_id: asset.bios_id}),
-    ...(asset.network_id && {network_id: asset.network_id}),
-    ...(asset.vlan_id && {vlan_id: asset.vlan_id}),
-    ...(asset.default_gateway && {default_gateway: asset.default_gateway}),
-    ...(asset.fqdn && {fqdn: asset.fqdn}),
-    ...(asset.hostname && {hostname: asset.hostname}),
-    ...(asset.netbios_name && {netbios_name: asset.netbios_name}),
-    ...(asset.uri && {uri: asset.uri}),
-    ...(asset.baseline_configuration_name && {baseline_configuration_name: asset.baseline_configuration_name}),
-    ...(asset.is_publicly_accessible && {is_publicly_accessible: asset.is_publicly_accessible}),
-    ...(asset.is_scanned && {is_scanned: asset.is_scanned}),
-    ...(asset.is_virtual && {is_virtual: asset.is_virtual}),
-    // Hints
-    ...(asset.iri && {parent_iri: asset.iri}),
-    ...(asset.locations && {locations_iri: asset.locations}),
-    ...(asset.external_references && {ext_ref_iri: asset.external_references}),
-    ...(asset.notes && {notes_iri: asset.notes}),
-    ...(asset.installed_hardware && {installed_hw_iri: asset.installed_hardware}),
-    ...(asset.installed_operating_system && {installed_os_iri: asset.installed_operating_system}),
-    ...(asset.installed_software && {installed_sw_iri: asset.installed_software}),
-    ...(asset.ip_address && {ip_addr_iri: asset.ip_address}),
-    ...(asset.mac_address && {mac_addr_iri: asset.mac_address}),
-    ...(asset.ports && {ports_iri: asset.ports}),
-    ...(asset.connected_to_network && {conn_network_iri: asset.connected_to_network}),
-=======
   // field-level query
   ComputingDeviceAsset: {
     // installed_hardware: async ( parent, args, context, ) => {
@@ -286,7 +240,6 @@
         return [];
       }
     },
->>>>>>> 75dab768
   }
 };
 
