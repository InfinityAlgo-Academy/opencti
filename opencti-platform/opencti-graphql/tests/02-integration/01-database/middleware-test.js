import * as R from 'ramda';
import {
  createEntity,
  createRelation,
  deleteElementById,
  deleteRelationsByFromAndTo,
  distributionEntities,
  distributionRelations,
  internalLoadById,
  listEntities,
  listRelations,
  loadById,
  loadByIdFullyResolved,
  mergeEntities,
  patchAttribute,
  querySubTypes,
  REL_CONNECTED_SUFFIX,
  timeSeriesEntities,
  timeSeriesRelations,
  updateAttribute,
} from '../../../src/database/middleware';
import { attributeEditField, findAll as findAllAttributes } from '../../../src/domain/attribute';
import { el, elFindByIds, elLoadByIds, IGNORE_THROTTLED } from '../../../src/database/elasticSearch';
import { ADMIN_USER, sleep } from '../../utils/testQuery';
import {
  ENTITY_TYPE_CAMPAIGN,
  ENTITY_TYPE_CONTAINER_OBSERVED_DATA,
  ENTITY_TYPE_CONTAINER_REPORT,
  ENTITY_TYPE_IDENTITY_ORGANIZATION,
  ENTITY_TYPE_INDICATOR,
  ENTITY_TYPE_INTRUSION_SET,
  ENTITY_TYPE_MALWARE,
  ENTITY_TYPE_THREAT_ACTOR,
} from '../../../src/schema/stixDomainObject';
import {
  ABSTRACT_STIX_CORE_RELATIONSHIP,
  ABSTRACT_STIX_META_RELATIONSHIP,
  REL_INDEX_PREFIX,
} from '../../../src/schema/general';
import { RELATION_MITIGATES, RELATION_USES } from '../../../src/schema/stixCoreRelationship';
import { SYSTEM_USER } from '../../../src/domain/user';
import { ENTITY_HASHED_OBSERVABLE_STIX_FILE } from '../../../src/schema/stixCyberObservable';
import { RELATION_OBJECT_LABEL, RELATION_OBJECT_MARKING } from '../../../src/schema/stixMetaRelationship';
import { addLabel } from '../../../src/domain/label';
import { ENTITY_TYPE_LABEL } from '../../../src/schema/stixMetaObject';
import {
  dayFormat,
  escape,
  monthFormat,
  now,
  prepareDate,
  sinceNowInMinutes,
  utcDate,
  yearFormat,
} from '../../../src/utils/format';
import { READ_DATA_INDICES } from '../../../src/database/utils';

describe('Basic and utils', () => {
  it('should escape according to grakn needs', () => {
    expect(escape({ key: 'json' })).toEqual({ key: 'json' });
    expect(escape('simple ident')).toEqual('simple ident');
    expect(escape('grakn\\special')).toEqual('grakn\\\\special');
    expect(escape('grakn;injection')).toEqual('grakn\\;injection');
    expect(escape('grakn,injection')).toEqual('grakn\\,injection');
  });
  it('should date utils correct', () => {
    expect(utcDate().isValid()).toBeTruthy();
    expect(utcDate(now()).isValid()).toBeTruthy();
    expect(sinceNowInMinutes(now())).toEqual(0);
    // Test with specific timezone
    expect(prepareDate('2020-01-01T00:00:00.001+01:00')).toEqual('2019-12-31T23:00:00.001');
    expect(yearFormat('2020-01-01T00:00:00.001+01:00')).toEqual('2019');
    expect(monthFormat('2020-01-01T00:00:00.001+01:00')).toEqual('2019-12');
    expect(dayFormat('2020-01-01T00:00:00.001+01:00')).toEqual('2019-12-31');
    // Test with direct utc
    expect(prepareDate('2020-02-27T08:45:39.351Z')).toEqual('2020-02-27T08:45:39.351');
    expect(yearFormat('2020-02-27T08:45:39.351Z')).toEqual('2020');
    expect(monthFormat('2020-02-27T08:45:39.351Z')).toEqual('2020-02');
    expect(dayFormat('2020-02-27T08:45:39.351Z')).toEqual('2020-02-27');
  });
});

describe('Loaders', () => {
  it('should load subTypes values', async () => {
    const stixObservableSubTypes = await querySubTypes({ type: 'Stix-Cyber-Observable' });
    expect(stixObservableSubTypes).not.toBeNull();
    expect(stixObservableSubTypes.edges.length).toEqual(26);
    const subTypeLabels = R.map((e) => e.node.label, stixObservableSubTypes.edges);
    expect(R.includes('IPv4-Addr', subTypeLabels)).toBeTruthy();
    expect(R.includes('IPv6-Addr', subTypeLabels)).toBeTruthy();
  });
});

describe('Attribute updater', () => {
  const noCacheCases = [[true], [false]];
  // TODO JRI HOW TO CHECK THE ES SCHEMA
  it.skip('should update fail for unknown attributes', async () => {
    const campaign = await elLoadByIds(ADMIN_USER, 'campaign--92d46985-17a6-4610-8be8-cc70c82ed214');
    const campaignId = campaign.internal_id;
    const input = { observable_value: 'test' };
    const update = patchAttribute(ADMIN_USER, campaignId, ENTITY_TYPE_CAMPAIGN, input);
    expect(update).rejects.toThrow();
  });
  it('should update dont do anything if already the same', async () => {
    const campaign = await elLoadByIds(ADMIN_USER, 'campaign--92d46985-17a6-4610-8be8-cc70c82ed214');
    const campaignId = campaign.internal_id;
    const patch = { description: 'A test campaign' };
    const update = await patchAttribute(ADMIN_USER, campaignId, ENTITY_TYPE_CAMPAIGN, patch);
    expect(update.internal_id).toEqual(campaignId);
  });
  it.each(noCacheCases)('should update date with dependencies', async (noCache) => {
    const stixId = 'campaign--92d46985-17a6-4610-8be8-cc70c82ed214';
    let campaign = await internalLoadById(ADMIN_USER, stixId, { noCache });
    const campaignId = campaign.internal_id;
    expect(campaign.first_seen).toEqual('2020-02-27T08:45:43.365Z');
    const type = 'Stix-Domain-Object';
    let patch = { first_seen: '2020-02-20T08:45:43.366Z' };
    let update = await patchAttribute(ADMIN_USER, campaignId, type, patch);
    expect(update.internal_id).toEqual(campaignId);
    campaign = await internalLoadById(ADMIN_USER, stixId, { noCache });
    expect(campaign.first_seen).toEqual('2020-02-20T08:45:43.366Z');
    expect(campaign.i_first_seen_day).toEqual('2020-02-20');
    expect(campaign.i_first_seen_month).toEqual('2020-02');
    expect(campaign.i_first_seen_year).toEqual('2020');
    // Value back to before
    patch = { first_seen: '2020-02-27T08:45:43.365Z' };
    update = await patchAttribute(ADMIN_USER, campaignId, type, patch);
    expect(update.internal_id).toEqual(campaignId);
    campaign = await internalLoadById(ADMIN_USER, stixId, { noCache });
    expect(campaign.first_seen).toEqual('2020-02-27T08:45:43.365Z');
    expect(campaign.i_first_seen_day).toEqual('2020-02-27');
  });
  it.each(noCacheCases)('should update numeric', async (noCache) => {
    const stixId = 'relationship--efc9bbb8-e606-4fb1-83ae-d74690fd0416';
    let relation = await loadById(ADMIN_USER, stixId, ABSTRACT_STIX_CORE_RELATIONSHIP, { noCache });
    const relationId = relation.internal_id;
    // expect(relation.confidence).toEqual(1);
    let patch = { confidence: 5 };
    await patchAttribute(ADMIN_USER, relationId, RELATION_MITIGATES, patch, { noCache });
    relation = await loadById(ADMIN_USER, stixId, ABSTRACT_STIX_CORE_RELATIONSHIP, { noCache });
    expect(relation.confidence).toEqual(5);
    // Value back to before
    patch = { confidence: 1 };
    await patchAttribute(ADMIN_USER, relationId, RELATION_MITIGATES, patch, { noCache });
    relation = await loadById(ADMIN_USER, stixId, ABSTRACT_STIX_CORE_RELATIONSHIP, { noCache });
    expect(relation.confidence).toEqual(1);
  });
  it.each(noCacheCases)('should update multivalued attribute', async (noCache) => {
    const stixId = 'identity--72de07e8-e6ed-4dfe-b906-1e82fae1d132';
    const type = 'Stix-Domain-Object';
    let identity = await internalLoadById(ADMIN_USER, stixId, { noCache });
    const identityId = identity.internal_id;
    expect(identity.x_opencti_aliases.sort()).toEqual(['Computer Incident', 'Incident'].sort());
    let patch = { x_opencti_aliases: ['Computer', 'Test', 'Grakn'] };
    await patchAttribute(ADMIN_USER, identityId, type, patch);
    identity = await internalLoadById(ADMIN_USER, stixId, { noCache });
    expect(identity.x_opencti_aliases.sort()).toEqual(['Computer', 'Test', 'Grakn'].sort());
    // Value back to before
    patch = { x_opencti_aliases: ['Computer Incident', 'Incident'] };
    await patchAttribute(ADMIN_USER, identityId, type, patch);
    identity = await internalLoadById(ADMIN_USER, stixId, { noCache });
    expect(identity.x_opencti_aliases.sort()).toEqual(['Computer Incident', 'Incident'].sort());
  });
});

describe('Entities listing', () => {
  // const { first = 1000, after, orderBy, orderMode = 'asc', noCache = false }
  // filters part. Definition -> { key, values, fromRole, toRole }
  const noCacheCases = [[true], [false]];
  it.each(noCacheCases)('should list entities (noCache = %s)', async (noCache) => {
    const malwares = await listEntities(ADMIN_USER, ['Malware'], { noCache });
    expect(malwares).not.toBeNull();
    expect(malwares.edges.length).toEqual(2);
    const dataMap = new Map(malwares.edges.map((i) => [R.head(i.node.x_opencti_stix_ids), i.node]));
    const malware = dataMap.get('malware--faa5b705-cf44-4e50-8472-29e5fec43c3c');
    expect(malware.grakn_id).not.toBeNull();
    expect(malware.standard_id).toEqual('malware--21c45dbe-54ec-5bb7-b8cd-9f27cc518714');
    expect(malware.created_at_month).not.toBeNull();
    expect(malware.parent_types.length).toEqual(4);
    expect(R.includes('Stix-Domain-Object', malware.parent_types)).toBeTruthy();
    expect(R.includes('Stix-Core-Object', malware.parent_types)).toBeTruthy();
    expect(R.includes('Stix-Object', malware.parent_types)).toBeTruthy();
    expect(R.includes('Basic-Object', malware.parent_types)).toBeTruthy();
    expect(malware.created).toEqual('2019-09-30T16:38:26.000Z');
    expect(malware.name).toEqual('Paradise Ransomware');
    // eslint-disable-next-line
    expect(malware._index).not.toBeNull();
  });
  it.each(noCacheCases)('should list multiple entities (noCache = %s)', async (noCache) => {
    const entities = await listEntities(ADMIN_USER, ['Malware', 'Organization'], { noCache });
    expect(entities).not.toBeNull();
    expect(entities.edges.length).toEqual(7); // 2 malwares + 8 organizations
    const aggregationMap = new Map(entities.edges.map((i) => [i.node.name, i.node]));
    expect(aggregationMap.get('Paradise Ransomware')).not.toBeUndefined();
    expect(aggregationMap.get('Allied Universal')).not.toBeUndefined();
    expect(aggregationMap.get('ANSSI')).not.toBeUndefined();
    expect(aggregationMap.get('France')).toBeUndefined(); // Stix organization convert to Country with OpenCTI
  });
  it.each(noCacheCases)('should list entities with basic filtering (noCache = %s)', async (noCache) => {
    const options = { first: 1, orderBy: 'created', orderMode: 'desc', noCache };
    const indicators = await listEntities(ADMIN_USER, ['Indicator'], options);
    expect(indicators.edges.length).toEqual(1);
    const indicator = R.head(indicators.edges).node;
    expect(indicator.name).toEqual('www.xolod-teplo.ru');
  });
  it.each(noCacheCases)('should list entities with search (noCache = %s)', async (noCache) => {
    let options = { search: 'xolod', noCache };
    let indicators = await listEntities(ADMIN_USER, ['Indicator'], options);
    expect(indicators.edges.length).toEqual(1);
    options = { search: 'location', noCache };
    indicators = await listEntities(ADMIN_USER, ['Indicator'], options);
    expect(indicators.edges.length).toEqual(2);
    options = { search: 'i want a location', noCache };
    indicators = await listEntities(ADMIN_USER, ['Indicator'], options);
    expect(indicators.edges.length).toEqual(3);
  });
  it.each(noCacheCases)('should list entities with attribute filters (noCache = %s)', async (noCache) => {
    const filters = [
      { key: 'x_mitre_id', values: ['T1369'] },
      { key: 'name', values: ['Spear phishing messages with malicious links'] },
    ];
    const options = { filters, noCache };
    const attacks = await listEntities(ADMIN_USER, ['Attack-Pattern'], options);
    expect(attacks).not.toBeNull();
    expect(attacks.edges.length).toEqual(1);
    expect(R.head(attacks.edges).node.standard_id).toEqual('attack-pattern--b5c4784e-6ecc-5347-a231-c9739e077dd8');
    expect(R.head(attacks.edges).node.x_opencti_stix_ids).toEqual([
      'attack-pattern--489a7797-01c3-4706-8cd1-ec56a9db3adc',
    ]);
  });
  it.each(noCacheCases)('should list multiple entities with attribute filters (noCache = %s)', async (noCache) => {
    const identity = await elLoadByIds(ADMIN_USER, 'identity--c78cb6e5-0c4b-4611-8297-d1b8b55e40b5');
    const filters = [{ key: `rel_created-by.internal_id`, values: [identity.internal_id] }];
    const options = { filters, noCache };
    const entities = await listEntities(ADMIN_USER, ['Attack-Pattern', 'Intrusion-Set'], options);
    expect(entities).not.toBeNull();
    expect(entities.edges.length).toEqual(3);
  });
});

describe('Relations listing', () => {
  // const { first = 1000, after, orderBy, orderMode = 'asc', noCache = false, inferred = false, forceNatural = false }
  // const { filters = [], search, fromRole, fromId, toRole, toId, fromTypes = [], toTypes = [] }
  // const { firstSeenStart, firstSeenStop, lastSeenStart, lastSeenStop, confidences = [] }
  const noCacheCases = [[true], [false]];
  // uses: { user: ROLE_FROM, usage: ROLE_TO }
  it.each(noCacheCases)('should list relations (noCache = %s)', async (noCache) => {
    const stixCoreRelationships = await listRelations(ADMIN_USER, 'stix-core-relationship', { noCache });
    expect(stixCoreRelationships).not.toBeNull();
    expect(stixCoreRelationships.edges.length).toEqual(21);
    const stixMetaRelationships = await listRelations(ADMIN_USER, 'stix-meta-relationship', { noCache });
    expect(stixMetaRelationships).not.toBeNull();
    expect(stixMetaRelationships.edges.length).toEqual(109);
  });
  it.each(noCacheCases)('should list relations with roles (noCache = %s)', async (noCache) => {
    const stixRelations = await listRelations(ADMIN_USER, 'uses', {
      noCache,
      fromRole: 'uses_from',
      toRole: 'uses_to',
    });
    expect(stixRelations).not.toBeNull();
    expect(stixRelations.edges.length).toEqual(3);
    for (let index = 0; index < stixRelations.edges.length; index += 1) {
      const stixRelation = stixRelations.edges[index].node;
      expect(stixRelation.fromRole).toEqual('uses_from');
      expect(stixRelation.toRole).toEqual('uses_to');
    }
  });
  it.each(noCacheCases)('should list relations with id option (noCache = %s)', async (noCache) => {
    // Just id specified,
    // "name": "Paradise Ransomware"
    const options = { noCache, fromId: 'ab78a62f-4928-4d5a-8740-03f0af9c4330' };
    const thing = await internalLoadById(ADMIN_USER, 'ab78a62f-4928-4d5a-8740-03f0af9c4330');
    const stixRelations = await listRelations(ADMIN_USER, 'uses', options);
    for (let index = 0; index < stixRelations.edges.length; index += 1) {
      const stixRelation = stixRelations.edges[index].node;
      expect(stixRelation.fromId).toEqual(thing.grakn_id);
    }
  });
  it.each(noCacheCases)('should list relations with from types option (noCache = %s)', async (noCache) => {
    // Just id specified,
    // "name": "Paradise Ransomware"
    const intrusionSet = await internalLoadById(ADMIN_USER, 'intrusion-set--18854f55-ac7c-4634-bd9a-352dd07613b7');
    expect(intrusionSet.entity_type).toEqual('Intrusion-Set');
    const options = { noCache, fromId: intrusionSet.internal_id, fromTypes: ['Intrusion-Set'] };
    const stixRelations = await listRelations(ADMIN_USER, 'targets', options);
    expect(stixRelations.edges.length).toEqual(2);
    for (let index = 0; index < stixRelations.edges.length; index += 1) {
      const stixRelation = stixRelations.edges[index].node;
      expect(stixRelation.fromId).toEqual(intrusionSet.internal_id);
    }
  });
  it.each(noCacheCases)('should list relations with to types option (noCache = %s)', async (noCache) => {
    // Just id specified,
    // "name": "Paradise Ransomware"
    const malware = await internalLoadById(ADMIN_USER, 'malware--faa5b705-cf44-4e50-8472-29e5fec43c3c');
    const options = { noCache, fromId: malware.internal_id, toTypes: ['Attack-Pattern'] };
    const stixRelations = await listRelations(ADMIN_USER, 'uses', options);
    expect(stixRelations.edges.length).toEqual(2);
    for (let index = 0; index < stixRelations.edges.length; index += 1) {
      const stixRelation = stixRelations.edges[index].node;
      // eslint-disable-next-line no-await-in-loop
      const toThing = await elLoadByIds(ADMIN_USER, stixRelation.toId);
      expect(toThing.entity_type).toEqual('Attack-Pattern');
      expect(stixRelation.fromId).toEqual(malware.internal_id);
    }
  });
  it.each(noCacheCases)('should list relations with first and order filtering (noCache = %s)', async (noCache) => {
    const options = { first: 6, orderBy: 'created', orderMode: 'asc', noCache };
    const stixRelations = await listRelations(ADMIN_USER, 'stix-core-relationship', options);
    expect(stixRelations).not.toBeNull();
    expect(stixRelations.edges.length).toEqual(6);
    // Every relations must have natural ordering for from and to
    for (let index = 0; index < stixRelations.edges.length; index += 1) {
      const stixRelation = stixRelations.edges[index].node;
      // eslint-disable-next-line camelcase
      const { fromRole, toRole, relationship_type: relationshipType } = stixRelation;
      expect(fromRole).toEqual(`${relationshipType}_from`);
      expect(toRole).toEqual(`${relationshipType}_to`);
    }
    const relation = R.head(stixRelations.edges).node;
    expect(relation.created).toEqual('2019-04-25T20:53:08.446Z');
  });
  it.each(noCacheCases)('should list relations with relation filtering (noCache = %s)', async (noCache) => {
    let stixRelations = await listRelations(ADMIN_USER, 'uses', { noCache });
    expect(stixRelations).not.toBeNull();
    expect(stixRelations.edges.length).toEqual(3);
    // Filter the list through relation filter
    // [Malware: Paradise Ransomware] ---- (user) ---- <uses> ---- (usage) ---- [Attack pattern: Spear phishing messages with text only]
    //                                                   |
    //                                             (characterize)
    //                                                   |
    //                                              < indicates >
    //                                                   |
    //                                               (indicator)
    //                                                   |
    //                                     [Indicator: www.xolod-teplo.ru]
    const indicator = await elLoadByIds(ADMIN_USER, 'indicator--10e9a46e-7edb-496b-a167-e27ea3ed0079');
    const indicatorId = indicator.internal_id; // indicator -> www.xolod-teplo.ru
    const relationFilter = {
      relation: 'indicates',
      fromRole: 'indicates_to',
      toRole: 'indicates_from',
      id: indicatorId,
    };
    const options = { noCache, relationFilter };
    stixRelations = await listRelations(ADMIN_USER, 'uses', options);
    expect(stixRelations.edges.length).toEqual(1);
    const relation = R.head(stixRelations.edges).node;
    expect(relation.x_opencti_stix_ids).toEqual(['relationship--1fc9b5f8-3822-44c5-85d9-ee3476ca26de']);
    expect(relation.fromRole).toEqual('uses_from');
    expect(relation.toRole).toEqual('uses_to');
    expect(relation.created).toEqual('2020-03-01T14:05:16.797Z');
  });
  it.each(noCacheCases)('should list relations with relation filtering on report (noCache = %s)', async (noCache) => {
    const report = await elLoadByIds(ADMIN_USER, 'report--a445d22a-db0c-4b5d-9ec8-e9ad0b6dbdd7');
    const relationFilter = {
      relation: 'object',
      fromRole: 'object_to',
      toRole: 'object_from',
      id: report.internal_id,
    };
    const args = { noCache, relationFilter };
    const stixRelations = await listRelations(ADMIN_USER, 'stix-core-relationship', args);
    // TODO Ask Julien
    expect(stixRelations.edges.length).toEqual(11);
    const relation = await elLoadByIds(ADMIN_USER, 'relationship--b703f822-f6f0-4d96-9c9b-3fc0bb61e69c');
    const argsWithRelationId = {
      noCache,
      relationFilter: R.assoc('relationId', relation.internal_id, relationFilter),
    };
    const stixRelationsWithInternalId = await listRelations(ADMIN_USER, 'stix-core-relationship', argsWithRelationId);
    expect(stixRelationsWithInternalId.edges.length).toEqual(1);
  });
  it.each(noCacheCases)('should list relations with to attribute filtering (noCache = %s)', async (noCache) => {
    const options = { orderBy: `${REL_INDEX_PREFIX}${REL_CONNECTED_SUFFIX}to.name`, orderMode: 'asc', noCache };
    const stixRelations = await listRelations(ADMIN_USER, 'uses', options);
    // TODO Fix that test
    expect(stixRelations).not.toBeNull();
  });
  it.each(noCacheCases)('should list relations with search (noCache = %s)', async (noCache) => {
    const malware = await elLoadByIds(ADMIN_USER, 'malware--faa5b705-cf44-4e50-8472-29e5fec43c3c');
    const options = { noCache, fromId: malware.internal_id, search: 'Spear phishing' };
    const stixRelations = await listRelations(ADMIN_USER, 'uses', options);
    expect(stixRelations.edges.length).toEqual(2);
    const relTargets = await Promise.all(R.map((s) => elLoadByIds(ADMIN_USER, s.node.toId), stixRelations.edges));
    for (let index = 0; index < relTargets.length; index += 1) {
      const target = relTargets[index];
      expect(target.name).toEqual(expect.stringContaining('Spear phishing'));
    }
  });
  it.each(noCacheCases)('should list relations start time (noCache = %s)', async (noCache) => {
    // Uses relations first seen
    // 0 = "2020-02-29T23:00:00.000Z" | 1 = "2020-02-29T23:00:00.000Z" | 2 = "2020-02-28T23:00:00.000Z"
    const options = { noCache, startTimeStart: '2020-02-29T22:00:00.000Z', stopTimeStop: '2020-02-29T23:30:00.000Z' };
    const stixRelations = await listRelations(ADMIN_USER, 'uses', options);
    expect(stixRelations.edges.length).toEqual(2);
  });
  it.each(noCacheCases)('should list relations stop time (noCache = %s)', async (noCache) => {
    // Uses relations last seen
    // 0 = "2020-02-29T23:00:00.000Z" | 1 = "2020-02-29T23:00:00.000Z" | 2 = "2020-02-29T23:00:00.000Z"
    let options = { noCache, startTimeStart: '2020-02-29T23:00:00.000Z', stopTimeStop: '2020-02-29T23:00:00.000Z' };
    let stixRelations = await listRelations(ADMIN_USER, 'uses', options);
    expect(stixRelations.edges.length).toEqual(0);
    options = { noCache, startTimeStart: '2020-02-29T22:59:59.000Z', stopTimeStop: '2020-02-29T23:00:01.000Z' };
    stixRelations = await listRelations(ADMIN_USER, 'uses', options);
    expect(stixRelations.edges.length).toEqual(1);
  });
  it.each(noCacheCases)('should list relations with confidence (noCache = %s)', async (noCache) => {
    const options = { noCache, confidences: [20] };
    const stixRelations = await listRelations(ADMIN_USER, 'indicates', options);
    expect(stixRelations.edges.length).toEqual(2);
  });
  it.skip('should list relations with filters (noCache = %s)', async (noCache) => {
    let filters = [{ key: 'connections', nested: [{ key: 'name', values: ['malicious'], operator: 'wildcard' }] }];
    const malware = await elLoadByIds(ADMIN_USER, 'malware--faa5b705-cf44-4e50-8472-29e5fec43c3c');
    let options = { noCache, fromId: malware.internal_id, filters };
    let stixRelations = await listRelations(ADMIN_USER, 'uses', options);
    expect(stixRelations.edges.length).toEqual(1);
    const relation = R.head(stixRelations.edges).node;
    const target = await elLoadByIds(ADMIN_USER, relation.toId);
    expect(target.name).toEqual(expect.stringContaining('malicious'));
    // Test with exact match
    filters = [{ key: 'connections', nested: [{ key: 'name', values: ['malicious'] }] }];
    options = { noCache, fromId: malware.internal_id, filters };
    stixRelations = await listRelations(ADMIN_USER, 'uses', options);
    expect(stixRelations.edges.length).toEqual(0);
  });
  it.each(noCacheCases)('should list sightings (noCache = %s)', async (noCache) => {
    const stixSightings = await listRelations(ADMIN_USER, 'stix-sighting-relationship', { noCache });
    expect(stixSightings).not.toBeNull();
    expect(stixSightings.edges.length).toEqual(3);
  });
  it.each(noCacheCases)('should list sightings with id option (noCache = %s)', async (noCache) => {
    // Just id specified,
    // "name": "Paradise Ransomware"
    const relationship = await elLoadByIds(ADMIN_USER, 'relationship--8d2200a8-f9ef-4345-95d1-ba3ed49606f9');
    const options = { noCache, fromId: relationship.internal_id };
    const thing = await internalLoadById(ADMIN_USER, relationship.internal_id);
    const stixSightings = await listRelations(ADMIN_USER, 'stix-sighting-relationship', options);
    for (let index = 0; index < stixSightings.edges.length; index += 1) {
      const stixSighting = stixSightings.edges[index].node;
      expect(stixSighting.fromId).toEqual(thing.grakn_id);
    }
  });
});

describe('Element loader', () => {
  const noCacheCases = [[true], [false]];
  it.each(noCacheCases)('should load entity by id - internal (noCache = %s)', async (noCache) => {
    // No type
    const report = await elLoadByIds(ADMIN_USER, 'report--a445d22a-db0c-4b5d-9ec8-e9ad0b6dbdd7');
    const internalId = report.internal_id;
    let element = await internalLoadById(ADMIN_USER, internalId, { noCache });
    expect(element).not.toBeNull();
    expect(element.id).toEqual(internalId);
    expect(element.name).toEqual('A demo report for testing purposes');
    // Correct type
    element = await loadById(ADMIN_USER, internalId, ENTITY_TYPE_CONTAINER_REPORT, { noCache });
    expect(element).not.toBeNull();
    expect(element.id).toEqual(internalId);
    // Wrong type
    element = await loadById(ADMIN_USER, internalId, ENTITY_TYPE_CONTAINER_OBSERVED_DATA, { noCache });
    expect(element).toBeUndefined();
  });
  it.each(noCacheCases)('should load entity by id (noCache = %s)', async (noCache) => {
    // No type
    const report = await elLoadByIds(ADMIN_USER, 'report--a445d22a-db0c-4b5d-9ec8-e9ad0b6dbdd7');
    const internalId = report.internal_id;
    const loadPromise = loadById(ADMIN_USER, internalId, { noCache });
    expect(loadPromise).rejects.toThrow();
    const element = await loadById(ADMIN_USER, internalId, ENTITY_TYPE_CONTAINER_REPORT, { noCache });
    expect(element).not.toBeNull();
    expect(element.id).toEqual(internalId);
    expect(element.name).toEqual('A demo report for testing purposes');
  });
  it.each(noCacheCases)('should load entity by stix id (noCache = %s)', async (noCache) => {
    // No type
    const stixId = 'report--a445d22a-db0c-4b5d-9ec8-e9ad0b6dbdd7';
    const loadPromise = loadById(ADMIN_USER, stixId, { noCache });
    expect(loadPromise).rejects.toThrow();
    const element = await loadById(ADMIN_USER, stixId, ENTITY_TYPE_CONTAINER_REPORT, { noCache });
    expect(element).not.toBeNull();
    expect(element.standard_id).toEqual('report--f3e554eb-60f5-587c-9191-4f25e9ba9f32');
    expect(element.name).toEqual('A demo report for testing purposes');
  });
  it.each(noCacheCases)('should load relation by id (noCache = %s)', async (noCache) => {
    // No type
    const relation = await elLoadByIds(ADMIN_USER, 'relationship--e35b3fc1-47f3-4ccb-a8fe-65a0864edd02');
    const relationId = relation.internal_id;
    const loadPromise = loadById(ADMIN_USER, relationId, null, { noCache });
    expect(loadPromise).rejects.toThrow();
    const element = await loadById(ADMIN_USER, relationId, 'uses', { noCache });
    expect(element).not.toBeNull();
    expect(element.id).toEqual(relationId);
    expect(element.confidence).toEqual(3);
  });
  it.each(noCacheCases)('should load relation by stix id (noCache = %s)', async (noCache) => {
    const stixId = 'relationship--e35b3fc1-47f3-4ccb-a8fe-65a0864edd02';
    const loadPromise = loadById(ADMIN_USER, stixId, null, { noCache });
    expect(loadPromise).rejects.toThrow();
    const element = await loadById(ADMIN_USER, stixId, 'uses', { noCache });
    expect(element).not.toBeNull();
    expect(element.x_opencti_stix_ids).toEqual([stixId]);
    expect(element.confidence).toEqual(3);
  });
  it.each(noCacheCases)('should load by grakn id for multiple attributes (noCache = %s)', async (noCache) => {
    const stixId = 'identity--72de07e8-e6ed-4dfe-b906-1e82fae1d132';
    const identity = await loadById(ADMIN_USER, stixId, ENTITY_TYPE_IDENTITY_ORGANIZATION, { noCache });
    expect(identity).not.toBeNull();
    expect(identity.x_opencti_aliases).not.toBeNull();
    expect(identity.x_opencti_aliases.length).toEqual(2);
    expect(identity.x_opencti_aliases.includes('Computer Incident')).toBeTruthy();
    expect(identity.x_opencti_aliases.includes('Incident')).toBeTruthy();
  });
});

describe('Attribute updated and indexed correctly', () => {
  const noCacheCases = [[true], [false]];
  it.each(noCacheCases)('should entity report attribute updated (noCache = %s)', async (noCache) => {
    const entityTypes = await findAllAttributes(ADMIN_USER, { type: 'report_types' });
    expect(entityTypes).not.toBeNull();
    expect(entityTypes.edges.length).toEqual(2);
    const typeMap = new Map(entityTypes.edges.map((i) => [i.node.value, i]));
    const threatReportAttribute = typeMap.get('threat-report');
    expect(threatReportAttribute).not.toBeUndefined();
    const attributeId = threatReportAttribute.node.id;
    // 01. Get the report directly and test if type is "Threat report".
    const stixId = 'report--a445d22a-db0c-4b5d-9ec8-e9ad0b6dbdd7';
    let report = await loadById(ADMIN_USER, stixId, ENTITY_TYPE_CONTAINER_REPORT, { noCache });
    expect(report).not.toBeNull();
    expect(report.report_types).toEqual(['threat-report']);
    // 02. Update attribute "Threat report" to "Threat test"
    let updatedAttribute = await attributeEditField(SYSTEM_USER, attributeId, {
      key: 'value',
      value: ['threat-test'],
    });
    expect(updatedAttribute).not.toBeNull();
    // Wait a bit for elastic refresh
    await sleep(2000);
    // 03. Get the report directly and test if type is Threat test
    report = await loadById(ADMIN_USER, stixId, ENTITY_TYPE_CONTAINER_REPORT, { noCache });
    expect(report).not.toBeNull();
    expect(report.report_types).toEqual(['threat-test']);
    // 04. Back to original configuration
    updatedAttribute = await attributeEditField(SYSTEM_USER, attributeId, {
      key: 'value',
      value: ['threat-report'],
    });
    expect(updatedAttribute).not.toBeNull();
    // Wait a bit for elastic refresh
    await sleep(2000);
    report = await loadById(ADMIN_USER, stixId, ENTITY_TYPE_CONTAINER_REPORT, { noCache });
    expect(report).not.toBeNull();
    expect(report.report_types).toEqual(['threat-report']);
  });
});

describe('Entities time series', () => {
  const noCacheCases = [[true], [false]];
  it.each(noCacheCases)('should published entity time series (noCache = %s)', async (noCache) => {
    // const { startDate, endDate, operation, field, interval, inferred = false } = options;
    const options = {
      field: 'published',
      operation: 'count',
      interval: 'month',
      startDate: '2019-09-23T00:00:00.000+01:00',
      endDate: '2020-04-04T00:00:00.000+01:00',
      noCache,
    };
    const series = await timeSeriesEntities(ADMIN_USER, 'Stix-Domain-Object', [], options);
    expect(series.length).toEqual(8);
    const aggregationMap = new Map(series.map((i) => [i.date, i.value]));
    expect(aggregationMap.get('2020-02-29T23:00:00.000Z')).toEqual(1);
  });
  it.each(noCacheCases)('should start time relation time series (noCache = %s)', async (noCache) => {
    // const { startDate, endDate, operation, field, interval, inferred = false } = options;
    const intrusionSet = await elLoadByIds(ADMIN_USER, 'intrusion-set--18854f55-ac7c-4634-bd9a-352dd07613b7');
    const filters = [{ isRelation: true, type: 'attributed-to', value: intrusionSet.internal_id }];
    const options = {
      field: 'first_seen',
      operation: 'count',
      interval: 'month',
      startDate: '2020-01-01T00:00:00+01:00',
      endDate: '2021-01-01T00:00:00+01:00',
      noCache,
    };
    const series = await timeSeriesEntities(ADMIN_USER, 'Campaign', filters, options);
    expect(series.length).toEqual(13);
    const aggregationMap = new Map(series.map((i) => [i.date, i.value]));
    expect(aggregationMap.get('2020-01-31T23:00:00.000Z')).toEqual(1);
  });
  it.each(noCacheCases)('should local filter time series (noCache = %s)', async (noCache) => {
    // const { startDate, endDate, operation, field, interval, inferred = false } = options;
    const filters = [{ type: 'name', value: 'A new campaign' }];
    const options = {
      field: 'first_seen',
      operation: 'count',
      interval: 'month',
      startDate: '2020-01-01T00:00:00+01:00',
      endDate: '2020-10-01T00:00:00+02:00',
      noCache,
    };
    const series = await timeSeriesEntities(ADMIN_USER, 'Stix-Domain-Object', filters, options);
    expect(series.length).toEqual(10);
    const aggregationMap = new Map(series.map((i) => [i.date, i.value]));
    expect(aggregationMap.get('2020-01-31T23:00:00.000Z')).toEqual(1);
  });
});

describe('Relations time series', () => {
  // const { startDate, endDate, operation, relationship_type, field, interval, fromId, inferred = false } = options;
  const noCacheCases = [[true], [false]];
  it.each(noCacheCases)('should relations first seen time series (noCache = %s)', async (noCache) => {
    // relationship--e35b3fc1-47f3-4ccb-a8fe-65a0864edd02 > 2020-02-29T23:00:00.000Z
    // relationship--1fc9b5f8-3822-44c5-85d9-ee3476ca26de > 2020-02-29T23:00:00.000Z
    // relationship--9f999fc5-5c74-4964-ab87-ee4c7cdc37a3 > 2020-02-28T23:00:00.000Z
    const options = {
      relationship_type: 'uses',
      field: 'start_time',
      operation: 'count',
      interval: 'month',
      startDate: '2019-09-23T00:00:00.000+01:00',
      endDate: '2020-04-04T00:00:00.000+01:00',
      noCache,
    };
    const series = await timeSeriesRelations(ADMIN_USER, options);
    expect(series.length).toEqual(8);
    const aggregationMap = new Map(series.map((i) => [i.date, i.value]));
    expect(aggregationMap.get('2020-01-31T23:00:00.000Z')).toEqual(3);
  });
  it.each(noCacheCases)('should relations with fromId time series (noCache = %s)', async (noCache) => {
    const malware = await elLoadByIds(ADMIN_USER, 'malware--faa5b705-cf44-4e50-8472-29e5fec43c3c');
    const options = {
      fromId: malware.internal_id,
      relationship_type: 'uses',
      field: 'start_time',
      operation: 'count',
      interval: 'year',
      startDate: '2018-09-23T00:00:00.000+01:00',
      endDate: '2020-06-04T00:00:00.000+01:00',
      noCache,
    };
    const series = await timeSeriesRelations(ADMIN_USER, options);
    expect(series.length).toEqual(3);
    const aggregationMap = new Map(series.map((i) => [i.date, i.value]));
    expect(aggregationMap.get('2019-12-31T23:00:00.000Z')).toEqual(3);
  });
});

describe('Entities distribution', () => {
  const noCacheCases = [[true], [false]];
  it.each(noCacheCases)('should entity distribution (noCache = %s)', async (noCache) => {
    // const { startDate, endDate, operation, field, inferred, noCache } = options;
    const options = { field: 'entity_type', operation: 'count', limit: 20, noCache };
    const distribution = await distributionEntities(ADMIN_USER, 'Stix-Domain-Object', [], options);
    expect(distribution.length).toEqual(17);
    const aggregationMap = new Map(distribution.map((i) => [i.label, i.value]));
    expect(aggregationMap.get('Malware')).toEqual(2);
    expect(aggregationMap.get('Campaign')).toEqual(1);
  });
  it.skip('should entity distribution filters (noCache = %s)', async (noCache) => {
    // const { startDate, endDate, operation, field, inferred, noCache } = options;
    const malware = await elLoadByIds(ADMIN_USER, 'malware--faa5b705-cf44-4e50-8472-29e5fec43c3c');
    const options = { field: 'entity_type', operation: 'count', limit: 20, noCache };
    const start = '2020-02-28T22:59:00.000Z';
    const end = '2020-02-28T23:01:00.000Z';
    const relationFilter = {
      isRelation: true,
      type: 'uses',
      from: 'uses_from',
      to: 'uses_to',
      value: malware.internal_id,
      start,
      end,
    };
    const filters = [relationFilter];
    const distribution = await distributionEntities(ADMIN_USER, 'Stix-Domain-Object', filters, options);
    expect(distribution.length).toEqual(1);
    const aggregationMap = new Map(distribution.map((i) => [i.label, i.value]));
    expect(aggregationMap.get('Intrusion-Set')).toEqual(1);
  });
  it.each(noCacheCases)('should entity distribution with date filtering (noCache = %s)', async (noCache) => {
    // const { startDate, endDate, operation, field, inferred, noCache } = options;
    const options = {
      field: 'entity_type',
      operation: 'count',
      limit: 20,
      startDate: '2018-03-01T00:00:00+01:00',
      endDate: '2018-03-02T00:00:00+01:00',
      noCache,
    };
    const distribution = await distributionEntities(ADMIN_USER, 'Stix-Domain-Object', [], options);
    expect(distribution.length).toEqual(0);
  });
});

describe('Relations distribution', () => {
  // Malware Paradise Ransomware
  // --> attack-pattern--489a7797-01c3-4706-8cd1-ec56a9db3adc
  // ----------- relationship--e35b3fc1-47f3-4ccb-a8fe-65a0864edd02 > first_seen: 2020-02-29T23:00:00.000Z,
  // --> attack-pattern--2fc04aa5-48c1-49ec-919a-b88241ef1d17
  // ----------- relationship--1fc9b5f8-3822-44c5-85d9-ee3476ca26de > first_seen: 2020-02-29T23:00:00.000Z
  // <-- intrusion-set--18854f55-ac7c-4634-bd9a-352dd07613b7
  // ----------- relationship--9f999fc5-5c74-4964-ab87-ee4c7cdc37a3 > first_seen: 2020-02-28T23:00:00.000Z
  const noCacheCases = [[true], [false]];
  it.each(noCacheCases)('should relation distribution (noCache = %s)', async (noCache) => {
    // const { limit = 50, order, noCache = false, inferred = false } = options;
    // const { startDate, endDate, relationship_type, toTypes, fromId, field, operation } = options;
    const malware = await elLoadByIds(ADMIN_USER, 'malware--faa5b705-cf44-4e50-8472-29e5fec43c3c');
    const options = {
      fromId: malware.internal_id,
      relationship_type: 'uses',
      field: 'entity_type',
      operation: 'count',
      noCache,
    };
    const distribution = await distributionRelations(ADMIN_USER, options);
    expect(distribution.length).toEqual(2);
    const aggregationMap = new Map(distribution.map((i) => [i.label, i.value]));
    expect(aggregationMap.get('Attack-Pattern')).toEqual(2);
    expect(aggregationMap.get('Intrusion-Set')).toEqual(1);
  });
  it.each(noCacheCases)('should relation distribution dates filtered (noCache = %s)', async (noCache) => {
    const malware = await elLoadByIds(ADMIN_USER, 'malware--faa5b705-cf44-4e50-8472-29e5fec43c3c');
    const options = {
      fromId: malware.internal_id,
      field: 'entity_type',
      operation: 'count',
      startDate: '2020-02-28T22:59:00.000Z',
      endDate: '2020-02-28T23:01:00.000Z',
      noCache,
    };
    const distribution = await distributionRelations(ADMIN_USER, options);
    expect(distribution.length).toEqual(0);
    const aggregationMap = new Map(distribution.map((i) => [i.label, i.value]));
    expect(aggregationMap.get('Intrusion-Set')).toEqual(undefined);
  });
  it.each(noCacheCases)('should relation distribution filtered by to (noCache = %s)', async (noCache) => {
    const malware = await elLoadByIds(ADMIN_USER, 'malware--faa5b705-cf44-4e50-8472-29e5fec43c3c');
    const options = {
      fromId: malware.internal_id,
      field: 'entity_type',
      operation: 'count',
      toTypes: ['Attack-Pattern'],
      noCache,
    };
    const distribution = await distributionRelations(ADMIN_USER, options);
    expect(distribution.length).toEqual(1);
    const aggregationMap = new Map(distribution.map((i) => [i.label, i.value]));
    expect(aggregationMap.get('Attack-Pattern')).toEqual(2);
  });
});

// Some utils
const createThreat = async (input) => {
  const threat = await createEntity(ADMIN_USER, input, ENTITY_TYPE_THREAT_ACTOR);
  return loadByIdFullyResolved(ADMIN_USER, threat.id, ENTITY_TYPE_THREAT_ACTOR);
};
const createFile = async (input) => {
  const file = await createEntity(ADMIN_USER, input, ENTITY_HASHED_OBSERVABLE_STIX_FILE);
  return loadByIdFullyResolved(ADMIN_USER, file.id, ENTITY_HASHED_OBSERVABLE_STIX_FILE);
};
const isOneOfThisIdsExists = async (ids) => {
  const idsShould = ids.map((id) => ({ match_phrase: { 'internal_id.keyword': id } }));
  const connectionsShould = ids.map((id) => ({ match_phrase: { 'connections.internal_id.keyword': id } }));
  const relsShould = ids.map((id) => ({ multi_match: { query: id, type: 'phrase', fields: ['rel_*'] } }));
  const nestedConnections = {
    nested: {
      path: 'connections',
      query: {
        bool: {
          should: connectionsShould,
          minimum_should_match: 1,
        },
      },
    },
  };
  const query = {
    index: READ_DATA_INDICES,
    ignore_throttled: IGNORE_THROTTLED,
    size: 5000,
    body: {
      query: {
        bool: {
          should: [...idsShould, ...relsShould, nestedConnections],
          minimum_should_match: 1,
        },
      },
    },
  };
  const looking = await el.search(query);
  const numberOfResult = looking.body.hits.total.value;
  return numberOfResult > 0;
};

describe('Upsert and merge entities', () => {
  const testMarking = 'marking-definition--78ca4366-f5b8-4764-83f7-34ce38198e27';
  const whiteMarking = 'marking-definition--613f2e26-407d-48c7-9eca-b8e91df99dc9';
  const mitreMarking = 'marking-definition--fa42a846-8d90-4e51-bc29-71d5b4802168';
  it('should entity upserted', async () => {
    // Most simple entity
    const malware = {
      name: 'MALWARE_TEST',
      description: 'MALWARE_TEST DESCRIPTION',
      objectMarking: [whiteMarking, mitreMarking],
    };
    const createdMalware = await createEntity(ADMIN_USER, malware, ENTITY_TYPE_MALWARE);
    expect(createdMalware).not.toBeNull();
    expect(createdMalware.name).toEqual('MALWARE_TEST');
    expect(createdMalware.description).toEqual('MALWARE_TEST DESCRIPTION');
    expect(createdMalware.i_aliases_ids.length).toEqual(1); // We put the name as internal alias id
    let loadMalware = await loadByIdFullyResolved(ADMIN_USER, createdMalware.id, ENTITY_TYPE_MALWARE);
    expect(loadMalware).not.toBeNull();
    expect(loadMalware.objectMarking.length).toEqual(2);
    // Upsert TLP by name
    let upMalware = { name: 'MALWARE_TEST', objectMarking: [testMarking] };
    let upsertedMalware = await createEntity(ADMIN_USER, upMalware, ENTITY_TYPE_MALWARE);
    expect(upsertedMalware).not.toBeNull();
    expect(upsertedMalware.id).toEqual(createdMalware.id);
    expect(upsertedMalware.name).toEqual('MALWARE_TEST');
<<<<<<< HEAD
    loadMalware = await loadByIdFullyResolved(ADMIN_USER, createdMalware.id, ENTITY_TYPE_MALWARE);
    expect(loadMalware.objectMarking.length).toEqual(1);
    const marking = await internalLoadById(ADMIN_USER, R.head(loadMalware.objectMarking).internal_id);
    expect(marking.standard_id).toEqual('marking-definition--907bb632-e3c2-52fa-b484-cf166a7d377c');
=======
    loadMalware = await loadByIdFullyResolved(createdMalware.id, ENTITY_TYPE_MALWARE);
    expect(loadMalware.objectMarking.length).toEqual(3);
>>>>>>> 1ca58a3e
    // Upsert definition per alias
    upMalware = {
      name: 'NEW NAME',
      description: 'MALWARE_TEST NEW',
      stix_id: 'malware--907bb632-e3c2-52fa-b484-cf166a7d377e',
      update: true,
      aliases: ['MALWARE_TEST'],
    };
    upsertedMalware = await createEntity(ADMIN_USER, upMalware, ENTITY_TYPE_MALWARE);
    expect(upsertedMalware.name).toEqual('NEW NAME');
    expect(upsertedMalware.description).toEqual('MALWARE_TEST NEW');
    expect(upsertedMalware.id).toEqual(createdMalware.id);
    expect(upsertedMalware.x_opencti_stix_ids).toEqual(['malware--907bb632-e3c2-52fa-b484-cf166a7d377e']);
    expect(upsertedMalware.aliases.sort()).toEqual(['NEW NAME', 'MALWARE_TEST'].sort());
    loadMalware = await loadByIdFullyResolved(ADMIN_USER, createdMalware.id, ENTITY_TYPE_MALWARE);
    expect(loadMalware.name).toEqual('NEW NAME');
    expect(loadMalware.description).toEqual('MALWARE_TEST NEW');
    expect(loadMalware.id).toEqual(loadMalware.id);
    expect(loadMalware.x_opencti_stix_ids).toEqual(['malware--907bb632-e3c2-52fa-b484-cf166a7d377e']);
    expect(loadMalware.aliases.sort()).toEqual(['NEW NAME', 'MALWARE_TEST'].sort());
    // Delete the markings
    const white = await internalLoadById(whiteMarking);
    await deleteRelationsByFromAndTo(
      ADMIN_USER,
      loadMalware.internal_id,
      white.internal_id,
      RELATION_OBJECT_MARKING,
      ABSTRACT_STIX_META_RELATIONSHIP
    );
    const checkers = await elFindByIds(loadMalware.id, null, { relExclude: false });
    const test = await internalLoadById(testMarking);
    const mitre = await internalLoadById(mitreMarking);
    const rawMarkings = R.head(checkers)['rel_object-marking.internal_id'];
    expect(rawMarkings.length).toEqual(2);
    expect(rawMarkings.includes(test.internal_id)).toBeTruthy();
    expect(rawMarkings.includes(mitre.internal_id)).toBeTruthy();
    // Delete the malware
    await deleteElementById(ADMIN_USER, createdMalware.id, ENTITY_TYPE_MALWARE);
  });
  it('should entity merged', async () => {
    // 01. Create malware
    const malware01 = await createEntity(ADMIN_USER, { name: 'MALWARE_TEST_01' }, ENTITY_TYPE_MALWARE);
    const malware02 = await createEntity(ADMIN_USER, { name: 'MALWARE_TEST_02' }, ENTITY_TYPE_MALWARE);
    const malware03 = await createEntity(ADMIN_USER, { name: 'MALWARE_TEST_03' }, ENTITY_TYPE_MALWARE);
    // 02. Create threat actors
    // target
    const targetInput01 = {
      name: 'THREAT_MERGE',
      description: 'DESC',
      objectMarking: [testMarking],
      objectLabel: ['identity', 'malware'],
    };
    let target = await createThreat(targetInput01);
    await createRelation(ADMIN_USER, {
      fromId: target.internal_id,
      toId: malware01.internal_id,
      relationship_type: RELATION_USES,
    });
    target = await loadByIdFullyResolved(ADMIN_USER, target.id, ENTITY_TYPE_THREAT_ACTOR);
    // source 01
    const sourceInput01 = {
      name: 'THREAT_SOURCE_01',
      goals: ['MY GOAL'],
      objectMarking: [whiteMarking, mitreMarking],
      objectLabel: ['report', 'opinion', 'malware'],
    };
    const source01 = await createThreat(sourceInput01);
    // source 02
    const sourceInput02 = {
      name: 'THREAT_SOURCE_02',
      objectMarking: [testMarking, whiteMarking, mitreMarking],
      objectLabel: ['report', 'note', 'malware'],
    };
    let source02 = await createThreat(sourceInput02);
    await createRelation(ADMIN_USER, {
      fromId: source02.internal_id,
      toId: malware02.internal_id,
      relationship_type: RELATION_USES,
      objectMarking: [testMarking, whiteMarking, mitreMarking],
      objectLabel: ['report', 'note', 'malware'],
    });
    source02 = await loadByIdFullyResolved(ADMIN_USER, source02.id, ENTITY_TYPE_THREAT_ACTOR);
    // source 03
    const sourceInput03 = { name: 'THREAT_SOURCE_03', objectMarking: [testMarking], objectLabel: ['note', 'malware'] };
    let source03 = await createThreat(sourceInput03);
    const duplicateRel = await createRelation(ADMIN_USER, {
      fromId: source03.internal_id,
      toId: malware02.internal_id,
      relationship_type: RELATION_USES,
      objectMarking: [testMarking, whiteMarking, mitreMarking],
      objectLabel: ['report', 'note', 'malware'],
    });
    source03 = await loadByIdFullyResolved(ADMIN_USER, source03.id, ENTITY_TYPE_THREAT_ACTOR);
    // source 04
    const sourceInput04 = {
      name: 'THREAT_SOURCE_04',
      objectMarking: [whiteMarking],
      objectLabel: ['report', 'opinion', 'note', 'malware', 'identity'],
    };
    const source04 = await createThreat(sourceInput04);
    // source 05
    const sourceInput05 = { name: 'THREAT_SOURCE_05' };
    const source05 = await createThreat(sourceInput05);
    // source 06
    const sourceInput06 = { name: 'THREAT_SOURCE_06', objectMarking: [testMarking, whiteMarking, mitreMarking] };
    let source06 = await createThreat(sourceInput06);
    await createRelation(ADMIN_USER, {
      fromId: source06.internal_id,
      toId: malware03.internal_id,
      relationship_type: RELATION_USES,
    });
    source06 = await loadByIdFullyResolved(ADMIN_USER, source06.id, ENTITY_TYPE_THREAT_ACTOR);
    // Merge with fully resolved entities
    const merged = await mergeEntities(ADMIN_USER, target, [
      source01,
      source02,
      source03,
      source04,
      source05,
      source06,
    ]);
    const loadedThreat = await loadByIdFullyResolved(ADMIN_USER, merged.id, ENTITY_TYPE_THREAT_ACTOR);
    // List of ids that should disappears
    const idsThatShouldNotExists = [
      source01.internal_id,
      source02.internal_id,
      source03.internal_id,
      source04.internal_id,
      source05.internal_id,
      source06.internal_id,
      duplicateRel.internal_id,
    ];
    const isExist = await isOneOfThisIdsExists(idsThatShouldNotExists);
    expect(isExist).toBeFalsy();
    // Test the merged data
    expect(loadedThreat).not.toBeNull();
    expect(loadedThreat.aliases.length).toEqual(6); // [THREAT_SOURCE_01, THREAT_SOURCE_02, THREAT_SOURCE_03, THREAT_SOURCE_04, THREAT_SOURCE_05, THREAT_SOURCE_06]
    expect(loadedThreat.i_aliases_ids.length).toEqual(7);
    expect(loadedThreat.goals).toEqual(['MY GOAL']);
    expect(loadedThreat.objectMarking.length).toEqual(3); // [testMarking, whiteMarking, mitreMarking]
    expect(loadedThreat.objectLabel.length).toEqual(5); // ['report', 'opinion', 'note', 'malware', 'identity']
    expect(loadedThreat.uses.length).toEqual(3); // [MALWARE_TEST_01, MALWARE_TEST_02, MALWARE_TEST_03]
    // Cleanup
    await deleteElementById(ADMIN_USER, malware01.id, ENTITY_TYPE_MALWARE);
    await deleteElementById(ADMIN_USER, malware02.id, ENTITY_TYPE_MALWARE);
    await deleteElementById(ADMIN_USER, malware03.id, ENTITY_TYPE_MALWARE);
    await deleteElementById(ADMIN_USER, loadedThreat.id, ENTITY_TYPE_MALWARE);
  });
  it('should observable merged by update', async () => {
    // Merged 3 Stix File into one
    const md5 = await createFile({ hashes: { MD5: 'MERGE_MD5' }, objectMarking: [whiteMarking] });
    const sha1 = await createFile({
      hashes: { 'SHA-1': 'MERGE_SHA-1' },
      objectMarking: [testMarking, whiteMarking, mitreMarking],
    });
    const sha256 = await createFile({
      hashes: { 'SHA-256': 'MERGE_SHA-256' },
      objectMarking: [testMarking, whiteMarking, mitreMarking],
    });
    // merge by update
    const md5Input = { key: 'hashes.MD5', value: ['MERGE_MD5'] };
    const patchSha1 = updateAttribute(SYSTEM_USER, sha1.internal_id, ENTITY_HASHED_OBSERVABLE_STIX_FILE, [md5Input]);
    // eslint-disable-next-line prettier/prettier
    const patchSha256 = updateAttribute(SYSTEM_USER, sha256.internal_id, ENTITY_HASHED_OBSERVABLE_STIX_FILE, [md5Input]);
    await Promise.all([patchSha1, patchSha256]);
    // Check
    const idsThatShouldNotExists = [sha1.internal_id, sha256.internal_id];
    const isExist = await isOneOfThisIdsExists(idsThatShouldNotExists);
    expect(isExist).toBeFalsy();
    const reloadMd5 = await loadByIdFullyResolved(ADMIN_USER, md5.id, ENTITY_HASHED_OBSERVABLE_STIX_FILE);
    expect(reloadMd5).not.toBeNull();
    expect(reloadMd5.hashes).not.toBeNull();
    expect(reloadMd5.hashes.MD5).toEqual('MERGE_MD5');
    expect(reloadMd5.hashes['SHA-1']).toEqual('MERGE_SHA-1');
    expect(reloadMd5.hashes['SHA-256']).toEqual('MERGE_SHA-256');
    expect(reloadMd5.objectMarking.length).toEqual(3); // [testMarking, whiteMarking, mitreMarking]
    // Cleanup
    await deleteElementById(ADMIN_USER, reloadMd5.id, ENTITY_HASHED_OBSERVABLE_STIX_FILE);
  });
});

describe('Elements impacts deletions', () => {
  // Intrusion Set    =>    uses      =>   Malware
  //      ^                  ^                ^
  //      |                  |                |
  //    Label  Label <-- indicates         Label
  //                         ^
  //                         |
  //                     Indicator
  it('should all elements correctly deleted (noCache = %s)', async () => {
    // Create entities
    const label = await addLabel(ADMIN_USER, { value: 'MY LABEL' });
    const intrusionSet = await createEntity(
      ADMIN_USER,
      { name: 'MY ISET', description: 'MY ISET' },
      ENTITY_TYPE_INTRUSION_SET
    );
    const malware = await createEntity(ADMIN_USER, { name: 'MY MAL', description: 'MY MAL' }, ENTITY_TYPE_MALWARE);
    const indicator = await createEntity(
      ADMIN_USER,
      { name: 'MY INDIC', pattern: 'pattern', pattern_type: 'pattern-type' },
      ENTITY_TYPE_INDICATOR
    );
    // Create basic relations
    // eslint-disable-next-line camelcase
    const intrusionSet_uses_Malware = await createRelation(ADMIN_USER, {
      fromId: intrusionSet.internal_id,
      toId: malware.internal_id,
      relationship_type: 'uses',
    });
    // eslint-disable-next-line camelcase
    const indicator_indicated_uses = await createRelation(ADMIN_USER, {
      fromId: indicator.internal_id,
      toId: intrusionSet_uses_Malware.internal_id,
      relationship_type: 'indicates',
    });
    // Create labels relations
    const intrusionSetLabel = await createRelation(ADMIN_USER, {
      fromId: intrusionSet.internal_id,
      toId: label.internal_id,
      relationship_type: 'object-label',
    });
    const relIndicatesLabel = await createRelation(ADMIN_USER, {
      fromId: indicator_indicated_uses.internal_id,
      toId: label.internal_id,
      relationship_type: 'object-label',
    });
    const malwareLabel = await createRelation(ADMIN_USER, {
      fromId: malware.internal_id,
      toId: label.internal_id,
      relationship_type: 'object-label',
    });
    // Delete the intrusion set, check all relation what need to be deleted
    const toBeDeleted = [
      intrusionSet.internal_id,
      intrusionSet_uses_Malware.internal_id,
      indicator_indicated_uses.internal_id,
      intrusionSetLabel.internal_id,
      relIndicatesLabel.internal_id,
    ];
    await deleteElementById(ADMIN_USER, intrusionSet.internal_id, ENTITY_TYPE_INTRUSION_SET);
    const isExist = await isOneOfThisIdsExists(toBeDeleted);
    expect(isExist).toBeFalsy();
    const resolvedMalware = await loadById(ADMIN_USER, malware.internal_id, ENTITY_TYPE_MALWARE);
    expect(resolvedMalware).not.toBeUndefined();
    const resolvedRelationLabel = await loadById(ADMIN_USER, malwareLabel.internal_id, RELATION_OBJECT_LABEL);
    expect(resolvedRelationLabel).not.toBeUndefined();
    // Clear remaining stuff
    await deleteElementById(ADMIN_USER, resolvedMalware.internal_id, ENTITY_TYPE_MALWARE);
    await deleteElementById(ADMIN_USER, indicator.internal_id, ENTITY_TYPE_INDICATOR);
    await deleteElementById(ADMIN_USER, label.internal_id, ENTITY_TYPE_LABEL);
  });
});<|MERGE_RESOLUTION|>--- conflicted
+++ resolved
@@ -819,15 +819,8 @@
     expect(upsertedMalware).not.toBeNull();
     expect(upsertedMalware.id).toEqual(createdMalware.id);
     expect(upsertedMalware.name).toEqual('MALWARE_TEST');
-<<<<<<< HEAD
     loadMalware = await loadByIdFullyResolved(ADMIN_USER, createdMalware.id, ENTITY_TYPE_MALWARE);
-    expect(loadMalware.objectMarking.length).toEqual(1);
-    const marking = await internalLoadById(ADMIN_USER, R.head(loadMalware.objectMarking).internal_id);
-    expect(marking.standard_id).toEqual('marking-definition--907bb632-e3c2-52fa-b484-cf166a7d377c');
-=======
-    loadMalware = await loadByIdFullyResolved(createdMalware.id, ENTITY_TYPE_MALWARE);
     expect(loadMalware.objectMarking.length).toEqual(3);
->>>>>>> 1ca58a3e
     // Upsert definition per alias
     upMalware = {
       name: 'NEW NAME',
